--- conflicted
+++ resolved
@@ -58,19 +58,7 @@
             // If we see existing notification for the same date we don't insert a new notification
             final Iterable<NotificationEventWithMetadata<ParentInvoiceCommitmentNotificationKey>> futureNotifications = commitInvoiceQueue.getFutureNotificationFromTransactionForSearchKeys(internalCallContext.getAccountRecordId(), internalCallContext.getTenantRecordId(), entitySqlDaoWrapperFactory.getHandle().getConnection());
 
-<<<<<<< HEAD
             boolean existingFutureNotificationWithSameDateAndInvoiceId = false;
-            for (final NotificationEventWithMetadata<ParentInvoiceCommitmentNotificationKey> input : futureNotifications) {
-
-
-
-                final LocalDate notificationEffectiveLocaleDate = internalCallContext.toLocalDate(futureNotificationTime);
-                final LocalDate eventEffectiveLocaleDate = internalCallContext.toLocalDate(input.getEffectiveDate());
-
-                if (notificationEffectiveLocaleDate.compareTo(eventEffectiveLocaleDate) == 0 && input.getEvent().getUuidKey().equals(invoiceId)) {
-                    existingFutureNotificationWithSameDateAndInvoiceId = true;
-=======
-            boolean existingFutureNotificationWithSameDate = false;
             final Iterator<NotificationEventWithMetadata<ParentInvoiceCommitmentNotificationKey>> iterator = futureNotifications.iterator();
             try {
                 while (iterator.hasNext()) {
@@ -78,10 +66,9 @@
                     final LocalDate notificationEffectiveLocaleDate = internalCallContext.toLocalDate(futureNotificationTime);
                     final LocalDate eventEffectiveLocaleDate = internalCallContext.toLocalDate(input.getEffectiveDate());
 
-                    if (notificationEffectiveLocaleDate.compareTo(eventEffectiveLocaleDate) == 0) {
-                        existingFutureNotificationWithSameDate = true;
+                    if (notificationEffectiveLocaleDate.compareTo(eventEffectiveLocaleDate) == 0 && input.getEvent().getUuidKey().equals(invoiceId)) {
+                        existingFutureNotificationWithSameDateAndInvoiceId = true;
                     }
->>>>>>> 2b038f37
                 }
             } finally {
                 // Go through all results to close the connection
