/*
 * Copyright 2010-2011 Ning, Inc.
 *
 * Ning licenses this file to you under the Apache License, version 2.0
 * (the "License"); you may not use this file except in compliance with the
 * License.  You may obtain a copy of the License at:
 *
 *    http://www.apache.org/licenses/LICENSE-2.0
 *
 * Unless required by applicable law or agreed to in writing, software
 * distributed under the License is distributed on an "AS IS" BASIS, WITHOUT
 * WARRANTIES OR CONDITIONS OF ANY KIND, either express or implied.  See the
 * License for the specific language governing permissions and limitations
 * under the License.
 */

package org.killbill.billing.mock.api;

import java.util.Iterator;
import java.util.LinkedList;
import java.util.List;
import java.util.UUID;
import java.util.concurrent.ConcurrentLinkedQueue;

import org.joda.time.DateTimeZone;
import org.killbill.billing.account.api.Account;
import org.killbill.billing.account.api.AccountApiException;
import org.killbill.billing.account.api.AccountData;
import org.killbill.billing.account.api.AccountEmail;
import org.killbill.billing.account.api.AccountUserApi;
import org.killbill.billing.catalog.api.Currency;
import org.killbill.billing.mock.MockAccountBuilder;
import org.killbill.billing.util.api.AuditLevel;
import org.killbill.billing.util.audit.AuditLogWithHistory;
import org.killbill.billing.util.callcontext.CallContext;
import org.killbill.billing.util.callcontext.TenantContext;
import org.killbill.billing.util.entity.DefaultPagination;
import org.killbill.billing.util.entity.Pagination;
import org.testng.Assert;

public class MockAccountUserApi implements AccountUserApi {

    private final ConcurrentLinkedQueue<Account> accounts = new ConcurrentLinkedQueue<Account>();

    public Account createAccountFromParams(final UUID id,
                                           final String externalKey,
                                           final String email,
                                           final String name,
                                           final int firstNameLength,
                                           final Currency currency,
                                           final int billCycleDayLocal,
                                           final UUID paymentMethodId,
                                           final DateTimeZone timeZone,
                                           final String locale,
                                           final String address1,
                                           final String address2,
                                           final String companyName,
                                           final String city,
                                           final String stateOrProvince,
                                           final String country,
                                           final String postalCode,
                                           final String phone,
                                           final String notes) {
        final Account result = new MockAccountBuilder(id)
                .externalKey(externalKey)
                .email(email)
                .name(name).firstNameLength(firstNameLength)
                .currency(currency)
                .billingCycleDayLocal(billCycleDayLocal)
                .paymentMethodId(paymentMethodId)
                .timeZone(timeZone)
                .locale(locale)
                .address1(address1)
                .address2(address2)
                .companyName(companyName)
                .city(city)
                .stateOrProvince(stateOrProvince)
                .country(country)
                .postalCode(postalCode)
                .phone(phone)
                .notes(notes)
                .isNotifiedForInvoices(false)
                .build();
        accounts.add(result);
        return result;
    }

    @Override
    public Account createAccount(final AccountData data, final CallContext context) throws AccountApiException {
        final Account result = new MockAccountBuilder(data).build();
        accounts.add(result);
        return result;
    }

    @Override
    public Account getAccountByKey(final String key, final TenantContext context) {
        for (final Account account : accounts) {
            if (key.equals(account.getExternalKey())) {
                return account;
            }
        }
        return null;
    }

    @Override
    public Account getAccountById(final UUID uid, final TenantContext context) {
        for (final Account account : accounts) {
            if (uid.equals(account.getId())) {
                return account;
            }
        }
        return null;
    }

    @Override
    public Pagination<Account> searchAccounts(final String searchKey, final Long offset, final Long limit, final TenantContext tenantContext) {
        final List<Account> results = new LinkedList<Account>();
        for (final Account account : accounts) {
            if ((account.getName() != null && account.getName().contains(searchKey)) ||
                (account.getEmail() != null && account.getEmail().contains(searchKey)) ||
                (account.getExternalKey() != null && account.getExternalKey().contains(searchKey)) ||
                (account.getCompanyName() != null && account.getCompanyName().contains(searchKey))) {
                results.add(account);
            }
        }
        return DefaultPagination.<Account>build(offset, limit, accounts.size(), results);
    }

    @Override
    public Pagination<Account> getAccounts(final Long offset, final Long limit, final TenantContext context) {
        return DefaultPagination.<Account>build(offset, limit, accounts);
    }

    @Override
    public UUID getIdFromKey(final String externalKey, final TenantContext context) {
        for (final Account account : accounts) {
            if (externalKey.equals(account.getExternalKey())) {
                return account.getId();
            }
        }
        return null;
    }

    @Override
    public List<AccountEmail> getEmails(final UUID accountId, final TenantContext context) {
        throw new UnsupportedOperationException();
    }

    @Override
    public void addEmail(final UUID accountId, final AccountEmail email, final CallContext context) {
        throw new UnsupportedOperationException();
    }

    @Override
    public void removeEmail(final UUID accountId, final AccountEmail email, final CallContext context) {
        throw new UnsupportedOperationException();
    }

    @Override
    public void updateAccount(final Account account, final CallContext context) {
        final Iterator<Account> iterator = accounts.iterator();
        while (iterator.hasNext()) {
            final Account account1 = iterator.next();
            if (account.getId().equals(account1.getId())) {
                iterator.remove();
                break;
            }
        }
        try {
            createAccount(account, context);
        } catch (final AccountApiException e) {
            Assert.fail(e.toString());
        }
    }

    @Override
    public void updateAccount(final String key, final AccountData accountData, final CallContext context)
            throws AccountApiException {
        throw new UnsupportedOperationException();
    }

    @Override
    public void updateAccount(final UUID accountId, final AccountData accountData, final CallContext context)
            throws AccountApiException {
        throw new UnsupportedOperationException();
    }

    @Override
    public List<Account> getChildrenAccounts(final UUID uuid, final TenantContext tenantContext) throws AccountApiException {
        throw new UnsupportedOperationException();
    }

    @Override
    public List<AuditLogWithHistory> getAuditLogsWithHistoryForId(final UUID uuid, final AuditLevel auditLevel, final TenantContext tenantContext) throws AccountApiException {
<<<<<<< HEAD
        return null;
=======
        throw new UnsupportedOperationException();
>>>>>>> fc08c9ef
    }
}<|MERGE_RESOLUTION|>--- conflicted
+++ resolved
@@ -192,10 +192,6 @@
 
     @Override
     public List<AuditLogWithHistory> getAuditLogsWithHistoryForId(final UUID uuid, final AuditLevel auditLevel, final TenantContext tenantContext) throws AccountApiException {
-<<<<<<< HEAD
-        return null;
-=======
         throw new UnsupportedOperationException();
->>>>>>> fc08c9ef
     }
 }