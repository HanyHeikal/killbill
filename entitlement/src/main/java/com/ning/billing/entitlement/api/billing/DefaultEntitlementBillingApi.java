/*
w * Copyright 2010-2011 Ning, Inc.
 *
 * Ning licenses this file to you under the Apache License, version 2.0
 * (the "License"); you may not use this file except in compliance with the
 * License.  You may obtain a copy of the License at:
 *
 *    http://www.apache.org/licenses/LICENSE-2.0
 *
 * Unless required by applicable law or agreed to in writing, software
 * distributed under the License is distributed on an "AS IS" BASIS, WITHOUT
 * WARRANTIES OR CONDITIONS OF ANY KIND, either express or implied.  See the
 * License for the specific language governing permissions and limitations
 * under the License.
 */

package com.ning.billing.entitlement.api.billing;

import java.util.Date;
import java.util.List;
import java.util.SortedSet;
import java.util.TreeSet;
import java.util.UUID;

import com.ning.billing.catalog.api.Currency;
import com.ning.billing.util.CallContext;
import com.ning.billing.util.CallOrigin;
import com.ning.billing.util.UserType;
import com.ning.billing.util.clock.Clock;
import com.ning.billing.util.entity.DefaultCallContext;
import org.joda.time.DateTime;
import org.joda.time.DateTimeZone;
import org.skife.jdbi.v2.sqlobject.mixins.Transmogrifier;
import org.slf4j.Logger;
import org.slf4j.LoggerFactory;

import com.google.inject.Inject;
import com.ning.billing.ErrorCode;
import com.ning.billing.account.api.Account;
import com.ning.billing.account.api.AccountApiException;
import com.ning.billing.account.api.AccountUserApi;
import com.ning.billing.account.api.DefaultAccount;
import com.ning.billing.catalog.api.BillingAlignment;
import com.ning.billing.catalog.api.Catalog;
import com.ning.billing.catalog.api.CatalogApiException;
import com.ning.billing.catalog.api.CatalogService;
import com.ning.billing.catalog.api.Plan;
import com.ning.billing.catalog.api.PlanPhase;
import com.ning.billing.catalog.api.PlanPhaseSpecifier;
import com.ning.billing.catalog.api.Product;
import com.ning.billing.entitlement.api.user.Subscription;
import com.ning.billing.entitlement.api.user.SubscriptionBundle;
import com.ning.billing.entitlement.api.user.SubscriptionData;
import com.ning.billing.entitlement.api.user.SubscriptionFactory.SubscriptionBuilder;
import com.ning.billing.entitlement.api.user.SubscriptionTransition;
import com.ning.billing.entitlement.api.user.SubscriptionTransition.SubscriptionTransitionType;
import com.ning.billing.entitlement.engine.dao.EntitlementDao;
import com.ning.billing.entitlement.engine.dao.SubscriptionSqlDao;

public class DefaultEntitlementBillingApi implements EntitlementBillingApi {
	private static final Logger log = LoggerFactory.getLogger(DefaultEntitlementBillingApi.class);
    private static final String API_USER_NAME = "Entitlement Billing Api";

    private final Clock clock;
    private final EntitlementDao entitlementDao;
    private final AccountUserApi accountApi;
    private final CatalogService catalogService;

    @Inject
    public DefaultEntitlementBillingApi(final Clock clock, final EntitlementDao dao, final AccountUserApi accountApi, final CatalogService catalogService) {
        super();
        this.clock = clock;
        this.entitlementDao = dao;
        this.accountApi = accountApi;
        this.catalogService = catalogService;
    }

    @Override
    public SortedSet<BillingEvent> getBillingEventsForAccount(final UUID accountId) {
        Account account = accountApi.getAccountById(accountId);
        Currency currency = account.getCurrency();

        List<SubscriptionBundle> bundles = entitlementDao.getSubscriptionBundleForAccount(accountId);
        SortedSet<BillingEvent> result = new TreeSet<BillingEvent>();
        for (final SubscriptionBundle bundle: bundles) {
        	List<Subscription> subscriptions = entitlementDao.getSubscriptions(bundle.getId());

        	for (final Subscription subscription: subscriptions) {
        		for (final SubscriptionTransition transition : ((SubscriptionData) subscription).getBillingTransitions()) {
        			try {
        				BillingEvent event = new DefaultBillingEvent(transition, subscription, calculateBcd(bundle, subscription, transition, accountId), currency);
        				result.add(event);
        			} catch (CatalogApiException e) {
        				log.error("Failing to identify catalog components while creating BillingEvent from transition: " +
        						transition.getId().toString(), e);
        			} catch (Exception e) {
        				log.warn("Failed while getting BillingEvent", e);
        			}
        		}
        	}
        }
        return result;
    }

    @Override
    public UUID getAccountIdFromSubscriptionId(final UUID subscriptionId) {
        return entitlementDao.getAccountIdFromSubscriptionId(subscriptionId);
    }

    private int calculateBcd(final SubscriptionBundle bundle, final Subscription subscription,
                             final SubscriptionTransition transition, final UUID accountId) throws CatalogApiException, AccountApiException {
    	Catalog catalog = catalogService.getFullCatalog();
    	Plan plan =  (transition.getTransitionType() != SubscriptionTransitionType.CANCEL) ?
    	        transition.getNextPlan() : transition.getPreviousPlan();
    	Product product = plan.getProduct();
    	PlanPhase phase = (transition.getTransitionType() != SubscriptionTransitionType.CANCEL) ?
    	        transition.getNextPhase() : transition.getPreviousPhase();

    	BillingAlignment alignment = catalog.billingAlignment(
    			new PlanPhaseSpecifier(product.getName(),
    					product.getCategory(),
    					phase.getBillingPeriod(),
    					transition.getNextPriceList(),
    					phase.getPhaseType()),
    					transition.getRequestedTransitionTime());
    	int result = -1;

		Account account = accountApi.getAccountById(accountId);
		switch (alignment) {
    		case ACCOUNT :
    			result = account.getBillCycleDay();

    			if(result == 0) {
                    // in this case, we're making an internal call from the entitlement API to set the BCD for the account
                    CallContext context = new DefaultCallContext(clock, API_USER_NAME, CallOrigin.INTERNAL, UserType.SYSTEM);
    				result = calculateBcdFromSubscription(subscription, plan, account, context);
    			}
    		break;
    		case BUNDLE :
    			result = bundle.getStartDate().toDateTime(account.getTimeZone()).getDayOfMonth();
    		break;
    		case SUBSCRIPTION :
    			result = subscription.getStartDate().toDateTime(account.getTimeZone()).getDayOfMonth();
    		break;
    	}
    	if(result == -1) {
    		throw new CatalogApiException(ErrorCode.CAT_INVALID_BILLING_ALIGNMENT, alignment.toString());
    	}
    	return result;

    }
<<<<<<< HEAD
    
   	private int calculateBcdFromSubscription(Subscription subscription, Plan plan, Account account,
                                             final CallContext context) throws AccountApiException {
=======

   	private int calculateBcdFromSubscription(Subscription subscription, Plan plan, Account account) throws AccountApiException {
>>>>>>> f62ab4e3
		int result = account.getBillCycleDay();
        if(result != 0) {
            return result;
        }
        result = new DateTime(account.getTimeZone()).getDayOfMonth();

        try {
        	result = billCycleDay(subscription.getStartDate(),account.getTimeZone(), plan);
        } catch (CatalogApiException e) {
            log.error("Unexpected catalog error encountered when updating BCD",e);
        }
<<<<<<< HEAD
=======

>>>>>>> f62ab4e3

        Account modifiedAccount = new DefaultAccount(
                account.getId(),
                account.getExternalKey(),
                account.getEmail(),
                account.getName(),
                account.getFirstNameLength(),
                account.getCurrency(),
                result,
                account.getPaymentProviderName(),
                account.getTimeZone(),
                account.getLocale(),
                account.getAddress1(),
                account.getAddress2(),
                account.getCompanyName(),
                account.getCity(),
                account.getStateOrProvince(),
                account.getCountry(),
                account.getPostalCode(),
                account.getPhone(),
                null, null, null, null);
        accountApi.updateAccount(modifiedAccount, context);
        return result;
    }

    private int billCycleDay(DateTime requestedDate, DateTimeZone timeZone,
    		Plan plan) throws CatalogApiException {

        DateTime date = plan.dateOfFirstRecurringNonZeroCharge(requestedDate);
        return date.toDateTime(timeZone).getDayOfMonth();

    }


    @Override
    public void setChargedThroughDate(final UUID subscriptionId, final DateTime ctd) {
        SubscriptionData subscription = (SubscriptionData) entitlementDao.getSubscriptionFromId(subscriptionId);

        SubscriptionBuilder builder = new SubscriptionBuilder(subscription)
            .setChargedThroughDate(ctd)
            .setPaidThroughDate(subscription.getPaidThroughDate());

        entitlementDao.updateSubscription(new SubscriptionData(builder));
    }

    @Override
    public void setChargedThroughDateFromTransaction(final Transmogrifier transactionalDao, final UUID subscriptionId, final DateTime ctd) {
        SubscriptionSqlDao subscriptionSqlDao = transactionalDao.become(SubscriptionSqlDao.class);
        SubscriptionData subscription = (SubscriptionData) subscriptionSqlDao.getSubscriptionFromId(subscriptionId.toString());

        if (subscription == null) {
            log.warn("Subscription not found when setting CTD.");
        } else {
            Date paidThroughDate = (subscription.getPaidThroughDate() == null) ? null : subscription.getPaidThroughDate().toDate();

            DateTime chargedThroughDate = subscription.getChargedThroughDate();
            if (chargedThroughDate == null || chargedThroughDate.isBefore(ctd)) {
                subscriptionSqlDao.updateSubscription(subscriptionId.toString(), subscription.getActiveVersion(),
                                                      ctd.toDate(), paidThroughDate);
            }
        }
    }
}<|MERGE_RESOLUTION|>--- conflicted
+++ resolved
@@ -26,8 +26,7 @@
 import com.ning.billing.util.CallContext;
 import com.ning.billing.util.CallOrigin;
 import com.ning.billing.util.UserType;
-import com.ning.billing.util.clock.Clock;
-import com.ning.billing.util.entity.DefaultCallContext;
+import com.ning.billing.util.entity.CallContextFactory;
 import org.joda.time.DateTime;
 import org.joda.time.DateTimeZone;
 import org.skife.jdbi.v2.sqlobject.mixins.Transmogrifier;
@@ -61,15 +60,15 @@
 	private static final Logger log = LoggerFactory.getLogger(DefaultEntitlementBillingApi.class);
     private static final String API_USER_NAME = "Entitlement Billing Api";
 
-    private final Clock clock;
+    private final CallContextFactory factory;
     private final EntitlementDao entitlementDao;
     private final AccountUserApi accountApi;
     private final CatalogService catalogService;
 
     @Inject
-    public DefaultEntitlementBillingApi(final Clock clock, final EntitlementDao dao, final AccountUserApi accountApi, final CatalogService catalogService) {
+    public DefaultEntitlementBillingApi(final CallContextFactory factory, final EntitlementDao dao, final AccountUserApi accountApi, final CatalogService catalogService) {
         super();
-        this.clock = clock;
+        this.factory = factory;
         this.entitlementDao = dao;
         this.accountApi = accountApi;
         this.catalogService = catalogService;
@@ -132,7 +131,7 @@
 
     			if(result == 0) {
                     // in this case, we're making an internal call from the entitlement API to set the BCD for the account
-                    CallContext context = new DefaultCallContext(clock, API_USER_NAME, CallOrigin.INTERNAL, UserType.SYSTEM);
+                    CallContext context = factory.createCallContext(API_USER_NAME, CallOrigin.INTERNAL, UserType.SYSTEM);
     				result = calculateBcdFromSubscription(subscription, plan, account, context);
     			}
     		break;
@@ -149,14 +148,9 @@
     	return result;
 
     }
-<<<<<<< HEAD
     
    	private int calculateBcdFromSubscription(Subscription subscription, Plan plan, Account account,
                                              final CallContext context) throws AccountApiException {
-=======
-
-   	private int calculateBcdFromSubscription(Subscription subscription, Plan plan, Account account) throws AccountApiException {
->>>>>>> f62ab4e3
 		int result = account.getBillCycleDay();
         if(result != 0) {
             return result;
@@ -168,10 +162,7 @@
         } catch (CatalogApiException e) {
             log.error("Unexpected catalog error encountered when updating BCD",e);
         }
-<<<<<<< HEAD
-=======
-
->>>>>>> f62ab4e3
+
 
         Account modifiedAccount = new DefaultAccount(
                 account.getId(),
