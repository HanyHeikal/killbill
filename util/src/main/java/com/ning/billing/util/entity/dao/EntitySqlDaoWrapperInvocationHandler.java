--- conflicted
+++ resolved
@@ -231,11 +231,8 @@
         return entityIds;
     }
 
-<<<<<<< HEAD
-    private InternalCallContext retrieveContextFromArguments(final Method method, final Object[] args) {
-=======
+
     private InternalCallContext retrieveContextFromArguments(final Object[] args) {
->>>>>>> ef7ffcfd
         for (final Object arg : args) {
             if (!(arg instanceof InternalCallContext)) {
                 continue;
