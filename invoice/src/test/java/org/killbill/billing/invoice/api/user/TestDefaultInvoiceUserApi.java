/*
 * Copyright 2010-2013 Ning, Inc.
 * Copyright 2014-2016 Groupon, Inc
 * Copyright 2014-2016 The Billing Project, LLC
 *
 * The Billing Project licenses this file to you under the Apache License, version 2.0
 * (the "License"); you may not use this file except in compliance with the
 * License.  You may obtain a copy of the License at:
 *
 *    http://www.apache.org/licenses/LICENSE-2.0
 *
 * Unless required by applicable law or agreed to in writing, software
 * distributed under the License is distributed on an "AS IS" BASIS, WITHOUT
 * WARRANTIES OR CONDITIONS OF ANY KIND, either express or implied.  See the
 * License for the specific language governing permissions and limitations
 * under the License.
 */

package org.killbill.billing.invoice.api.user;

import java.math.BigDecimal;
import java.util.List;
import java.util.UUID;

import javax.annotation.Nullable;

import org.killbill.billing.ErrorCode;
import org.killbill.billing.ObjectType;
import org.killbill.billing.account.api.Account;
import org.killbill.billing.callcontext.DefaultCallContext;
import org.killbill.billing.catalog.api.Currency;
import org.killbill.billing.invoice.InvoiceTestSuiteWithEmbeddedDB;
import org.killbill.billing.invoice.api.Invoice;
import org.killbill.billing.invoice.api.InvoiceApiException;
import org.killbill.billing.invoice.api.InvoiceItem;
import org.killbill.billing.invoice.api.InvoiceItemType;
import org.killbill.billing.invoice.api.InvoiceStatus;
import org.killbill.billing.invoice.model.ExternalChargeInvoiceItem;
import org.killbill.billing.util.api.TagApiException;
import org.killbill.billing.util.callcontext.CallContext;
import org.killbill.billing.util.currency.KillBillMoney;
import org.killbill.billing.util.tag.ControlTagType;
import org.killbill.billing.util.tag.Tag;
import org.killbill.clock.ClockMock;
import org.testng.Assert;
import org.testng.annotations.BeforeMethod;
import org.testng.annotations.Test;

import com.google.common.collect.ImmutableList;

import static org.testng.Assert.assertEquals;

public class TestDefaultInvoiceUserApi extends InvoiceTestSuiteWithEmbeddedDB {

    private UUID accountId;
    private UUID invoiceId;

    @Override
    @BeforeMethod(groups = "slow")
    public void beforeMethod() throws Exception {
        super.beforeMethod();
        final Account account = invoiceUtil.createAccount(callContext);
        accountId = account.getId();
        invoiceId = invoiceUtil.generateRegularInvoice(account, null, callContext);
    }

    @Test(groups = "slow")
    public void testPostExternalChargeOnNewInvoice() throws Exception {
        // Initial account balance
        final BigDecimal accountBalance = invoiceUserApi.getAccountBalance(accountId, callContext);

        // Post an external charge
        final BigDecimal externalChargeAmount = BigDecimal.TEN;
        final InvoiceItem externalCharge = new ExternalChargeInvoiceItem(null, accountId, null, "description", clock.getUTCToday(), externalChargeAmount, accountCurrency);
        final InvoiceItem externalChargeInvoiceItem = invoiceUserApi.insertExternalCharges(accountId, clock.getUTCToday(), ImmutableList.<InvoiceItem>of(externalCharge), true, callContext).get(0);
        verifyExternalChargeOnNewInvoice(accountBalance, null, externalChargeAmount, externalChargeInvoiceItem);

        assertEquals(externalChargeInvoiceItem.getDescription(), "description");
    }

    @Test(groups = "slow")
    public void testPostExternalChargeForBundleOnNewInvoice() throws Exception {
        // Initial account balance
        final BigDecimal accountBalance = invoiceUserApi.getAccountBalance(accountId, callContext);

        // Post an external charge
        final BigDecimal externalChargeAmount = BigDecimal.TEN;
        final UUID bundleId = UUID.randomUUID();
        final InvoiceItem externalCharge = new ExternalChargeInvoiceItem(null, accountId, bundleId, UUID.randomUUID().toString(), clock.getUTCToday(), externalChargeAmount, accountCurrency);
        final InvoiceItem externalChargeInvoiceItem = invoiceUserApi.insertExternalCharges(accountId, clock.getUTCToday(), ImmutableList.<InvoiceItem>of(externalCharge), true, callContext).get(0);
        verifyExternalChargeOnNewInvoice(accountBalance, bundleId, externalChargeAmount, externalChargeInvoiceItem);
    }

    private void verifyExternalChargeOnNewInvoice(final BigDecimal initialAccountBalance, @Nullable final UUID bundleId,
                                                  final BigDecimal externalChargeAmount, final InvoiceItem externalChargeInvoiceItem) throws InvoiceApiException {
        Assert.assertNotNull(externalChargeInvoiceItem.getInvoiceId());
        Assert.assertNotEquals(externalChargeInvoiceItem.getInvoiceId(), invoiceId);
        Assert.assertEquals(externalChargeInvoiceItem.getBundleId(), bundleId);
        Assert.assertEquals(externalChargeInvoiceItem.getInvoiceItemType(), InvoiceItemType.EXTERNAL_CHARGE);
        Assert.assertEquals(externalChargeInvoiceItem.getAccountId(), accountId);
        Assert.assertEquals(externalChargeInvoiceItem.getAmount().compareTo(externalChargeAmount), 0);
        Assert.assertEquals(externalChargeInvoiceItem.getCurrency(), accountCurrency);
        Assert.assertNull(externalChargeInvoiceItem.getLinkedItemId());

        // Verify the adjusted invoice balance
        final BigDecimal adjustedInvoiceBalance = invoiceUserApi.getInvoice(externalChargeInvoiceItem.getInvoiceId(), callContext).getBalance();
        Assert.assertEquals(adjustedInvoiceBalance.compareTo(externalChargeAmount), 0);

        // Verify the adjusted account balance
        final BigDecimal adjustedAccountBalance = invoiceUserApi.getAccountBalance(accountId, callContext);
        Assert.assertEquals(adjustedAccountBalance, initialAccountBalance.add(externalChargeAmount));
    }

    @Test(groups = "slow")
    public void testPostExternalChargeOnExistingInvoice() throws Exception {
        // Verify the initial invoice balance
        final BigDecimal invoiceBalance = invoiceUserApi.getInvoice(invoiceId, callContext).getBalance();
        Assert.assertEquals(invoiceBalance.compareTo(BigDecimal.ZERO), 1);

        // Verify the initial account balance
        final BigDecimal accountBalance = invoiceUserApi.getAccountBalance(accountId, callContext);
        Assert.assertEquals(accountBalance, invoiceBalance);
        // Post an external charge
        final BigDecimal externalChargeAmount = BigDecimal.TEN;
        final InvoiceItem externalCharge = new ExternalChargeInvoiceItem(invoiceId, accountId, null, UUID.randomUUID().toString(), clock.getUTCToday(), externalChargeAmount, accountCurrency);
        final InvoiceItem externalChargeInvoiceItem = invoiceUserApi.insertExternalCharges(accountId, clock.getUTCToday(), ImmutableList.<InvoiceItem>of(externalCharge), true, callContext).get(0);
        verifyExternalChargeOnExistingInvoice(invoiceBalance, null, externalChargeAmount, externalChargeInvoiceItem);
    }

    @Test(groups = "slow")
    public void testOriginalAmountCharged() throws Exception {

        final Invoice initialInvoice = invoiceUserApi.getInvoice(invoiceId, callContext);
        final BigDecimal originalAmountCharged = initialInvoice.getOriginalChargedAmount();
        final BigDecimal amountCharged = initialInvoice.getChargedAmount();
        Assert.assertEquals(originalAmountCharged.compareTo(amountCharged), 0);

        ((ClockMock) clock).addDays(1);

        // Sleep at least one sec to make sure created_date for the external charge is different than the created date for the invoice itself
        CallContext newCallContextLater = new DefaultCallContext(callContext.getTenantId(), callContext.getUserName(), callContext.getCallOrigin(), callContext.getUserType(), callContext.getUserToken(), clock);
        // Post an external charge
        final BigDecimal externalChargeAmount = BigDecimal.TEN;
        final InvoiceItem externalCharge = new ExternalChargeInvoiceItem(invoiceId, accountId, null, UUID.randomUUID().toString(), clock.getUTCToday(), externalChargeAmount, accountCurrency);
        final InvoiceItem externalChargeInvoiceItem = invoiceUserApi.insertExternalCharges(accountId, clock.getUTCToday(), ImmutableList.<InvoiceItem>of(externalCharge), true, newCallContextLater).get(0);

        final Invoice newInvoice = invoiceUserApi.getInvoice(invoiceId, callContext);
        final BigDecimal newOriginalAmountCharged = newInvoice.getOriginalChargedAmount();
        final BigDecimal newAmountCharged = newInvoice.getChargedAmount();
        final BigDecimal expectedChargedAmount = newInvoice.getOriginalChargedAmount().add(externalChargeInvoiceItem.getAmount());

        Assert.assertEquals(originalAmountCharged.compareTo(newOriginalAmountCharged), 0);
        Assert.assertEquals(newAmountCharged.compareTo(expectedChargedAmount), 0);
    }

    @Test(groups = "slow")
    public void testPostExternalChargeForBundleOnExistingInvoice() throws Exception {
        // Verify the initial invoice balance
        final BigDecimal invoiceBalance = invoiceUserApi.getInvoice(invoiceId, callContext).getBalance();
        Assert.assertEquals(invoiceBalance.compareTo(BigDecimal.ZERO), 1);

        // Verify the initial account balance
        final BigDecimal accountBalance = invoiceUserApi.getAccountBalance(accountId, callContext);
        Assert.assertEquals(accountBalance, invoiceBalance);

        // Post an external charge
        final BigDecimal externalChargeAmount = BigDecimal.TEN;
        final UUID bundleId = UUID.randomUUID();
        final InvoiceItem externalCharge = new ExternalChargeInvoiceItem(invoiceId, accountId, bundleId, UUID.randomUUID().toString(), clock.getUTCToday(), externalChargeAmount, accountCurrency);
        final InvoiceItem externalChargeInvoiceItem = invoiceUserApi.insertExternalCharges(accountId, clock.getUTCToday(), ImmutableList.<InvoiceItem>of(externalCharge), true, callContext).get(0);
        verifyExternalChargeOnExistingInvoice(invoiceBalance, bundleId, externalChargeAmount, externalChargeInvoiceItem);
    }

    private void verifyExternalChargeOnExistingInvoice(final BigDecimal initialInvoiceBalance, @Nullable final UUID bundleId,
                                                       final BigDecimal externalChargeAmount, final InvoiceItem externalChargeInvoiceItem) throws InvoiceApiException {
        Assert.assertEquals(externalChargeInvoiceItem.getInvoiceId(), invoiceId);
        Assert.assertEquals(externalChargeInvoiceItem.getBundleId(), bundleId);
        Assert.assertEquals(externalChargeInvoiceItem.getInvoiceItemType(), InvoiceItemType.EXTERNAL_CHARGE);
        Assert.assertEquals(externalChargeInvoiceItem.getAccountId(), accountId);
        Assert.assertEquals(externalChargeInvoiceItem.getAmount().compareTo(externalChargeAmount), 0);
        Assert.assertEquals(externalChargeInvoiceItem.getCurrency(), accountCurrency);
        Assert.assertNull(externalChargeInvoiceItem.getLinkedItemId());

        // Verify the adjusted invoice balance
        final BigDecimal adjustedInvoiceBalance = invoiceUserApi.getInvoice(invoiceId, callContext).getBalance();
        Assert.assertEquals(adjustedInvoiceBalance.compareTo(initialInvoiceBalance.add(externalChargeAmount)), 0);

        // Verify the adjusted account balance
        final BigDecimal adjustedAccountBalance = invoiceUserApi.getAccountBalance(accountId, callContext);
        Assert.assertEquals(adjustedAccountBalance, adjustedInvoiceBalance);
    }

    @Test(groups = "slow", expectedExceptions = InvoiceApiException.class, expectedExceptionsMessageRegExp = ".*it is already in COMMITTED status")
    public void testAdjustCommittedInvoice() throws Exception {
        // Verify the initial invoice balance
        final BigDecimal invoiceBalance = invoiceUserApi.getInvoice(invoiceId, callContext).getBalance();
        Assert.assertEquals(invoiceBalance.compareTo(BigDecimal.ZERO), 1);

        // Verify the initial account balance
        final BigDecimal accountBalance = invoiceUserApi.getAccountBalance(accountId, callContext);
        Assert.assertEquals(accountBalance, invoiceBalance);

        // Adjust the invoice for the full amount
        final InvoiceItem creditInvoiceItem = invoiceUserApi.insertCreditForInvoice(accountId, invoiceId, invoiceBalance,
                                                                                    clock.getUTCToday(), accountCurrency, "some description", callContext);
        Assert.assertEquals(creditInvoiceItem.getInvoiceId(), invoiceId);
        Assert.assertEquals(creditInvoiceItem.getInvoiceItemType(), InvoiceItemType.CREDIT_ADJ);
        Assert.assertEquals(creditInvoiceItem.getAccountId(), accountId);
        Assert.assertEquals(creditInvoiceItem.getAmount().compareTo(invoiceBalance.negate()), 0);
        Assert.assertEquals(creditInvoiceItem.getCurrency(), accountCurrency);
        Assert.assertEquals(creditInvoiceItem.getDescription(), "some description");
        Assert.assertNull(creditInvoiceItem.getLinkedItemId());

        // Verify the adjusted invoice balance
        final BigDecimal adjustedInvoiceBalance = invoiceUserApi.getInvoice(invoiceId, callContext).getBalance();
        Assert.assertEquals(adjustedInvoiceBalance.compareTo(BigDecimal.ZERO), 0);

        // Verify the adjusted account balance
        final BigDecimal adjustedAccountBalance = invoiceUserApi.getAccountBalance(accountId, callContext);
        Assert.assertEquals(adjustedAccountBalance, adjustedInvoiceBalance);
    }

<<<<<<< HEAD
=======
    @Test(groups = "slow")
    public void testAdjustPartialInvoice() throws Exception {
        // Verify the initial invoice balance
        final BigDecimal invoiceBalance = invoiceUserApi.getInvoice(invoiceId, callContext).getBalance();
        Assert.assertEquals(invoiceBalance.compareTo(BigDecimal.ZERO), 1);

        // Verify the initial account balance
        final BigDecimal accountBalance = invoiceUserApi.getAccountBalance(accountId, callContext);
        Assert.assertEquals(accountBalance, invoiceBalance);

        // Adjust the invoice for a fraction of the balance
        final BigDecimal creditAmount = invoiceBalance.divide(BigDecimal.TEN, BigDecimal.ROUND_HALF_UP);
        final InvoiceItem creditInvoiceItem = invoiceUserApi.insertCreditForInvoice(accountId, invoiceId, creditAmount,
                                                                                    clock.getUTCToday(), accountCurrency,
                                                                                    null, callContext);
        Assert.assertEquals(creditInvoiceItem.getInvoiceId(), invoiceId);
        Assert.assertEquals(creditInvoiceItem.getInvoiceItemType(), InvoiceItemType.CREDIT_ADJ);
        Assert.assertEquals(creditInvoiceItem.getAccountId(), accountId);
        Assert.assertEquals(creditInvoiceItem.getAmount().compareTo(creditAmount.negate()), 0);
        Assert.assertEquals(creditInvoiceItem.getCurrency(), accountCurrency);
        Assert.assertNull(creditInvoiceItem.getLinkedItemId());

        // Verify the adjusted invoice balance
        final BigDecimal adjustedInvoiceBalance = invoiceUserApi.getInvoice(invoiceId, callContext).getBalance();
        verifyAdjustedInvoiceBalance(invoiceBalance, creditAmount, accountCurrency, adjustedInvoiceBalance);

        // Verify the adjusted account balance
        final BigDecimal adjustedAccountBalance = invoiceUserApi.getAccountBalance(accountId, callContext);
        Assert.assertEquals(adjustedAccountBalance, adjustedInvoiceBalance);
    }
>>>>>>> f8e52ea2

    @Test(groups = "slow")
    public void testCantAdjustInvoiceWithNegativeAmount() throws Exception {
        try {
            invoiceUserApi.insertCreditForInvoice(accountId, invoiceId, BigDecimal.TEN.negate(), clock.getUTCToday(), accountCurrency,
                                                  null, callContext);
            Assert.fail("Should not have been able to adjust an invoice with a negative amount");
        } catch (InvoiceApiException e) {
            Assert.assertEquals(e.getCode(), ErrorCode.CREDIT_AMOUNT_INVALID.getCode());
        }
    }

    @Test(groups = "slow")
    public void testAdjustFullInvoiceItem() throws Exception {
        final InvoiceItem invoiceItem = invoiceUserApi.getInvoice(invoiceId, callContext).getInvoiceItems().get(0);
        // Verify we picked a non zero item
        Assert.assertEquals(invoiceItem.getAmount().compareTo(BigDecimal.ZERO), 1);

        // Verify the initial invoice balance
        final BigDecimal invoiceBalance = invoiceUserApi.getInvoice(invoiceId, callContext).getBalance();
        Assert.assertEquals(invoiceBalance.compareTo(BigDecimal.ZERO), 1);

        // Verify the initial account balance
        final BigDecimal accountBalance = invoiceUserApi.getAccountBalance(accountId, callContext);
        Assert.assertEquals(accountBalance, invoiceBalance);

        // Adjust the invoice for the full amount
        final InvoiceItem adjInvoiceItem = invoiceUserApi.insertInvoiceItemAdjustment(accountId, invoiceId, invoiceItem.getId(),
                                                                                      clock.getUTCToday(), null, callContext);
        Assert.assertEquals(adjInvoiceItem.getInvoiceId(), invoiceId);
        Assert.assertEquals(adjInvoiceItem.getInvoiceItemType(), InvoiceItemType.ITEM_ADJ);
        Assert.assertEquals(adjInvoiceItem.getAccountId(), accountId);
        Assert.assertEquals(adjInvoiceItem.getAmount(), invoiceItem.getAmount().negate());
        Assert.assertEquals(adjInvoiceItem.getCurrency(), accountCurrency);
        Assert.assertEquals(adjInvoiceItem.getLinkedItemId(), invoiceItem.getId());

        // Verify the adjusted invoice balance
        final BigDecimal adjustedInvoiceBalance = invoiceUserApi.getInvoice(invoiceId, callContext).getBalance();
        verifyAdjustedInvoiceBalance(invoiceBalance, invoiceItem.getAmount(), invoiceItem.getCurrency(), adjustedInvoiceBalance);

        // Verify the adjusted account balance
        final BigDecimal adjustedAccountBalance = invoiceUserApi.getAccountBalance(accountId, callContext);
        Assert.assertEquals(adjustedAccountBalance, adjustedInvoiceBalance);
    }

    @Test(groups = "slow")
    public void testAdjustPartialInvoiceItem() throws Exception {
        final InvoiceItem invoiceItem = invoiceUserApi.getInvoice(invoiceId, callContext).getInvoiceItems().get(0);
        // Verify we picked a non zero item
        Assert.assertEquals(invoiceItem.getAmount().compareTo(BigDecimal.ZERO), 1);

        // Verify the initial invoice balance
        final BigDecimal invoiceBalance = invoiceUserApi.getInvoice(invoiceId, callContext).getBalance();
        Assert.assertEquals(invoiceBalance.compareTo(BigDecimal.ZERO), 1);

        // Verify the initial account balance
        final BigDecimal accountBalance = invoiceUserApi.getAccountBalance(accountId, callContext);
        Assert.assertEquals(accountBalance, invoiceBalance);

        // Adjust the invoice for a fraction of the balance
        final BigDecimal adjAmount = invoiceItem.getAmount().divide(BigDecimal.TEN, BigDecimal.ROUND_HALF_UP);
        final InvoiceItem adjInvoiceItem = invoiceUserApi.insertInvoiceItemAdjustment(accountId, invoiceId, invoiceItem.getId(),
                                                                                      clock.getUTCToday(), adjAmount, accountCurrency,
                                                                                      null, callContext);
        Assert.assertEquals(adjInvoiceItem.getInvoiceId(), invoiceId);
        Assert.assertEquals(adjInvoiceItem.getInvoiceItemType(), InvoiceItemType.ITEM_ADJ);
        Assert.assertEquals(adjInvoiceItem.getAccountId(), accountId);
        Assert.assertEquals(adjInvoiceItem.getAmount(), adjAmount.negate());
        Assert.assertEquals(adjInvoiceItem.getCurrency(), accountCurrency);
        Assert.assertEquals(adjInvoiceItem.getLinkedItemId(), invoiceItem.getId());

        // Verify the adjusted invoice balance
        final BigDecimal adjustedInvoiceBalance = invoiceUserApi.getInvoice(invoiceId, callContext).getBalance();
        verifyAdjustedInvoiceBalance(invoiceBalance, adjAmount, accountCurrency, adjustedInvoiceBalance);

        // Verify the adjusted account balance
        final BigDecimal adjustedAccountBalance = invoiceUserApi.getAccountBalance(accountId, callContext);
        Assert.assertEquals(adjustedAccountBalance, adjustedInvoiceBalance);
    }

    @Test(groups = "slow")
    public void testCantAdjustInvoiceItemWithNegativeAmount() throws Exception {
        final InvoiceItem invoiceItem = invoiceUserApi.getInvoice(invoiceId, callContext).getInvoiceItems().get(0);

        try {
            invoiceUserApi.insertInvoiceItemAdjustment(accountId, invoiceId, invoiceItem.getId(), clock.getUTCToday(),
                                                       BigDecimal.TEN.negate(), accountCurrency, null, callContext);
            Assert.fail("Should not have been able to adjust an item with a negative amount");
        } catch (InvoiceApiException e) {
            Assert.assertEquals(e.getCode(), ErrorCode.INVOICE_ITEM_ADJUSTMENT_AMOUNT_SHOULD_BE_POSITIVE.getCode());
        }
    }

    private void verifyAdjustedInvoiceBalance(final BigDecimal invoiceBalance, final BigDecimal adjAmount, final Currency currency, final BigDecimal adjustedInvoiceBalance) {
        final BigDecimal expectedBalance = KillBillMoney.of(invoiceBalance.add(adjAmount.negate()), currency);
        Assert.assertEquals(adjustedInvoiceBalance.compareTo(expectedBalance), 0);
    }

    @Test(groups = "slow")
    public void testAddRemoveWrittenOffTag() throws InvoiceApiException, TagApiException {

        final Invoice originalInvoice = invoiceUserApi.getInvoice(invoiceId, callContext);
        assertEquals(originalInvoice.getBalance().compareTo(BigDecimal.ZERO), 1);

        invoiceUserApi.tagInvoiceAsWrittenOff(invoiceId, callContext);

        List<Tag> tags = tagUserApi.getTagsForObject(invoiceId, ObjectType.INVOICE, false, callContext);
        assertEquals(tags.size(), 1);
        assertEquals(tags.get(0).getTagDefinitionId(), ControlTagType.WRITTEN_OFF.getId());

        final Invoice invoiceWithTag = invoiceUserApi.getInvoice(invoiceId, callContext);
        assertEquals(invoiceWithTag.getBalance().compareTo(BigDecimal.ZERO), 0);


        invoiceUserApi.tagInvoiceAsNotWrittenOff(invoiceId, callContext);
        tags = tagUserApi.getTagsForObject(invoiceId, ObjectType.INVOICE, false, callContext);
        assertEquals(tags.size(), 0);

        final Invoice invoiceAfterTagRemoval = invoiceUserApi.getInvoice(invoiceId, callContext);
        assertEquals(invoiceAfterTagRemoval.getBalance().compareTo(BigDecimal.ZERO), 1);
    }

    @Test(groups = "slow")
    public void testCommitInvoice() throws Exception {
        // Verify the initial invoice balance
        final BigDecimal invoiceBalance = invoiceUserApi.getInvoice(invoiceId, callContext).getBalance();
        Assert.assertEquals(invoiceBalance.compareTo(BigDecimal.ZERO), 1);

        // Verify the initial account balance
        final BigDecimal accountBalance = invoiceUserApi.getAccountBalance(accountId, callContext);
        Assert.assertEquals(accountBalance, invoiceBalance);

        // Adjust the invoice for the full amount
        final BigDecimal creditAmount = BigDecimal.TEN;
        final InvoiceItem creditInvoiceItem = invoiceUserApi.insertCreditForInvoice(accountId, null, creditAmount,
                                                                                    clock.getUTCToday(), accountCurrency, null, callContext);

        final UUID invoiceId = creditInvoiceItem.getInvoiceId();
        Invoice creditInvoice = invoiceUserApi.getInvoice(invoiceId, callContext);
        Assert.assertEquals(creditInvoice.getStatus(), InvoiceStatus.DRAFT);
        Assert.assertEquals(creditInvoiceItem.getInvoiceId(), creditInvoice.getId());

        // move invoice from DRAFT to COMMITTED
        invoiceUserApi.commitInvoice(creditInvoice.getId(), callContext);
        creditInvoice = invoiceUserApi.getInvoice(invoiceId, callContext);
        Assert.assertEquals(creditInvoice.getStatus(), InvoiceStatus.COMMITTED);

    }
}<|MERGE_RESOLUTION|>--- conflicted
+++ resolved
@@ -220,39 +220,6 @@
         Assert.assertEquals(adjustedAccountBalance, adjustedInvoiceBalance);
     }
 
-<<<<<<< HEAD
-=======
-    @Test(groups = "slow")
-    public void testAdjustPartialInvoice() throws Exception {
-        // Verify the initial invoice balance
-        final BigDecimal invoiceBalance = invoiceUserApi.getInvoice(invoiceId, callContext).getBalance();
-        Assert.assertEquals(invoiceBalance.compareTo(BigDecimal.ZERO), 1);
-
-        // Verify the initial account balance
-        final BigDecimal accountBalance = invoiceUserApi.getAccountBalance(accountId, callContext);
-        Assert.assertEquals(accountBalance, invoiceBalance);
-
-        // Adjust the invoice for a fraction of the balance
-        final BigDecimal creditAmount = invoiceBalance.divide(BigDecimal.TEN, BigDecimal.ROUND_HALF_UP);
-        final InvoiceItem creditInvoiceItem = invoiceUserApi.insertCreditForInvoice(accountId, invoiceId, creditAmount,
-                                                                                    clock.getUTCToday(), accountCurrency,
-                                                                                    null, callContext);
-        Assert.assertEquals(creditInvoiceItem.getInvoiceId(), invoiceId);
-        Assert.assertEquals(creditInvoiceItem.getInvoiceItemType(), InvoiceItemType.CREDIT_ADJ);
-        Assert.assertEquals(creditInvoiceItem.getAccountId(), accountId);
-        Assert.assertEquals(creditInvoiceItem.getAmount().compareTo(creditAmount.negate()), 0);
-        Assert.assertEquals(creditInvoiceItem.getCurrency(), accountCurrency);
-        Assert.assertNull(creditInvoiceItem.getLinkedItemId());
-
-        // Verify the adjusted invoice balance
-        final BigDecimal adjustedInvoiceBalance = invoiceUserApi.getInvoice(invoiceId, callContext).getBalance();
-        verifyAdjustedInvoiceBalance(invoiceBalance, creditAmount, accountCurrency, adjustedInvoiceBalance);
-
-        // Verify the adjusted account balance
-        final BigDecimal adjustedAccountBalance = invoiceUserApi.getAccountBalance(accountId, callContext);
-        Assert.assertEquals(adjustedAccountBalance, adjustedInvoiceBalance);
-    }
->>>>>>> f8e52ea2
 
     @Test(groups = "slow")
     public void testCantAdjustInvoiceWithNegativeAmount() throws Exception {
