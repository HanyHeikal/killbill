/*
 * Copyright 2010-2013 Ning, Inc.
 * Copyright 2014 Groupon, Inc
 * Copyright 2014 The Billing Project, LLC
 *
 * The Billing Project licenses this file to you under the Apache License, version 2.0
 * (the "License"); you may not use this file except in compliance with the
 * License.  You may obtain a copy of the License at:
 *
 *    http://www.apache.org/licenses/LICENSE-2.0
 *
 * Unless required by applicable law or agreed to in writing, software
 * distributed under the License is distributed on an "AS IS" BASIS, WITHOUT
 * WARRANTIES OR CONDITIONS OF ANY KIND, either express or implied.  See the
 * License for the specific language governing permissions and limitations
 * under the License.
 */

package org.killbill.billing.jaxrs;

import java.math.BigDecimal;
import java.util.Comparator;
import java.util.List;
import java.util.UUID;

<<<<<<< HEAD
import org.killbill.billing.client.model.Invoices;
import org.killbill.billing.client.model.Tags;
import org.killbill.billing.client.model.gen.Account;
import org.killbill.billing.client.model.gen.Invoice;
import org.killbill.billing.client.model.gen.InvoicePayment;
=======
import org.killbill.billing.client.model.Account;
import org.killbill.billing.client.model.Invoice;
import org.killbill.billing.client.model.InvoicePayment;
import org.killbill.billing.client.model.Invoices;
import org.killbill.billing.client.model.Tags;
import org.killbill.billing.notification.plugin.api.ExtBusEventType;
>>>>>>> c0a61331
import org.killbill.billing.util.tag.ControlTagType;
import org.testng.Assert;
import org.testng.annotations.Test;

import com.google.common.collect.ImmutableList;
import com.google.common.collect.Ordering;

import static org.testng.Assert.assertEquals;

public class TestOverdue extends TestJaxrsBase {

    @Test(groups = "slow", description = "Upload and retrieve a per tenant overdue config")
    public void testMultiTenantOverdueConfig() throws Exception {
        uploadTenantOverdueConfig("overdue.xml");

        final String overdueConfig = overdueApi.getOverdueConfigXml(requestOptions);
        Assert.assertNotNull(overdueConfig);
    }

    @Test(groups = "slow", description = "Can retrieve the account overdue status")
    public void testOverdueStatus() throws Exception {
        // Create an account without a payment method
        final Account accountJson = createAccountNoPMBundleAndSubscriptionAndWaitForFirstInvoice();

        // Get the invoices
        final List<Invoice> invoices = accountApi.getInvoicesForAccount(accountJson.getAccountId(), requestOptions);
        // 2 invoices but look for the non zero dollar one
        assertEquals(invoices.size(), 2);

        // We're still clear - see the configuration
        Assert.assertTrue(accountApi.getOverdueAccount(accountJson.getAccountId(), requestOptions).isClearState());

        clock.addDays(30);
        crappyWaitForLackOfProperSynchonization();
        Assert.assertEquals(accountApi.getOverdueAccount(accountJson.getAccountId(), requestOptions).getName(), "OD1");

        clock.addDays(10);
        crappyWaitForLackOfProperSynchonization();
        Assert.assertEquals(accountApi.getOverdueAccount(accountJson.getAccountId(), requestOptions).getName(), "OD2");

        clock.addDays(10);
        crappyWaitForLackOfProperSynchonization();
        Assert.assertEquals(accountApi.getOverdueAccount(accountJson.getAccountId(), requestOptions).getName(), "OD3");

        // Post external payments, paying the most recent invoice first: this is to avoid a race condition where
        // a refresh overdue notification kicks in after the first payment, which makes the account goes CLEAR and
        // triggers an AUTO_INVOICE_OFF tag removal (hence adjustment of the other invoices balance).
        final Invoices invoicesForAccount = accountApi.getInvoicesForAccount(accountJson.getAccountId(), requestOptions);
        final List<Invoice> mostRecentInvoiceFirst = Ordering.<Invoice>from(new Comparator<Invoice>() {
            @Override
            public int compare(final Invoice invoice1, final Invoice invoice2) {
                return invoice1.getInvoiceDate().compareTo(invoice2.getInvoiceDate());
            }
        }).reverse().sortedCopy(invoicesForAccount);
        for (final Invoice invoice : mostRecentInvoiceFirst) {
            if (invoice.getBalance().compareTo(BigDecimal.ZERO) > 0) {

                final InvoicePayment invoicePayment = new InvoicePayment();
                invoicePayment.setPurchasedAmount(invoice.getAmount());
                invoicePayment.setAccountId(accountJson.getAccountId());
                invoicePayment.setTargetInvoiceId(invoice.getInvoiceId());
                invoiceApi.createInstantPayment(invoice.getInvoiceId(), invoicePayment, true, NULL_PLUGIN_PROPERTIES, requestOptions);
            }
        }

        // Wait a bit for overdue to pick up the payment events...
        crappyWaitForLackOfProperSynchonization();

        // Verify we're in clear state
        Assert.assertTrue(accountApi.getOverdueAccount(accountJson.getAccountId(), requestOptions).isClearState());
    }

    @Test(groups = "slow", description = "Allow overdue condition by control tag defined in overdue config xml file")
    public void testControlTagOverdueConfig() throws Exception {
<<<<<<< HEAD
        uploadTenantOverdueConfig("overdueWithControlTag.xml");

        // Create an account without a payment method and assign a TEST tag
        final Account accountJson = createAccountNoPMBundleAndSubscription();
        final Tags accountTag = accountApi.createAccountTags(accountJson.getAccountId(), ImmutableList.<UUID>of(ControlTagType.TEST.getId()), requestOptions);
=======
        callbackServlet.pushExpectedEvent(ExtBusEventType.TENANT_CONFIG_CHANGE);
        final String overdueConfigPath = Resources.getResource("overdueWithControlTag.xml").getPath();
        killBillClient.uploadXMLOverdueConfig(overdueConfigPath, requestOptions);
        callbackServlet.assertListenerStatus();

        // Create an account without a payment method and assign a TEST tag
        final Account accountJson = createAccountNoPMBundleAndSubscription();
        callbackServlet.pushExpectedEvent(ExtBusEventType.TAG_CREATION);
        final Tags accountTag = killBillClient.createAccountTag(accountJson.getAccountId(), ControlTagType.TEST.getId(), requestOptions);
        callbackServlet.assertListenerStatus();
>>>>>>> c0a61331
        assertEquals(accountTag.get(0).getTagDefinitionId(), ControlTagType.TEST.getId());

        // Create an account without a TEST tag
        final Account accountJsonNoTag = createAccountNoPMBundleAndSubscription();

        // No payment will be triggered as the account doesn't have a payment method
        callbackServlet.pushExpectedEvents(ExtBusEventType.SUBSCRIPTION_PHASE, ExtBusEventType.SUBSCRIPTION_PHASE, ExtBusEventType.INVOICE_CREATION, ExtBusEventType.INVOICE_CREATION, ExtBusEventType.INVOICE_PAYMENT_FAILED, ExtBusEventType.INVOICE_PAYMENT_FAILED);
        clock.addMonths(1);
        callbackServlet.assertListenerStatus();

        // Get the invoices
        final List<Invoice> invoices = accountApi.getInvoicesForAccount(accountJson.getAccountId(), requestOptions);
        // 2 invoices but look for the non zero dollar one
        assertEquals(invoices.size(), 2);

        final List<Invoice> invoicesNoTag = accountApi.getInvoicesForAccount(accountJsonNoTag.getAccountId(), requestOptions);
        // 2 invoices but look for the non zero dollar one
        assertEquals(invoicesNoTag.size(), 2);

        // We're still clear - see the configuration
        Assert.assertTrue(accountApi.getOverdueAccount(accountJson.getAccountId(), requestOptions).isClearState());
        Assert.assertTrue(accountApi.getOverdueAccount(accountJsonNoTag.getAccountId(), requestOptions).isClearState());

        callbackServlet.pushExpectedEvents(ExtBusEventType.INVOICE_CREATION,
                                           ExtBusEventType.INVOICE_PAYMENT_FAILED,
                                           ExtBusEventType.INVOICE_CREATION,
                                           ExtBusEventType.INVOICE_PAYMENT_FAILED,
                                           ExtBusEventType.BLOCKING_STATE,
                                           ExtBusEventType.OVERDUE_CHANGE);
        clock.addDays(30);
        callbackServlet.assertListenerStatus();

        // This account is expected to move to OD1 state because it matches with controlTag defined
        Assert.assertEquals(accountApi.getOverdueAccount(accountJson.getAccountId(), requestOptions).getName(), "OD1");
        // This account is not expected to move to OD1 state because it does not match with controlTag defined
        Assert.assertTrue(accountApi.getOverdueAccount(accountJsonNoTag.getAccountId(), requestOptions).isClearState());
    }

    @Test(groups = "slow", description = "Allow overdue condition by exclusion control tag defined in overdue config xml file")
    public void testExclusionControlTagOverdueConfig() throws Exception {
<<<<<<< HEAD

        uploadTenantOverdueConfig("overdueWithExclusionControlTag.xml");

        // Create an account without a payment method and assign a TEST tag
        final Account accountJson = createAccountNoPMBundleAndSubscription();
        final Tags accountTag = accountApi.createAccountTags(accountJson.getAccountId(), ImmutableList.<UUID>of(ControlTagType.TEST.getId()), requestOptions);
=======
        callbackServlet.pushExpectedEvent(ExtBusEventType.TENANT_CONFIG_CHANGE);
        final String overdueConfigPath = Resources.getResource("overdueWithExclusionControlTag.xml").getPath();
        killBillClient.uploadXMLOverdueConfig(overdueConfigPath, requestOptions);
        callbackServlet.assertListenerStatus();

        // Create an account without a payment method and assign a TEST tag
        final Account accountJson = createAccountNoPMBundleAndSubscription();
        callbackServlet.pushExpectedEvent(ExtBusEventType.TAG_CREATION);
        final Tags accountTag = killBillClient.createAccountTag(accountJson.getAccountId(), ControlTagType.TEST.getId(), requestOptions);
        callbackServlet.assertListenerStatus();
>>>>>>> c0a61331
        assertEquals(accountTag.get(0).getTagDefinitionId(), ControlTagType.TEST.getId());

        // Create an account without a TEST tag
        final Account accountJsonNoTag = createAccountNoPMBundleAndSubscription();

        // move a month a wait for invoicing
        // No payment will be triggered as the account doesn't have a payment method
        clock.addMonths(1);
        crappyWaitForLackOfProperSynchonization();

        // Get the invoices
        final List<Invoice> invoices = accountApi.getInvoicesForAccount(accountJson.getAccountId(), requestOptions);
        // 2 invoices but look for the non zero dollar one
        assertEquals(invoices.size(), 2);

        final List<Invoice> invoicesNoTag = accountApi.getInvoicesForAccount(accountJsonNoTag.getAccountId(), requestOptions);
        // 2 invoices but look for the non zero dollar one
        assertEquals(invoicesNoTag.size(), 2);

        // We're still clear - see the configuration
        Assert.assertTrue(accountApi.getOverdueAccount(accountJson.getAccountId(), requestOptions).isClearState());
        Assert.assertTrue(accountApi.getOverdueAccount(accountJsonNoTag.getAccountId(), requestOptions).isClearState());

        clock.addDays(30);
        crappyWaitForLackOfProperSynchonization();

        // This account is not expected to move to OD1 state because it does not match with exclusion controlTag defined
        Assert.assertTrue(accountApi.getOverdueAccount(accountJson.getAccountId(), requestOptions).isClearState());
        // This account is expected to move to OD1 state because it matches with exclusion controlTag defined
        Assert.assertEquals(accountApi.getOverdueAccount(accountJsonNoTag.getAccountId(), requestOptions).getName(), "OD1");
    }
}<|MERGE_RESOLUTION|>--- conflicted
+++ resolved
@@ -23,20 +23,12 @@
 import java.util.List;
 import java.util.UUID;
 
-<<<<<<< HEAD
 import org.killbill.billing.client.model.Invoices;
 import org.killbill.billing.client.model.Tags;
 import org.killbill.billing.client.model.gen.Account;
 import org.killbill.billing.client.model.gen.Invoice;
 import org.killbill.billing.client.model.gen.InvoicePayment;
-=======
-import org.killbill.billing.client.model.Account;
-import org.killbill.billing.client.model.Invoice;
-import org.killbill.billing.client.model.InvoicePayment;
-import org.killbill.billing.client.model.Invoices;
-import org.killbill.billing.client.model.Tags;
 import org.killbill.billing.notification.plugin.api.ExtBusEventType;
->>>>>>> c0a61331
 import org.killbill.billing.util.tag.ControlTagType;
 import org.testng.Assert;
 import org.testng.annotations.Test;
@@ -111,24 +103,13 @@
 
     @Test(groups = "slow", description = "Allow overdue condition by control tag defined in overdue config xml file")
     public void testControlTagOverdueConfig() throws Exception {
-<<<<<<< HEAD
         uploadTenantOverdueConfig("overdueWithControlTag.xml");
 
         // Create an account without a payment method and assign a TEST tag
         final Account accountJson = createAccountNoPMBundleAndSubscription();
+        callbackServlet.pushExpectedEvent(ExtBusEventType.TAG_CREATION);
         final Tags accountTag = accountApi.createAccountTags(accountJson.getAccountId(), ImmutableList.<UUID>of(ControlTagType.TEST.getId()), requestOptions);
-=======
-        callbackServlet.pushExpectedEvent(ExtBusEventType.TENANT_CONFIG_CHANGE);
-        final String overdueConfigPath = Resources.getResource("overdueWithControlTag.xml").getPath();
-        killBillClient.uploadXMLOverdueConfig(overdueConfigPath, requestOptions);
         callbackServlet.assertListenerStatus();
-
-        // Create an account without a payment method and assign a TEST tag
-        final Account accountJson = createAccountNoPMBundleAndSubscription();
-        callbackServlet.pushExpectedEvent(ExtBusEventType.TAG_CREATION);
-        final Tags accountTag = killBillClient.createAccountTag(accountJson.getAccountId(), ControlTagType.TEST.getId(), requestOptions);
-        callbackServlet.assertListenerStatus();
->>>>>>> c0a61331
         assertEquals(accountTag.get(0).getTagDefinitionId(), ControlTagType.TEST.getId());
 
         // Create an account without a TEST tag
@@ -169,25 +150,13 @@
 
     @Test(groups = "slow", description = "Allow overdue condition by exclusion control tag defined in overdue config xml file")
     public void testExclusionControlTagOverdueConfig() throws Exception {
-<<<<<<< HEAD
-
         uploadTenantOverdueConfig("overdueWithExclusionControlTag.xml");
 
         // Create an account without a payment method and assign a TEST tag
         final Account accountJson = createAccountNoPMBundleAndSubscription();
+        callbackServlet.pushExpectedEvent(ExtBusEventType.TAG_CREATION);
         final Tags accountTag = accountApi.createAccountTags(accountJson.getAccountId(), ImmutableList.<UUID>of(ControlTagType.TEST.getId()), requestOptions);
-=======
-        callbackServlet.pushExpectedEvent(ExtBusEventType.TENANT_CONFIG_CHANGE);
-        final String overdueConfigPath = Resources.getResource("overdueWithExclusionControlTag.xml").getPath();
-        killBillClient.uploadXMLOverdueConfig(overdueConfigPath, requestOptions);
         callbackServlet.assertListenerStatus();
-
-        // Create an account without a payment method and assign a TEST tag
-        final Account accountJson = createAccountNoPMBundleAndSubscription();
-        callbackServlet.pushExpectedEvent(ExtBusEventType.TAG_CREATION);
-        final Tags accountTag = killBillClient.createAccountTag(accountJson.getAccountId(), ControlTagType.TEST.getId(), requestOptions);
-        callbackServlet.assertListenerStatus();
->>>>>>> c0a61331
         assertEquals(accountTag.get(0).getTagDefinitionId(), ControlTagType.TEST.getId());
 
         // Create an account without a TEST tag
