--- conflicted
+++ resolved
@@ -16,29 +16,18 @@
 package com.ning.billing.payment.api;
 
 import java.math.BigDecimal;
-<<<<<<< HEAD
 import java.util.UUID;
-
-=======
-
 import com.ning.billing.util.entity.Entity;
->>>>>>> 6bc860a8
 import org.joda.time.DateTime;
-
 import com.ning.billing.util.bus.BusEvent;
 
-<<<<<<< HEAD
-public interface PaymentInfoEvent extends BusEvent {
 
-    public UUID getInvoiceId();
+public interface PaymentInfoEvent extends Entity, BusEvent {
 
     public UUID getAccountId();
+
+    public UUID getPaymentId();
     
-    public String getPaymentId();
-
-=======
-public interface PaymentInfoEvent extends Entity, BusEvent {
->>>>>>> 6bc860a8
     public BigDecimal getAmount();
 
     public String getBankIdentificationNumber();
@@ -62,10 +51,8 @@
     public String getStatus();
 
     public String getType();
-<<<<<<< HEAD
-
+    
+    public DateTime getCreatedDate();
+    
     public DateTime getUpdatedDate();
-    
-=======
->>>>>>> 6bc860a8
 }