/*
 * Copyright 2014-2019 Groupon, Inc
 * Copyright 2014-2019 The Billing Project, LLC
 *
 * The Billing Project licenses this file to you under the Apache License, version 2.0
 * (the "License"); you may not use this file except in compliance with the
 * License.  You may obtain a copy of the License at:
 *
 *    http://www.apache.org/licenses/LICENSE-2.0
 *
 * Unless required by applicable law or agreed to in writing, software
 * distributed under the License is distributed on an "AS IS" BASIS, WITHOUT
 * WARRANTIES OR CONDITIONS OF ANY KIND, either express or implied.  See the
 * License for the specific language governing permissions and limitations
 * under the License.
 */

package org.killbill.billing.beatrix.integration;

import java.math.BigDecimal;
import java.util.Collections;
import java.util.HashMap;
import java.util.Map;
import java.util.Set;
import java.util.UUID;

import org.joda.time.LocalDate;
import org.killbill.billing.account.api.Account;
import org.killbill.billing.api.TestApiListener.NextEvent;
import org.killbill.billing.beatrix.util.InvoiceChecker.ExpectedInvoiceItemCheck;
import org.killbill.billing.catalog.api.BillingPeriod;
import org.killbill.billing.catalog.api.PlanPhaseSpecifier;
import org.killbill.billing.catalog.api.ProductCategory;
import org.killbill.billing.catalog.api.VersionedCatalog;
import org.killbill.billing.entitlement.api.DefaultEntitlement;
import org.killbill.billing.entitlement.api.DefaultEntitlementSpecifier;
import org.killbill.billing.invoice.api.Invoice;
import org.killbill.billing.invoice.api.InvoiceItemType;
import org.killbill.billing.platform.api.KillbillConfigSource;
import org.testng.Assert;
import org.testng.annotations.Test;

import static org.testng.Assert.assertNotNull;

public class TestCatalogWithEffectiveDateForExistingSubscriptions extends TestIntegrationBase {

    @Override
    protected KillbillConfigSource getConfigSource(final Map<String, String> extraProperties) {
        final Map<String, String> allExtraProperties = new HashMap<String, String>(extraProperties);
        allExtraProperties.put("org.killbill.catalog.uri", "catalogs/testCatalogWithEffectiveDateForExistingSubscriptions");
        return super.getConfigSource(null, allExtraProperties);
    }

    @Test(groups = "slow")
    public void testRecurringPlan() throws Exception {

        final LocalDate today = new LocalDate(2018, 1, 1);
        clock.setDay(today);

        final VersionedCatalog catalog = catalogUserApi.getCatalog("foo", callContext);

        final Account account = createAccountWithNonOsgiPaymentMethod(getAccountData(1));

        final DefaultEntitlement bpEntitlement =
                createBaseEntitlementAndCheckForCompletion(account.getId(), "externalKey1", "PlumberInsurance",
                                                           ProductCategory.BASE, BillingPeriod.MONTHLY,
                                                           NextEvent.CREATE, NextEvent.BLOCK, NextEvent.INVOICE, NextEvent.INVOICE_PAYMENT, NextEvent.PAYMENT);

        assertNotNull(bpEntitlement);
        Invoice curInvoice = invoiceChecker.checkInvoice(account.getId(), 1, callContext,
                                    new ExpectedInvoiceItemCheck(new LocalDate(2018, 1, 1), new LocalDate(2018, 2, 1), InvoiceItemType.RECURRING, new BigDecimal("49.95")));
        Assert.assertEquals(curInvoice.getInvoiceItems().get(0).getCatalogEffectiveDate().toDate().compareTo(catalog.getVersions().get(0).getEffectiveDate()), 0);

        // Catalog v2 with price increase is on 2018-04-01 but because we have an effectiveDateForExistingSubscriptions set to 2018-05-01
        // we don't see any change until 5-1
        //
        // 2018-2-1
        busHandler.pushExpectedEvents(NextEvent.INVOICE, NextEvent.PAYMENT, NextEvent.INVOICE_PAYMENT);
        clock.addMonths(1);
        assertListenerStatus();
        curInvoice= invoiceChecker.checkInvoice(account.getId(), 2, callContext,
                                    new ExpectedInvoiceItemCheck(new LocalDate(2018, 2, 1), new LocalDate(2018, 3, 1), InvoiceItemType.RECURRING, new BigDecimal("49.95")));
        Assert.assertEquals(curInvoice.getInvoiceItems().get(0).getCatalogEffectiveDate().toDate().compareTo(catalog.getVersions().get(0).getEffectiveDate()), 0);

        busHandler.pushExpectedEvents(NextEvent.INVOICE, NextEvent.PAYMENT, NextEvent.INVOICE_PAYMENT);
        // 2018-3-1
        clock.addMonths(1);
        assertListenerStatus();
        curInvoice = invoiceChecker.checkInvoice(account.getId(), 3, callContext,
                                    new ExpectedInvoiceItemCheck(new LocalDate(2018, 3, 1), new LocalDate(2018, 4, 1), InvoiceItemType.RECURRING, new BigDecimal("49.95")));
        Assert.assertEquals(curInvoice.getInvoiceItems().get(0).getCatalogEffectiveDate().toDate().compareTo(catalog.getVersions().get(0).getEffectiveDate()), 0);

        busHandler.pushExpectedEvents(NextEvent.INVOICE, NextEvent.PAYMENT, NextEvent.INVOICE_PAYMENT);
        // 2018-4-1
        clock.addMonths(1);
        assertListenerStatus();
        curInvoice = invoiceChecker.checkInvoice(account.getId(), 4, callContext,
                                    new ExpectedInvoiceItemCheck(new LocalDate(2018, 4, 1), new LocalDate(2018, 5, 1), InvoiceItemType.RECURRING, new BigDecimal("49.95")));
        Assert.assertEquals(curInvoice.getInvoiceItems().get(0).getCatalogEffectiveDate().toDate().compareTo(catalog.getVersions().get(0).getEffectiveDate()), 0);


        // effectiveDateForExistingSubscriptions set to 2018-05-01 should kick-in and we should see the price increase
        busHandler.pushExpectedEvents(NextEvent.INVOICE, NextEvent.PAYMENT, NextEvent.INVOICE_PAYMENT);
        // 2018-5-1
        clock.addMonths(1);
        assertListenerStatus();
        curInvoice = invoiceChecker.checkInvoice(account.getId(), 5, callContext,
                                    new ExpectedInvoiceItemCheck(new LocalDate(2018, 5, 1), new LocalDate(2018, 6, 1), InvoiceItemType.RECURRING, new BigDecimal("59.95")));
        // Check with see version catalog v2
        Assert.assertEquals(curInvoice.getInvoiceItems().get(0).getCatalogEffectiveDate().toDate().compareTo(catalog.getVersions().get(1).getEffectiveDate()), 0);


        // One more month to make sure
        busHandler.pushExpectedEvents(NextEvent.INVOICE, NextEvent.PAYMENT, NextEvent.INVOICE_PAYMENT);
        // 2018-6-1
        clock.addMonths(1);
        assertListenerStatus();
        invoiceChecker.checkInvoice(account.getId(), 6, callContext,
                                    new ExpectedInvoiceItemCheck(new LocalDate(2018, 6, 1), new LocalDate(2018, 7, 1), InvoiceItemType.RECURRING, new BigDecimal("59.95")));
        Assert.assertEquals(curInvoice.getInvoiceItems().get(0).getCatalogEffectiveDate().toDate().compareTo(catalog.getVersions().get(1).getEffectiveDate()), 0);


        // Catalog v3 with price increase is on 2018-07-01 but because we have an effectiveDateForExistingSubscriptions set to 2018-08-01
        // we don't see any change until 8-1
        busHandler.pushExpectedEvents(NextEvent.INVOICE, NextEvent.PAYMENT, NextEvent.INVOICE_PAYMENT);
        // 2018-7-1
        clock.addMonths(1);
        assertListenerStatus();
        invoiceChecker.checkInvoice(account.getId(), 7, callContext,
                                    new ExpectedInvoiceItemCheck(new LocalDate(2018, 7, 1), new LocalDate(2018, 8, 1), InvoiceItemType.RECURRING, new BigDecimal("59.95")));
        Assert.assertEquals(curInvoice.getInvoiceItems().get(0).getCatalogEffectiveDate().toDate().compareTo(catalog.getVersions().get(1).getEffectiveDate()), 0);

        // Check we see the new price for catalog version v3
        busHandler.pushExpectedEvents(NextEvent.INVOICE, NextEvent.PAYMENT, NextEvent.INVOICE_PAYMENT);
        // 2018-8-1
        clock.addMonths(1);
        assertListenerStatus();
        curInvoice = invoiceChecker.checkInvoice(account.getId(), 8, callContext,
                                                 new ExpectedInvoiceItemCheck(new LocalDate(2018, 8, 1), new LocalDate(2018, 9, 1), InvoiceItemType.RECURRING, new BigDecimal("69.95")));
        Assert.assertEquals(curInvoice.getInvoiceItems().get(0).getCatalogEffectiveDate().toDate().compareTo(catalog.getVersions().get(2).getEffectiveDate()), 0);

    }



<<<<<<< HEAD
    @Test(groups = "slow")
    public void testSubscriptionNotAlignedWithVersionChange() throws Exception {

        final LocalDate today = new LocalDate(2018, 3, 15);
        clock.setDay(today);

        final VersionedCatalog catalog = catalogUserApi.getCatalog("foo", callContext);

        final Account account = createAccountWithNonOsgiPaymentMethod(getAccountData(15));

        final DefaultEntitlement bpEntitlement =
                createBaseEntitlementAndCheckForCompletion(account.getId(), "externalKey1", "PlumberInsurance",
                                                           ProductCategory.BASE, BillingPeriod.MONTHLY,
                                                           NextEvent.CREATE, NextEvent.BLOCK, NextEvent.INVOICE, NextEvent.INVOICE_PAYMENT, NextEvent.PAYMENT);

        assertNotNull(bpEntitlement);
        Invoice curInvoice = invoiceChecker.checkInvoice(account.getId(), 1, callContext,
                                                         new ExpectedInvoiceItemCheck(new LocalDate(2018, 3, 15), new LocalDate(2018, 4, 15), InvoiceItemType.RECURRING, new BigDecimal("49.95")));
        Assert.assertEquals(curInvoice.getInvoiceItems().get(0).getCatalogEffectiveDate().toDate().compareTo(catalog.getVersions().get(0).getEffectiveDate()), 0);


        busHandler.pushExpectedEvents(NextEvent.INVOICE, NextEvent.PAYMENT, NextEvent.INVOICE_PAYMENT);
        clock.addMonths(1); // 2018-04-15
        assertListenerStatus();

        curInvoice = invoiceChecker.checkInvoice(account.getId(), 2, callContext,
                                                 new ExpectedInvoiceItemCheck(new LocalDate(2018, 4, 15), new LocalDate(2018, 5, 1), InvoiceItemType.RECURRING, new BigDecimal("26.64")));
        Assert.assertEquals(curInvoice.getInvoiceItems().get(0).getCatalogEffectiveDate().toDate().compareTo(catalog.getVersions().get(0).getEffectiveDate()), 0);

        busHandler.pushExpectedEvents(NextEvent.INVOICE, NextEvent.PAYMENT, NextEvent.INVOICE_PAYMENT);
        clock.addDays(16); // 2018-05-01
        assertListenerStatus();

        curInvoice = invoiceChecker.checkInvoice(account.getId(), 3, callContext,
                                                 new ExpectedInvoiceItemCheck(new LocalDate(2018, 5, 1), new LocalDate(2018, 5, 15), InvoiceItemType.RECURRING, new BigDecimal("27.98")));
        Assert.assertEquals(curInvoice.getInvoiceItems().get(0).getCatalogEffectiveDate().toDate().compareTo(catalog.getVersions().get(1).getEffectiveDate()), 0);

        busHandler.pushExpectedEvents(NextEvent.INVOICE, NextEvent.PAYMENT, NextEvent.INVOICE_PAYMENT);
        clock.addDays(14); // 2018-05-15
        assertListenerStatus();

        curInvoice = invoiceChecker.checkInvoice(account.getId(), 4, callContext,
                                                 new ExpectedInvoiceItemCheck(new LocalDate(2018, 5, 15), new LocalDate(2018, 6, 15), InvoiceItemType.RECURRING, new BigDecimal("59.95")));
        Assert.assertEquals(curInvoice.getInvoiceItems().get(0).getCatalogEffectiveDate().toDate().compareTo(catalog.getVersions().get(1).getEffectiveDate()), 0);


    }

=======
>>>>>>> 4da84cfb
        @Test(groups = "slow")
    public void testUsagePlan() throws Exception {

        final LocalDate today = new LocalDate(2018, 1, 1);
        clock.setDay(today);

        final Account account = createAccountWithNonOsgiPaymentMethod(getAccountData(1));

        final PlanPhaseSpecifier spec = new PlanPhaseSpecifier("water-monthly");
        busHandler.pushExpectedEvents(NextEvent.CREATE, NextEvent.BLOCK, NextEvent.NULL_INVOICE);
        final UUID entitlementId = entitlementApi.createBaseEntitlement(account.getId(), new DefaultEntitlementSpecifier(spec), null, null, null, false, true, Collections.emptyList(), callContext);
        assertListenerStatus();

        recordUsageData(entitlementId, "t1", "liter", new LocalDate(2018, 1, 1), BigDecimal.valueOf(10L), callContext);
        recordUsageData(entitlementId, "t2", "liter", new LocalDate(2018, 1, 23), BigDecimal.valueOf(10L), callContext);

        // Catalog v2 with price increase is on 2018-04-01 but because we have an effectiveDateForExistingSubscriptions set to 2018-05-01
        // we don't see any change until 5-1
        //
        // 2018-2-1
        busHandler.pushExpectedEvents(NextEvent.INVOICE, NextEvent.INVOICE_PAYMENT, NextEvent.PAYMENT);
        clock.addMonths(1);
        assertListenerStatus();

        Invoice curInvoice = invoiceChecker.checkInvoice(account.getId(), 1, callContext,
                                                         new ExpectedInvoiceItemCheck(new LocalDate(2018, 1, 1), new LocalDate(2018, 2, 1), InvoiceItemType.USAGE, new BigDecimal("30.00")));
        invoiceChecker.checkTrackingIds(curInvoice, Set.of("t1", "t2"), internalCallContext);


        recordUsageData(entitlementId, "t3", "liter", new LocalDate(2018, 2, 15), BigDecimal.valueOf(20L), callContext);
        // 2018-3-1
        busHandler.pushExpectedEvents(NextEvent.INVOICE, NextEvent.INVOICE_PAYMENT, NextEvent.PAYMENT);
        clock.addMonths(1);
        assertListenerStatus();

        curInvoice = invoiceChecker.checkInvoice(account.getId(), 2, callContext,
                                                 new ExpectedInvoiceItemCheck(new LocalDate(2018, 2, 1), new LocalDate(2018, 3, 1), InvoiceItemType.USAGE, new BigDecimal("30.00")));
        invoiceChecker.checkTrackingIds(curInvoice, Set.of("t3"), internalCallContext);


        recordUsageData(entitlementId, "t4", "liter", new LocalDate(2018, 3, 18), BigDecimal.valueOf(20L), callContext);
        // 2018-4-1
        busHandler.pushExpectedEvents(NextEvent.INVOICE, NextEvent.INVOICE_PAYMENT, NextEvent.PAYMENT);
        clock.addMonths(1);
        assertListenerStatus();

        curInvoice = invoiceChecker.checkInvoice(account.getId(), 3, callContext,
                                                 new ExpectedInvoiceItemCheck(new LocalDate(2018, 3, 1), new LocalDate(2018, 4, 1), InvoiceItemType.USAGE, new BigDecimal("30.00")));
        invoiceChecker.checkTrackingIds(curInvoice, Set.of("t4"), internalCallContext);


        recordUsageData(entitlementId, "t5", "liter", new LocalDate(2018, 4, 28), BigDecimal.valueOf(20L), callContext);

        // 2018-5-1
        busHandler.pushExpectedEvents(NextEvent.INVOICE, NextEvent.INVOICE_PAYMENT, NextEvent.PAYMENT);
        clock.addMonths(1);
        assertListenerStatus();

        curInvoice = invoiceChecker.checkInvoice(account.getId(), 4, callContext,
                                                 new ExpectedInvoiceItemCheck(new LocalDate(2018, 4, 1), new LocalDate(2018, 5, 1), InvoiceItemType.USAGE, new BigDecimal("30.00")));
        invoiceChecker.checkTrackingIds(curInvoice, Set.of("t5"), internalCallContext);


        // effectiveDateForExistingSubscriptions set to 2018-05-01 should kick-in and we should see the price increase for the period 2018-05-01 -> 2018-6-1
        recordUsageData(entitlementId, "t6", "liter", new LocalDate(2018, 5, 22), BigDecimal.valueOf(20L), callContext);

        // 2018-6-1
        busHandler.pushExpectedEvents(NextEvent.INVOICE, NextEvent.INVOICE_PAYMENT, NextEvent.PAYMENT);
        clock.addMonths(1);
        assertListenerStatus();

        curInvoice = invoiceChecker.checkInvoice(account.getId(), 5, callContext,
                                                 new ExpectedInvoiceItemCheck(new LocalDate(2018, 5, 1), new LocalDate(2018, 6, 1), InvoiceItemType.USAGE, new BigDecimal("50.00")));
        invoiceChecker.checkTrackingIds(curInvoice, Set.of("t6"), internalCallContext);



        recordUsageData(entitlementId, "t7", "liter", new LocalDate(2018, 6, 29), BigDecimal.valueOf(20L), callContext);

        // 2018-7-1
        busHandler.pushExpectedEvents(NextEvent.INVOICE, NextEvent.INVOICE_PAYMENT, NextEvent.PAYMENT);
        clock.addMonths(1);
        assertListenerStatus();

        curInvoice = invoiceChecker.checkInvoice(account.getId(), 6, callContext,
                                                 new ExpectedInvoiceItemCheck(new LocalDate(2018, 6, 1), new LocalDate(2018, 7, 1), InvoiceItemType.USAGE, new BigDecimal("50.00")));
        invoiceChecker.checkTrackingIds(curInvoice, Set.of("t7"), internalCallContext);



        recordUsageData(entitlementId, "t8", "liter", new LocalDate(2018, 7, 13), BigDecimal.valueOf(20L), callContext);

        // Catalog v3 with price increase is on 2018-07-01 but because we have an effectiveDateForExistingSubscriptions set to 2018-08-01
        // we don't see any change until 8-1
        // 2018-8-1
        busHandler.pushExpectedEvents(NextEvent.INVOICE, NextEvent.INVOICE_PAYMENT, NextEvent.PAYMENT);
        clock.addMonths(1);
        assertListenerStatus();

        curInvoice = invoiceChecker.checkInvoice(account.getId(), 7, callContext,
                                                 new ExpectedInvoiceItemCheck(new LocalDate(2018, 7, 1), new LocalDate(2018, 8, 1), InvoiceItemType.USAGE, new BigDecimal("50.00")));
        invoiceChecker.checkTrackingIds(curInvoice, Set.of("t8"), internalCallContext);


        recordUsageData(entitlementId, "t9", "liter", new LocalDate(2018, 8, 13), BigDecimal.valueOf(20L), callContext);

        // Check we see the new price for catalog version v3
        busHandler.pushExpectedEvents(NextEvent.INVOICE, NextEvent.INVOICE_PAYMENT, NextEvent.PAYMENT);
        clock.addMonths(1);
        assertListenerStatus();

        curInvoice = invoiceChecker.checkInvoice(account.getId(), 8, callContext,
                                                 new ExpectedInvoiceItemCheck(new LocalDate(2018, 8, 1), new LocalDate(2018, 9, 1), InvoiceItemType.USAGE, new BigDecimal("70.00")));
        invoiceChecker.checkTrackingIds(curInvoice, Set.of("t9"), internalCallContext);

    }

}<|MERGE_RESOLUTION|>--- conflicted
+++ resolved
@@ -136,14 +136,13 @@
         clock.addMonths(1);
         assertListenerStatus();
         curInvoice = invoiceChecker.checkInvoice(account.getId(), 8, callContext,
-                                                 new ExpectedInvoiceItemCheck(new LocalDate(2018, 8, 1), new LocalDate(2018, 9, 1), InvoiceItemType.RECURRING, new BigDecimal("69.95")));
+                                    new ExpectedInvoiceItemCheck(new LocalDate(2018, 8, 1), new LocalDate(2018, 9, 1), InvoiceItemType.RECURRING, new BigDecimal("69.95")));
         Assert.assertEquals(curInvoice.getInvoiceItems().get(0).getCatalogEffectiveDate().toDate().compareTo(catalog.getVersions().get(2).getEffectiveDate()), 0);
 
     }
 
 
 
-<<<<<<< HEAD
     @Test(groups = "slow")
     public void testSubscriptionNotAlignedWithVersionChange() throws Exception {
 
@@ -192,9 +191,7 @@
 
     }
 
-=======
->>>>>>> 4da84cfb
-        @Test(groups = "slow")
+    @Test(groups = "slow")
     public void testUsagePlan() throws Exception {
 
         final LocalDate today = new LocalDate(2018, 1, 1);
