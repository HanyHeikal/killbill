/*
 * Copyright 2010-2013 Ning, Inc.
 * Copyright 2014-2018 Groupon, Inc
 * Copyright 2014-2018 The Billing Project, LLC
 *
 * The Billing Project licenses this file to you under the Apache License, version 2.0
 * (the "License"); you may not use this file except in compliance with the
 * License.  You may obtain a copy of the License at:
 *
 *    http://www.apache.org/licenses/LICENSE-2.0
 *
 * Unless required by applicable law or agreed to in writing, software
 * distributed under the License is distributed on an "AS IS" BASIS, WITHOUT
 * WARRANTIES OR CONDITIONS OF ANY KIND, either express or implied.  See the
 * License for the specific language governing permissions and limitations
 * under the License.
 */

package org.killbill.billing.jaxrs;

import java.io.File;
import java.io.IOException;
import java.lang.management.ManagementFactory;
import java.lang.management.ThreadInfo;
import java.lang.management.ThreadMXBean;
import java.nio.charset.Charset;
import java.util.EventListener;
import java.util.Iterator;
import java.util.List;
import java.util.Map;
import java.util.UUID;

import javax.annotation.Nullable;
import javax.inject.Inject;
import javax.inject.Named;
import javax.servlet.Servlet;
import javax.servlet.ServletContext;
import javax.sql.DataSource;

import org.apache.shiro.web.servlet.ShiroFilter;
import org.eclipse.jetty.servlet.FilterHolder;
import org.joda.time.LocalDate;
import org.killbill.billing.GuicyKillbillTestWithEmbeddedDBModule;
import org.killbill.billing.api.TestApiListener;
<<<<<<< HEAD
import org.killbill.billing.client.KillBillClientException;
=======
import org.killbill.billing.beatrix.integration.db.TestDBRouterAPI;
import org.killbill.billing.client.KillBillClient;
>>>>>>> 1260abd2
import org.killbill.billing.client.KillBillHttpClient;
import org.killbill.billing.client.api.gen.AccountApi;
import org.killbill.billing.client.api.gen.AdminApi;
import org.killbill.billing.client.api.gen.BundleApi;
import org.killbill.billing.client.api.gen.CatalogApi;
import org.killbill.billing.client.api.gen.CreditApi;
import org.killbill.billing.client.api.gen.CustomFieldApi;
import org.killbill.billing.client.api.gen.ExportApi;
import org.killbill.billing.client.api.gen.InvoiceApi;
import org.killbill.billing.client.api.gen.InvoiceItemApi;
import org.killbill.billing.client.api.gen.InvoicePaymentApi;
import org.killbill.billing.client.api.gen.NodesInfoApi;
import org.killbill.billing.client.api.gen.OverdueApi;
import org.killbill.billing.client.api.gen.PaymentApi;
import org.killbill.billing.client.api.gen.PaymentGatewayApi;
import org.killbill.billing.client.api.gen.PaymentMethodApi;
import org.killbill.billing.client.api.gen.PaymentTransactionApi;
import org.killbill.billing.client.api.gen.PluginInfoApi;
import org.killbill.billing.client.api.gen.SecurityApi;
import org.killbill.billing.client.api.gen.SubscriptionApi;
import org.killbill.billing.client.api.gen.TagApi;
import org.killbill.billing.client.api.gen.TagDefinitionApi;
import org.killbill.billing.client.api.gen.TenantApi;
import org.killbill.billing.client.api.gen.UsageApi;
import org.killbill.billing.client.model.gen.InvoicePayment;
import org.killbill.billing.client.model.gen.Payment;
import org.killbill.billing.client.model.gen.PaymentTransaction;
import org.killbill.billing.client.model.gen.Tenant;
import org.killbill.billing.invoice.glue.DefaultInvoiceModule;
import org.killbill.billing.jaxrs.resources.TestDBRouterResource;
import org.killbill.billing.jetty.HttpServer;
import org.killbill.billing.jetty.HttpServerConfig;
import org.killbill.billing.lifecycle.glue.BusModule;
import org.killbill.billing.osgi.api.OSGIServiceRegistration;
import org.killbill.billing.payment.api.TransactionType;
import org.killbill.billing.payment.glue.PaymentModule;
import org.killbill.billing.payment.provider.MockPaymentProviderPluginModule;
import org.killbill.billing.platform.api.KillbillConfigSource;
import org.killbill.billing.server.config.KillbillServerConfig;
import org.killbill.billing.server.listeners.KillbillGuiceListener;
import org.killbill.billing.server.modules.KillbillServerModule;
import org.killbill.billing.tenant.api.TenantCacheInvalidation;
import org.killbill.billing.util.cache.CacheControllerDispatcher;
import org.killbill.billing.util.config.definition.PaymentConfig;
import org.killbill.billing.util.config.definition.SecurityConfig;
import org.killbill.bus.api.PersistentBus;
import org.killbill.commons.jdbi.guice.DaoConfig;
import org.killbill.notificationq.api.NotificationQueueService;
import org.skife.config.ConfigurationObjectFactory;
import org.slf4j.Logger;
import org.slf4j.LoggerFactory;
import org.testng.annotations.AfterMethod;
import org.testng.annotations.AfterSuite;
import org.testng.annotations.BeforeClass;
import org.testng.annotations.BeforeMethod;
import org.testng.annotations.BeforeSuite;

import com.google.common.base.Function;
import com.google.common.base.Predicate;
import com.google.common.collect.ImmutableList;
import com.google.common.collect.ImmutableMap;
import com.google.common.collect.Iterables;
<<<<<<< HEAD
import com.google.common.io.Files;
import com.google.common.io.Resources;
=======
import com.google.inject.Binder;
>>>>>>> 1260abd2
import com.google.inject.Module;
import com.google.inject.util.Modules;

public class TestJaxrsBase extends KillbillClient {

    private static final Logger log = LoggerFactory.getLogger(TestJaxrsBase.class);

    protected final int DEFAULT_CONNECT_TIMEOUT_SEC = 10;
    protected final int DEFAULT_READ_TIMEOUT_SEC = 60;
    protected final int DEFAULT_REQUEST_TIMEOUT_SEC = DEFAULT_READ_TIMEOUT_SEC;

    protected static final String PLUGIN_NAME = "noop";

    @Inject
    protected OSGIServiceRegistration<Servlet> servletRouter;

    @Inject
    protected CacheControllerDispatcher cacheControllerDispatcher;

    @Inject
    protected
    @javax.inject.Named(BusModule.EXTERNAL_BUS_NAMED)
    PersistentBus externalBus;

    @Inject
    protected PersistentBus internalBus;

    @Inject
    protected TestApiListener busHandler;

    @Inject
    protected NotificationQueueService notificationQueueService;

    @Inject
    @Named(KillbillServerModule.SHIRO_DATA_SOURCE_ID)
    protected DataSource shiroDataSource;

    @Inject
    protected SecurityConfig securityConfig;

    @Inject
    protected TenantCacheInvalidation tenantCacheInvalidation;

    protected DaoConfig daoConfig;
    protected KillbillServerConfig serverConfig;

    protected static TestKillbillGuiceListener listener;

    protected HttpServerConfig config;
    private HttpServer server;

    @Override
    protected KillbillConfigSource getConfigSource() {
        return getConfigSource("/killbill.properties");
    }

    public class TestKillbillGuiceListener extends KillbillGuiceListener {

        private final KillbillServerConfig serverConfig;
        private final KillbillConfigSource configSource;

        public TestKillbillGuiceListener(final KillbillServerConfig serverConfig, final KillbillConfigSource configSource) {
            super();
            this.serverConfig = serverConfig;
            this.configSource = configSource;
        }

        @Override
        protected Module getModule(final ServletContext servletContext) {
            return Modules.override(new KillbillServerModule(servletContext, serverConfig, configSource)).with(new GuicyKillbillTestWithEmbeddedDBModule(configSource),
                                                                                                               new InvoiceModuleWithMockSender(configSource),
                                                                                                               new PaymentMockModule(configSource),
                                                                                                               new Module() {
                                                                                                                   @Override
                                                                                                                   public void configure(final Binder binder) {
                                                                                                                       binder.bind(TestDBRouterAPI.class).asEagerSingleton();
                                                                                                                       binder.bind(TestDBRouterResource.class).asEagerSingleton();
                                                                                                                   }
                                                                                                               });
        }

    }

    public static class InvoiceModuleWithMockSender extends DefaultInvoiceModule {

        public InvoiceModuleWithMockSender(final KillbillConfigSource configSource) {
            super(configSource);
        }

    }

    private final class PaymentMockModule extends PaymentModule {

        public PaymentMockModule(final KillbillConfigSource configSource) {
            super(configSource);
        }

        @Override
        protected void installPaymentProviderPlugins(final PaymentConfig config) {
            install(new MockPaymentProviderPluginModule(PLUGIN_NAME, getClock(), configSource));
        }
    }

    protected void setupClient(final String username, final String password, final String apiKey, final String apiSecret) {
        killBillHttpClient = new KillBillHttpClient(String.format("http://%s:%d", config.getServerHost(), config.getServerPort()),
                                                    username,
                                                    password,
                                                    apiKey,
                                                    apiSecret,
                                                    null,
                                                    null,
                                                    DEFAULT_CONNECT_TIMEOUT_SEC * 1000,
                                                    DEFAULT_READ_TIMEOUT_SEC * 1000,
                                                    DEFAULT_REQUEST_TIMEOUT_SEC * 1000);
        accountApi = new AccountApi(killBillHttpClient);
        adminApi = new AdminApi(killBillHttpClient);
        bundleApi = new BundleApi(killBillHttpClient);
        catalogApi = new CatalogApi(killBillHttpClient);
        creditApi = new CreditApi(killBillHttpClient);
        customFieldApi = new CustomFieldApi(killBillHttpClient);
        exportApi = new ExportApi(killBillHttpClient);
        invoiceApi = new InvoiceApi(killBillHttpClient);
        invoiceItemApi = new InvoiceItemApi(killBillHttpClient);
        invoicePaymentApi = new InvoicePaymentApi(killBillHttpClient);
        nodesInfoApi = new NodesInfoApi(killBillHttpClient);
        overdueApi = new OverdueApi(killBillHttpClient);
        paymentApi = new PaymentApi(killBillHttpClient);
        paymentGatewayApi = new PaymentGatewayApi(killBillHttpClient);
        paymentMethodApi = new PaymentMethodApi(killBillHttpClient);
        paymentTransactionApi = new PaymentTransactionApi(killBillHttpClient);
        pluginInfoApi = new PluginInfoApi(killBillHttpClient);
        securityApi = new SecurityApi(killBillHttpClient);
        subscriptionApi = new SubscriptionApi(killBillHttpClient);
        tagApi = new TagApi(killBillHttpClient);
        tagDefinitionApi = new TagDefinitionApi(killBillHttpClient);
        tenantApi = new TenantApi(killBillHttpClient);
        usageApi = new UsageApi(killBillHttpClient);
    }

    protected void loginTenant(final String apiKey, final String apiSecret) {
        setupClient(USERNAME, PASSWORD, apiKey, apiSecret);
    }

    protected void logoutTenant() {
        setupClient(USERNAME, PASSWORD, null, null);
    }

    protected void login() {
        login(USERNAME, PASSWORD);
    }

    protected void login(final String username, final String password) {
        setupClient(username, password, DEFAULT_API_KEY, DEFAULT_API_SECRET);
    }

    protected void logout() {
        setupClient(null, null, null, null);
    }

    @BeforeMethod(groups = "slow")
    public void beforeMethod() throws Exception {
        super.beforeMethod();

        // Because we truncate the tables, the database record_id auto_increment will be reset
        tenantCacheInvalidation.setLatestRecordIdProcessed(0L);

        externalBus.start();
        internalBus.start();
        cacheControllerDispatcher.clearAll();
        busHandler.reset();
        clock.resetDeltaFromReality();
        clock.setDay(new LocalDate(2012, 8, 25));

        // Make sure to re-generate the api key and secret (could be cached by Shiro)
        DEFAULT_API_KEY = UUID.randomUUID().toString();
        DEFAULT_API_SECRET = UUID.randomUUID().toString();
        loginTenant(DEFAULT_API_KEY, DEFAULT_API_SECRET);

        // Recreate the tenant (tables have been cleaned-up)
        final Tenant tenant = new Tenant();
        tenant.setApiKey(DEFAULT_API_KEY);
        tenant.setApiSecret(DEFAULT_API_SECRET);
        tenantApi.createTenant(tenant, true, requestOptions);
    }

    @AfterMethod(groups = "slow")
    public void afterMethod() throws Exception {

        killBillHttpClient.close();
        externalBus.stop();
        internalBus.stop();
    }

    @BeforeClass(groups = "slow")
    public void beforeClass() throws Exception {
        if (hasFailed()) {
            return;
        }

        // TODO PIERRE Unclear why both are needed in beforeClass and beforeSuite
        if (config == null) {
            config = new ConfigurationObjectFactory(System.getProperties()).build(HttpServerConfig.class);
        }
        if (daoConfig == null) {
            daoConfig = new ConfigurationObjectFactory(skifeConfigSource).build(DaoConfig.class);
        }
        listener.getInstantiatedInjector().injectMembers(this);
    }

    @BeforeSuite(groups = "slow")
    public void beforeSuite() throws Exception {
        if (hasFailed()) {
            return;
        }

        super.beforeSuite();

        if (config == null) {
            config = new ConfigurationObjectFactory(System.getProperties()).build(HttpServerConfig.class);
        }
        if (daoConfig == null) {
            daoConfig = new ConfigurationObjectFactory(skifeConfigSource).build(DaoConfig.class);
        }

        serverConfig = new ConfigurationObjectFactory(skifeConfigSource).build(KillbillServerConfig.class);
        listener = new TestKillbillGuiceListener(serverConfig, configSource);

        server = new HttpServer();
        server.configure(config, getListeners(), getFilters());
        server.start();
    }


    protected Iterable<EventListener> getListeners() {
        return new Iterable<EventListener>() {
            @Override
            public Iterator<EventListener> iterator() {
                // Note! This needs to be in sync with web.xml
                return ImmutableList.<EventListener>of(listener).iterator();
            }
        };
    }

    protected Map<FilterHolder, String> getFilters() {
        // Note! This needs to be in sync with web.xml
        return ImmutableMap.<FilterHolder, String>of(new FilterHolder(new ShiroFilter()), "/*");
    }

    @AfterSuite(groups = "slow")
    public void afterSuite() {
        try {
            server.stop();
        } catch (final Exception ignored) {
        }
    }

    protected static List<PaymentTransaction> getInvoicePaymentTransactions(final List<InvoicePayment> payments, final TransactionType transactionType) {
        final Iterable<PaymentTransaction> transform = Iterables.concat(Iterables.transform(payments, new Function<InvoicePayment, Iterable<PaymentTransaction>>() {
            @Override
            public Iterable<PaymentTransaction> apply(final InvoicePayment input) {
                return input.getTransactions();
            }
        }));
        return filterTransactions(transform, transactionType);
    }


    protected static List<PaymentTransaction> getPaymentTransactions(final List<Payment> payments, final TransactionType transactionType) {
        final Iterable<PaymentTransaction> transform = Iterables.concat(Iterables.transform(payments, new Function<Payment, Iterable<PaymentTransaction>>() {
            @Override
            public Iterable<PaymentTransaction> apply(final Payment input) {
                return input.getTransactions();
            }
        }));
        return filterTransactions(transform, transactionType);
    }


    protected static List<PaymentTransaction> filterTransactions(final Iterable<PaymentTransaction> paymentTransaction, final TransactionType transactionType) {
        return ImmutableList.copyOf(Iterables.filter(paymentTransaction, new Predicate<PaymentTransaction>() {
            @Override
            public boolean apply(final PaymentTransaction input) {
                return input.getTransactionType().equals(transactionType);
            }
        }));
    }

    protected String uploadTenantCatalog(final String catalog, final boolean fetch) throws IOException, KillBillClientException {
        final String body = getResourceBodyString(catalog);
        catalogApi.uploadCatalogXml(body, requestOptions);
        return fetch ? catalogApi.getCatalogXml(null, requestOptions) : null;
    }


    protected void uploadTenantOverdueConfig(final String overdue) throws IOException, KillBillClientException {
        final String body = getResourceBodyString(overdue);
        overdueApi.uploadOverdueConfigXml(body, requestOptions);
    }

    protected String getResourceBodyString(final String resource) throws IOException {
        final String resourcePath = Resources.getResource(resource).getPath();
        final File catalogFile = new File(resourcePath);
        return Files.toString(catalogFile, Charset.forName("UTF-8"));
    }

    protected void printThreadDump() {
        final StringBuilder dump = new StringBuilder("Thread dump:\n");
        final ThreadMXBean threadMXBean = ManagementFactory.getThreadMXBean();
        final ThreadInfo[] threadInfos = threadMXBean.getThreadInfo(threadMXBean.getAllThreadIds(), 100);
        for (final ThreadInfo threadInfo : threadInfos) {
            dump.append('"');
            dump.append(threadInfo.getThreadName());
            dump.append("\" ");
            final Thread.State state = threadInfo.getThreadState();
            dump.append("\n   java.lang.Thread.State: ");
            dump.append(state);
            final StackTraceElement[] stackTraceElements = threadInfo.getStackTrace();
            for (final StackTraceElement stackTraceElement : stackTraceElements) {
                dump.append("\n        at ");
                dump.append(stackTraceElement);
            }
            dump.append("\n\n");
        }
        log.warn(dump.toString());
    }
}<|MERGE_RESOLUTION|>--- conflicted
+++ resolved
@@ -30,7 +30,6 @@
 import java.util.Map;
 import java.util.UUID;
 
-import javax.annotation.Nullable;
 import javax.inject.Inject;
 import javax.inject.Named;
 import javax.servlet.Servlet;
@@ -42,12 +41,8 @@
 import org.joda.time.LocalDate;
 import org.killbill.billing.GuicyKillbillTestWithEmbeddedDBModule;
 import org.killbill.billing.api.TestApiListener;
-<<<<<<< HEAD
+import org.killbill.billing.beatrix.integration.db.TestDBRouterAPI;
 import org.killbill.billing.client.KillBillClientException;
-=======
-import org.killbill.billing.beatrix.integration.db.TestDBRouterAPI;
-import org.killbill.billing.client.KillBillClient;
->>>>>>> 1260abd2
 import org.killbill.billing.client.KillBillHttpClient;
 import org.killbill.billing.client.api.gen.AccountApi;
 import org.killbill.billing.client.api.gen.AdminApi;
@@ -110,12 +105,9 @@
 import com.google.common.collect.ImmutableList;
 import com.google.common.collect.ImmutableMap;
 import com.google.common.collect.Iterables;
-<<<<<<< HEAD
 import com.google.common.io.Files;
 import com.google.common.io.Resources;
-=======
 import com.google.inject.Binder;
->>>>>>> 1260abd2
 import com.google.inject.Module;
 import com.google.inject.util.Modules;
 
@@ -348,7 +340,6 @@
         server.start();
     }
 
-
     protected Iterable<EventListener> getListeners() {
         return new Iterable<EventListener>() {
             @Override
@@ -382,7 +373,6 @@
         return filterTransactions(transform, transactionType);
     }
 
-
     protected static List<PaymentTransaction> getPaymentTransactions(final List<Payment> payments, final TransactionType transactionType) {
         final Iterable<PaymentTransaction> transform = Iterables.concat(Iterables.transform(payments, new Function<Payment, Iterable<PaymentTransaction>>() {
             @Override
@@ -393,7 +383,6 @@
         return filterTransactions(transform, transactionType);
     }
 
-
     protected static List<PaymentTransaction> filterTransactions(final Iterable<PaymentTransaction> paymentTransaction, final TransactionType transactionType) {
         return ImmutableList.copyOf(Iterables.filter(paymentTransaction, new Predicate<PaymentTransaction>() {
             @Override
@@ -408,7 +397,6 @@
         catalogApi.uploadCatalogXml(body, requestOptions);
         return fetch ? catalogApi.getCatalogXml(null, requestOptions) : null;
     }
-
 
     protected void uploadTenantOverdueConfig(final String overdue) throws IOException, KillBillClientException {
         final String body = getResourceBodyString(overdue);
