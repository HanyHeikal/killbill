--- conflicted
+++ resolved
@@ -21,27 +21,27 @@
 import org.skife.jdbi.v2.IDBI;
 import org.skife.jdbi.v2.Transaction;
 import org.skife.jdbi.v2.TransactionStatus;
+import org.skife.jdbi.v2.exceptions.TransactionFailedException;
 import com.google.inject.Inject;
 import com.ning.billing.ErrorCode;
 import com.ning.billing.account.api.Account;
 import com.ning.billing.account.api.AccountApiException;
 import com.ning.billing.account.api.AccountChangeNotification;
 import com.ning.billing.account.api.AccountCreationNotification;
-import com.ning.billing.account.api.DefaultAccount;
 import com.ning.billing.account.api.user.DefaultAccountChangeNotification;
 import com.ning.billing.account.api.user.DefaultAccountCreationEvent;
 import com.ning.billing.util.customfield.CustomField;
 import com.ning.billing.util.customfield.dao.FieldStoreDao;
 import com.ning.billing.util.eventbus.EventBus;
 import com.ning.billing.util.tag.Tag;
-import com.ning.billing.util.tag.dao.TagStoreDao;
+import com.ning.billing.util.tag.dao.TagStoreSqlDao;
 
 public class DefaultAccountDao implements AccountDao {
     private final AccountSqlDao accountDao;
     private final EventBus eventBus;
 
     @Inject
-    public DefaultAccountDao(IDBI dbi, EventBus eventBus) {
+    public DefaultAccountDao(final IDBI dbi, final EventBus eventBus) {
         this.eventBus = eventBus;
         this.accountDao = dbi.onDemand(AccountSqlDao.class);
     }
@@ -50,7 +50,7 @@
     public Account getAccountByKey(final String key) {
         return accountDao.inTransaction(new Transaction<Account, AccountSqlDao>() {
             @Override
-            public Account inTransaction(AccountSqlDao accountSqlDao, TransactionStatus status) throws Exception {
+            public Account inTransaction(final AccountSqlDao accountSqlDao, final TransactionStatus status) throws Exception {
                 Account account = accountSqlDao.getAccountByKey(key);
                 if (account != null) {
                     setCustomFieldsFromWithinTransaction(account, accountSqlDao);
@@ -62,7 +62,10 @@
     }
 
     @Override
-    public UUID getIdFromKey(final String externalKey) {
+    public UUID getIdFromKey(final String externalKey) throws AccountApiException {
+        if (externalKey == null) {
+            throw new AccountApiException(ErrorCode.ACCOUNT_CANNOT_MAP_NULL_KEY, "");
+        }
         return accountDao.getIdFromKey(externalKey);
     }
 
@@ -70,7 +73,7 @@
     public Account getById(final String id) {
         return accountDao.inTransaction(new Transaction<Account, AccountSqlDao>() {
             @Override
-            public Account inTransaction(AccountSqlDao accountSqlDao, TransactionStatus status) throws Exception {
+            public Account inTransaction(final AccountSqlDao accountSqlDao, final TransactionStatus status) throws Exception {
                 Account account = accountSqlDao.getById(id);
                 if (account != null) {
                     setCustomFieldsFromWithinTransaction(account, accountSqlDao);
@@ -90,43 +93,18 @@
     @Override
     public void create(final Account account) {
         final String key = account.getExternalKey();
-        final String objectType = DefaultAccount.OBJECT_TYPE;
 
         accountDao.inTransaction(new Transaction<Void, AccountSqlDao>() {
             @Override
-<<<<<<< HEAD
-            public Void inTransaction(AccountSqlDao accountDao, TransactionStatus status) throws Exception {
-                Account currentAccount = accountDao.getAccountByKey(key);
+            public Void inTransaction(final AccountSqlDao accountSqlDao, final TransactionStatus status) throws Exception {
+                Account currentAccount = accountSqlDao.getAccountByKey(key);
                 if (currentAccount != null) {
-                    throw new AccountApiException(ErrorCode.ACCOUNT_ALREADY_EXISTS, account.getExternalKey());
-                }
-
-                accountDao.create(account);
-
-                String accountId = account.getId().toString();
-                FieldStoreDao fieldStoreDao = accountDao.become(FieldStoreDao.class);
-
-                List<CustomField> fieldList = account.getFieldList();
-                if (fieldList != null) {
-                    fieldStoreDao.save(accountId, objectType, account.getFieldList());
-                }
-
-                TagStoreDao tagStoreDao = fieldStoreDao.become(TagStoreDao.class);
-
-                List<Tag> tagList = account.getTagList();
-                if (tagList != null) {
-                    tagStoreDao.save(accountId, objectType, account.getTagList());
-                }
-=======
-            public Void inTransaction(AccountSqlDao accountSqlDao, TransactionStatus status) throws Exception {
+                    throw new AccountApiException(ErrorCode.ACCOUNT_ALREADY_EXISTS, key);
+                }
                 accountSqlDao.create(account);
 
-                FieldStoreDao fieldStoreDao = accountSqlDao.become(FieldStoreDao.class);
-                fieldStoreDao.save(accountId, objectType, account.getFieldList());
-
-                TagStoreDao tagStoreDao = accountSqlDao.become(TagStoreDao.class);
-                tagStoreDao.save(accountId, objectType, account.getTagList());
->>>>>>> 5f2dbafa
+                saveTagsFromWithinTransaction(account, accountSqlDao, true);
+                saveCustomFieldsFromWithinTransaction(account, accountSqlDao, true);
 
                 AccountCreationNotification creationEvent = new DefaultAccountCreationEvent(account);
                 eventBus.post(creationEvent);
@@ -136,54 +114,41 @@
     }
 
     @Override
-    public void update(final Account account) {
-        final String key = account.getExternalKey();
-        final String objectType = DefaultAccount.OBJECT_TYPE;
-
-        accountDao.inTransaction(new Transaction<Void, AccountSqlDao>() {
-            @Override
-<<<<<<< HEAD
-            public Void inTransaction(AccountSqlDao accountDao, TransactionStatus status) throws Exception {
-                Account currentAccount = accountDao.getAccountByKey(key);
-
-                if (currentAccount == null) {
-                    throw new AccountApiException(ErrorCode.ACCOUNT_DOES_NOT_EXIST, key);
-                }
-=======
-            public Void inTransaction(AccountSqlDao accountSqlDao, TransactionStatus status) throws Exception {
-                Account currentAccount = accountSqlDao.getById(accountId);
->>>>>>> 5f2dbafa
-
-                accountSqlDao.update(account);
-
-<<<<<<< HEAD
-                String accountId = account.getId().toString();
-                FieldStoreDao fieldStoreDao = accountDao.become(FieldStoreDao.class);
-=======
-                FieldStoreDao fieldStoreDao = accountSqlDao.become(FieldStoreDao.class);
->>>>>>> 5f2dbafa
-                fieldStoreDao.clear(accountId, objectType);
-
-                List<CustomField> fieldList = account.getFieldList();
-                if (fieldList != null) {
-                    fieldStoreDao.save(accountId, objectType, account.getFieldList());
-                }
-
-                TagStoreDao tagStoreDao = fieldStoreDao.become(TagStoreDao.class);
-                tagStoreDao.clear(accountId, objectType);
-
-                List<Tag> tagList = account.getTagList();
-                if (tagList != null) {
-                    tagStoreDao.save(accountId, objectType, tagList);
-                }
-
-                AccountChangeNotification changeEvent = new DefaultAccountChangeNotification(account.getId(), currentAccount, account);
-                if (changeEvent.hasChanges()) {
-                    eventBus.post(changeEvent);
-                }
-                return null;
-            }
-        });
+    public void update(final Account account) throws AccountApiException {
+        try {
+            accountDao.inTransaction(new Transaction<Void, AccountSqlDao>() {
+                @Override
+                public Void inTransaction(final AccountSqlDao accountSqlDao, final TransactionStatus status) throws AccountApiException, EventBus.EventBusException {
+                    String accountId = account.getId().toString();
+                    Account currentAccount = accountSqlDao.getById(accountId);
+                    if (currentAccount == null) {
+                        throw new AccountApiException(ErrorCode.ACCOUNT_DOES_NOT_EXIST_FOR_ID, accountId);
+                    }
+
+                    String currentKey = currentAccount.getExternalKey();
+                    if (!currentKey.equals(account.getExternalKey())) {
+                        throw new AccountApiException(ErrorCode.ACCOUNT_CANNOT_CHANGE_EXTERNAL_KEY, currentKey);
+                    }
+
+                    accountSqlDao.update(account);
+
+                    saveTagsFromWithinTransaction(account, accountSqlDao, false);
+                    saveCustomFieldsFromWithinTransaction(account, accountSqlDao, false);
+
+                    AccountChangeNotification changeEvent = new DefaultAccountChangeNotification(account.getId(), currentAccount, account);
+                    if (changeEvent.hasChanges()) {
+                        eventBus.post(changeEvent);
+                    }
+                    return null;
+                }
+            });
+        } catch (RuntimeException t) {
+            if (t.getCause() instanceof AccountApiException) {
+                throw (AccountApiException) t.getCause();
+            } else {
+                throw t;
+            }
+        }
     }
 
     @Override
@@ -197,14 +162,12 @@
 
         account.clearFields();
         if (fields != null) {
-            for (CustomField field : fields) {
-                account.setFieldValue(field.getName(), field.getValue());
-            }
+            account.addFields(fields);
         }
     }
 
     private void setTagsFromWithinTransaction(final Account account, final AccountSqlDao transactionalDao) {
-        TagStoreDao tagStoreDao = transactionalDao.become(TagStoreDao.class);
+        TagStoreSqlDao tagStoreDao = transactionalDao.become(TagStoreSqlDao.class);
         List<Tag> tags = tagStoreDao.load(account.getId().toString(), account.getObjectName());
         account.clearTags();
 
@@ -212,4 +175,34 @@
             account.addTags(tags);
         }
     }
+
+    private void saveCustomFieldsFromWithinTransaction(final Account account, final AccountSqlDao transactionalDao, final boolean isCreation) {
+        String accountId = account.getId().toString();
+        String objectType = account.getObjectName();
+
+        TagStoreSqlDao tagStoreDao = transactionalDao.become(TagStoreSqlDao.class);
+        if (!isCreation) {
+            tagStoreDao.clear(accountId, objectType);
+        }
+
+        List<Tag> tagList = account.getTagList();
+        if (tagList != null) {
+            tagStoreDao.save(accountId, objectType, tagList);
+        }
+    }
+
+    private void saveTagsFromWithinTransaction(final Account account, final AccountSqlDao transactionalDao, final boolean isCreation) {
+        String accountId = account.getId().toString();
+        String objectType = account.getObjectName();
+
+        FieldStoreDao fieldStoreDao = transactionalDao.become(FieldStoreDao.class);
+        if (!isCreation) {
+            fieldStoreDao.clear(accountId, objectType);
+        }
+
+        List<CustomField> fieldList = account.getFieldList();
+        if (fieldList != null) {
+            fieldStoreDao.save(accountId, objectType, fieldList);
+        }
+    }
 }