--- conflicted
+++ resolved
@@ -339,22 +339,13 @@
         final InternalCallContext contextWithValidAccountRecordId = internalCallContextFactory.createInternalCallContext(getAccountId(), callContext);
 
         final DateTime entitlementEffectiveCancelDate = dateHelper.fromLocalDateAndReferenceTimeWithMinimum(entitlementEffectiveDate, getEventsStream().getEntitlementEffectiveStartDateTime(), pluginContext.getCreatedDate(), contextWithValidAccountRecordId);
-<<<<<<< HEAD
-        
-        return cancelEntitlementWithDate(entitlementEffectiveCancelDate, billingEffectiveCancelDate, properties, callContext);
-=======
         final DateTime billingEffectiveCancelDate = overrideBillingEffectiveDate ? entitlementEffectiveCancelDate : null;
 
         return cancelEntitlementWithDateInternal(entitlementEffectiveCancelDate, billingEffectiveCancelDate, properties, callContext);
->>>>>>> e898791d
 
     }
     
     @Override
-<<<<<<< HEAD
-    public Entitlement cancelEntitlementWithDate(final DateTime entitlementEffectiveDate, final DateTime billingEffectiveDate, 
-                                                 final Iterable<PluginProperty> properties, final CallContext callContext) throws EntitlementApiException {
-=======
     public Entitlement cancelEntitlementWithDate(final DateTime entitlementEffectiveDate, final DateTime billingEffectiveDate,
                                                  final Iterable<PluginProperty> properties, final CallContext callContext) throws EntitlementApiException {
         logCancelEntitlement(log, this, entitlementEffectiveDate, billingEffectiveDate, null, null, null); 
@@ -365,7 +356,6 @@
     
     private Entitlement cancelEntitlementWithDateInternal(final DateTime entitlementEffectiveDate, final DateTime billingEffectiveDate,
                                                           final Iterable<PluginProperty> properties, final CallContext callContext) throws EntitlementApiException {
->>>>>>> e898791d
         logCancelEntitlement(log, this, entitlementEffectiveDate, billingEffectiveDate, null, null, null); 
         checkForPermissions(Permission.ENTITLEMENT_CAN_CANCEL, callContext);
         // Get the latest state from disk
@@ -391,11 +381,7 @@
                 }
                 final InternalCallContext contextWithValidAccountRecordId = internalCallContextFactory.createInternalCallContext(getAccountId(), callContext);
                 try {
-<<<<<<< HEAD
-                    if (billingEffectiveDate.compareTo(callContext.getCreatedDate()) != 0) { //
-=======
                     if (billingEffectiveDate != null) {
->>>>>>> e898791d
                         getSubscriptionBase().cancelWithDate(billingEffectiveDate, callContext);
                     } else {
                         getSubscriptionBase().cancel(callContext);
