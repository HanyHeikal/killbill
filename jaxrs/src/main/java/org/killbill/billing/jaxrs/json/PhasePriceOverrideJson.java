--- conflicted
+++ resolved
@@ -62,13 +62,9 @@
                                   @JsonProperty("phaseName") final String phaseName,
                                   @JsonProperty("phaseType") final String phaseType,
                                   @Nullable @JsonProperty("fixedPrice") final BigDecimal fixedPrice,
-<<<<<<< HEAD
                                   @Nullable @JsonProperty("recurringPrice") final BigDecimal recurringPrice,
                                   @Nullable @JsonProperty("usageOverrides") final List<UsagePriceOverrideJson> usagePriceOverrides) {
-=======
-                                  @Nullable @JsonProperty("recurringPrice") final BigDecimal recurringPrice) {
         this.planName = planName;
->>>>>>> 51c26a8b
         this.phaseName = phaseName;
         this.phaseType = phaseType;
         this.fixedPrice = fixedPrice;
@@ -76,12 +72,14 @@
         this.usagePriceOverrides = usagePriceOverrides;
     }
 
-    public PhasePriceOverrideJson(final String phaseName,
+    public PhasePriceOverrideJson(final String planName,
+                                  final String phaseName,
                                   final String phaseType,
                                   final BigDecimal fixedPrice,
                                   final BigDecimal recurringPrice,
                                   final Usage[] usagePriceOverrides,
                                   final Currency currency) throws CatalogApiException {
+        this.planName = planName;
         this.phaseName = phaseName;
         this.phaseType = phaseType;
         this.fixedPrice = fixedPrice;
