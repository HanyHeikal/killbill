<?xml version="1.0" encoding="UTF-8"?>
<!--
  ~ Copyright 2010-2013 Ning, Inc.
  ~ Copyright 2014-2015 Groupon, Inc
  ~ Copyright 2014-2015 The Billing Project, LLC
  ~
  ~ The Billing Project licenses this file to you under the Apache License, version 2.0
  ~ (the "License"); you may not use this file except in compliance with the
  ~ License.  You may obtain a copy of the License at:
  ~
  ~    http://www.apache.org/licenses/LICENSE-2.0
  ~
  ~ Unless required by applicable law or agreed to in writing, software
  ~ distributed under the License is distributed on an "AS IS" BASIS, WITHOUT
  ~ WARRANTIES OR CONDITIONS OF ANY KIND, either express or implied.  See the
  ~ License for the specific language governing permissions and limitations
  ~ under the License.
  -->
<project xmlns="http://maven.apache.org/POM/4.0.0" xmlns:xsi="http://www.w3.org/2001/XMLSchema-instance" xsi:schemaLocation="http://maven.apache.org/POM/4.0.0 http://maven.apache.org/xsd/maven-4.0.0.xsd">
    <modelVersion>4.0.0</modelVersion>
    <parent>
        <artifactId>killbill-oss-parent</artifactId>
        <groupId>org.kill-bill.billing</groupId>
<<<<<<< HEAD
        <version>0.124-SNAPSHOT</version>
=======
        <version>0.124</version>
>>>>>>> 9bfe596d
    </parent>
    <artifactId>killbill</artifactId>
    <version>0.17.3-SNAPSHOT</version>
    <packaging>pom</packaging>
    <name>killbill</name>
    <description>Library for managing recurring subscriptions and the associated billing</description>
    <url>http://github.com/killbill/killbill</url>
    <modules>
        <module>account</module>
        <module>api</module>
        <module>beatrix</module>
        <module>catalog</module>
        <module>subscription</module>
        <module>entitlement</module>
        <module>invoice</module>
        <module>junction</module>
        <module>overdue</module>
        <module>payment</module>
        <module>usage</module>
        <module>util</module>
        <module>jaxrs</module>
        <module>tenant</module>
        <module>currency</module>
        <module>profiles</module>
    </modules>
    <scm>
        <connection>scm:git:git://github.com/killbill/killbill.git</connection>
        <developerConnection>scm:git:git@github.com:killbill/killbill.git</developerConnection>
        <url>http://github.com/killbill/killbill/tree/master</url>
    </scm>
    <issueManagement>
        <system>Github</system>
        <url>http://github.com/killbill/killbill</url>
    </issueManagement>
    <properties>
        <killbill.version>${project.version}</killbill.version>
    </properties>
</project><|MERGE_RESOLUTION|>--- conflicted
+++ resolved
@@ -21,11 +21,7 @@
     <parent>
         <artifactId>killbill-oss-parent</artifactId>
         <groupId>org.kill-bill.billing</groupId>
-<<<<<<< HEAD
-        <version>0.124-SNAPSHOT</version>
-=======
-        <version>0.124</version>
->>>>>>> 9bfe596d
+        <version>0.125-SNAPSHOT</version>
     </parent>
     <artifactId>killbill</artifactId>
     <version>0.17.3-SNAPSHOT</version>
