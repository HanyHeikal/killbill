--- conflicted
+++ resolved
@@ -21,13 +21,10 @@
 
 import org.joda.time.DateTime;
 
-<<<<<<< HEAD
+import com.fasterxml.jackson.annotation.JsonCreator;
+import com.fasterxml.jackson.annotation.JsonProperty;
 import com.ning.billing.payment.api.Payment;
 import com.ning.billing.payment.api.PaymentInfoEvent;
-=======
-import com.fasterxml.jackson.annotation.JsonCreator;
-import com.fasterxml.jackson.annotation.JsonProperty;
->>>>>>> 962d1a00
 import com.ning.billing.util.clock.DefaultClock;
 
 public class PaymentJsonSimple {
@@ -36,19 +33,12 @@
 
     private final BigDecimal amount;
 
-<<<<<<< HEAD
     private final String accountId;
     
     private final String invoiceId;
     
     private final String paymentId;
     
-=======
-    private final UUID invoiceId;
-
-    private final UUID paymentId;
-
->>>>>>> 962d1a00
     private final DateTime requestedDate;
 
     private final DateTime effectiveDate;
@@ -58,8 +48,6 @@
     private final String currency;
 
     private final String status;
-
-    private final UUID accountId;
 
     public PaymentJsonSimple() {
         this.amount = null;
@@ -72,7 +60,6 @@
         this.currency = null;
         this.retryCount = null;
         this.status = null;
-        this.accountId = null;
     }
 
     @JsonCreator
@@ -85,8 +72,7 @@
             @JsonProperty("effectiveDate") DateTime effectiveDate,
             @JsonProperty("retryCount") Integer retryCount,
             @JsonProperty("currency") String currency,
-            @JsonProperty("status") String status,
-            @JsonProperty("accountId") UUID accountId) {
+            @JsonProperty("status") String status) {
         super();
         this.amount = amount;
         this.paidAmount = paidAmount;
@@ -98,7 +84,6 @@
         this.currency = currency;
         this.retryCount = retryCount;
         this.status = status;
-        this.accountId = accountId;
     }
 
     public PaymentJsonSimple(Payment src) {
@@ -153,8 +138,4 @@
     public String getCurrency() {
         return currency;
     }
-
-    public UUID getAccountId() {
-        return accountId;
-    }
 }