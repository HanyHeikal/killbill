--- conflicted
+++ resolved
@@ -22,11 +22,7 @@
     <parent>
         <groupId>org.kill-bill.billing</groupId>
         <artifactId>killbill-oss-parent</artifactId>
-<<<<<<< HEAD
         <version>0.145.3-SNAPSHOT</version>
-=======
-        <version>0.145.3-fd2ee3a-SNAPSHOT</version>
->>>>>>> 1c40ed14
     </parent>
     <artifactId>killbill</artifactId>
     <version>0.23.0-SNAPSHOT</version>
