/*
 * Copyright 2014-2020 Groupon, Inc
 * Copyright 2020-2021 Equinix, Inc
 * Copyright 2014-2021 The Billing Project, LLC
 *
 * The Billing Project licenses this file to you under the Apache License, version 2.0
 * (the "License"); you may not use this file except in compliance with the
 * License.  You may obtain a copy of the License at:
 *
 *    http://www.apache.org/licenses/LICENSE-2.0
 *
 * Unless required by applicable law or agreed to in writing, software
 * distributed under the License is distributed on an "AS IS" BASIS, WITHOUT
 * WARRANTIES OR CONDITIONS OF ANY KIND, either express or implied.  See the
 * License for the specific language governing permissions and limitations
 * under the License.
 */

package org.killbill.billing.beatrix.integration.usage;

import java.math.BigDecimal;
import java.util.ArrayList;
import java.util.List;

import org.joda.time.DateTime;
import org.joda.time.LocalDate;
import org.killbill.billing.account.api.Account;
import org.killbill.billing.account.api.AccountData;
import org.killbill.billing.api.TestApiListener.NextEvent;
import org.killbill.billing.beatrix.integration.TestIntegrationBase;
import org.killbill.billing.beatrix.util.InvoiceChecker.ExpectedInvoiceItemCheck;
import org.killbill.billing.catalog.api.BillingActionPolicy;
import org.killbill.billing.catalog.api.BillingPeriod;
import org.killbill.billing.catalog.api.PlanPhaseSpecifier;
import org.killbill.billing.catalog.api.ProductCategory;
import org.killbill.billing.entitlement.api.BlockingState;
import org.killbill.billing.entitlement.api.BlockingStateType;
import org.killbill.billing.entitlement.api.DefaultEntitlement;
import org.killbill.billing.entitlement.api.DefaultEntitlementSpecifier;
import org.killbill.billing.invoice.api.Invoice;
import org.killbill.billing.invoice.api.InvoiceItemType;
import org.killbill.billing.junction.DefaultBlockingState;
import org.killbill.billing.payment.api.PluginProperty;
import org.killbill.billing.usage.api.SubscriptionUsageRecord;
import org.killbill.billing.usage.api.UnitUsageRecord;
import org.killbill.billing.usage.api.UsageRecord;
import org.testng.Assert;
import org.testng.annotations.Test;

import com.google.common.collect.ImmutableList;
import com.google.common.collect.ImmutableSet;

import static org.testng.Assert.assertEquals;
import static org.testng.Assert.assertNotEquals;

public class TestUsageInArrear extends TestIntegrationBase {



    @Test(groups = "slow")
    public void testWithUsageAtCancellationDay() throws Exception {
        // We take april as it has 30 days (easier to play with BCD)
        // Set clock to the initial start date - we implicitly assume here that the account timezone is UTC
        clock.setDay(new LocalDate(2012, 4, 1));

        final AccountData accountData = getAccountData(1);
        final Account account = createAccountWithNonOsgiPaymentMethod(accountData);
        accountChecker.checkAccount(account.getId(), accountData, callContext);

        //
        // CREATE SUBSCRIPTION AND EXPECT BOTH EVENTS: NextEvent.CREATE, NextEvent.BLOCK NextEvent.INVOICE
        //
        final DefaultEntitlement bpSubscription = createBaseEntitlementAndCheckForCompletion(account.getId(), "bundleKey", "Shotgun", ProductCategory.BASE, BillingPeriod.ANNUAL, NextEvent.CREATE, NextEvent.BLOCK, NextEvent.INVOICE);
        // Check bundle after BP got created otherwise we get an error from auditApi.
        subscriptionChecker.checkSubscriptionCreated(bpSubscription.getId(), internalCallContext);
        invoiceChecker.checkInvoice(account.getId(), 1, callContext, new ExpectedInvoiceItemCheck(new LocalDate(2012, 4, 1), null, InvoiceItemType.FIXED, new BigDecimal("0")));

        //
        // ADD ADD_ON ON THE SAME DAY
        //
        final DefaultEntitlement aoSubscription = addAOEntitlementAndCheckForCompletion(bpSubscription.getBundleId(), "Bullets", ProductCategory.ADD_ON, BillingPeriod.NO_BILLING_PERIOD, NextEvent.CREATE, NextEvent.BLOCK, NextEvent.NULL_INVOICE);

        recordUsageData(aoSubscription.getId(), "tracking-1", "bullets", new LocalDate(2012, 4, 1), BigDecimal.valueOf(99L), callContext);
        recordUsageData(aoSubscription.getId(), "tracking-2", "bullets", new LocalDate(2012, 4, 15), BigDecimal.valueOf(100L), callContext);

        // 2012-05-01
        busHandler.pushExpectedEvents(NextEvent.PHASE, NextEvent.NULL_INVOICE, NextEvent.INVOICE, NextEvent.PAYMENT, NextEvent.INVOICE_PAYMENT);
        clock.addDays(30);
        assertListenerStatus();

        Invoice curInvoice = invoiceChecker.checkInvoice(account.getId(), 2, callContext,
                                                         new ExpectedInvoiceItemCheck(new LocalDate(2012, 5, 1), new LocalDate(2013, 5, 1), InvoiceItemType.RECURRING, new BigDecimal("2399.95")),
                                                         new ExpectedInvoiceItemCheck(new LocalDate(2012, 4, 1), new LocalDate(2012, 5, 1), InvoiceItemType.USAGE, new BigDecimal("5.90")));
        invoiceChecker.checkTrackingIds(curInvoice, ImmutableSet.of("tracking-1", "tracking-2"), internalCallContext);

        recordUsageData(aoSubscription.getId(), "tracking-3", "bullets", new LocalDate(2012, 5, 1), BigDecimal.valueOf(50L), callContext);
        recordUsageData(aoSubscription.getId(), "tracking-4", "bullets", new LocalDate(2012, 5, 16), BigDecimal.valueOf(300L), callContext);

        // 2012-05-16
        clock.addDays(15);
        busHandler.pushExpectedEvents(NextEvent.BLOCK, NextEvent.CANCEL, NextEvent.INVOICE, NextEvent.PAYMENT, NextEvent.INVOICE_PAYMENT);
        aoSubscription.cancelEntitlementWithDateOverrideBillingPolicy(new LocalDate(2012, 5, 16), BillingActionPolicy.IMMEDIATE, ImmutableList.<PluginProperty>of(), callContext);
        assertListenerStatus();

        curInvoice = invoiceChecker.checkInvoice(account.getId(), 3, callContext,
                                                 new ExpectedInvoiceItemCheck(new LocalDate(2012, 5, 1), new LocalDate(2012, 5, 16), InvoiceItemType.USAGE, new BigDecimal("11.8")));
        invoiceChecker.checkTrackingIds(curInvoice, ImmutableSet.of("tracking-3", "tracking-4"), internalCallContext);

        clock.addDays(15);
        assertListenerStatus();
    }


    // We cancel on the startDt and expect to see the usage point for that day
    @Test(groups = "slow")
    public void testWithUsageAtCancellationDay2() throws Exception {
        // We take april as it has 30 days (easier to play with BCD)
        // Set clock to the initial start date - we implicitly assume here that the account timezone is UTC
        clock.setDay(new LocalDate(2012, 4, 1));

        final AccountData accountData = getAccountData(1);
        final Account account = createAccountWithNonOsgiPaymentMethod(accountData);
        accountChecker.checkAccount(account.getId(), accountData, callContext);

        //
        // CREATE SUBSCRIPTION AND EXPECT BOTH EVENTS: NextEvent.CREATE, NextEvent.BLOCK NextEvent.INVOICE
        //
        final DefaultEntitlement bpSubscription = createBaseEntitlementAndCheckForCompletion(account.getId(), "bundleKey", "Shotgun", ProductCategory.BASE, BillingPeriod.ANNUAL, NextEvent.CREATE, NextEvent.BLOCK, NextEvent.INVOICE);
        // Check bundle after BP got created otherwise we get an error from auditApi.
        subscriptionChecker.checkSubscriptionCreated(bpSubscription.getId(), internalCallContext);
        invoiceChecker.checkInvoice(account.getId(), 1, callContext, new ExpectedInvoiceItemCheck(new LocalDate(2012, 4, 1), null, InvoiceItemType.FIXED, new BigDecimal("0")));

        //
        // ADD ADD_ON ON THE SAME DAY
        //
        final DefaultEntitlement aoSubscription = addAOEntitlementAndCheckForCompletion(bpSubscription.getBundleId(), "Bullets", ProductCategory.ADD_ON, BillingPeriod.NO_BILLING_PERIOD, NextEvent.CREATE, NextEvent.BLOCK, NextEvent.NULL_INVOICE);

        // This point should be taken into account
        recordUsageData(aoSubscription.getId(), "tracking-1", "bullets", new LocalDate(2012, 4, 1), BigDecimal.valueOf(99L), callContext);
        // This point should not be taken into account as it is past cancellation date
        recordUsageData(aoSubscription.getId(), "tracking-2", "bullets", new LocalDate(2012, 4, 15), BigDecimal.valueOf(100L), callContext);

        busHandler.pushExpectedEvents(NextEvent.BLOCK, NextEvent.CANCEL, NextEvent.INVOICE, NextEvent.PAYMENT, NextEvent.INVOICE_PAYMENT);
        aoSubscription.cancelEntitlementWithDate(new LocalDate(2012, 4, 1), true, ImmutableList.<PluginProperty>of(), callContext);
        assertListenerStatus();


        final Invoice curInvoice = invoiceChecker.checkInvoice(account.getId(), 2, callContext,
                                                               new ExpectedInvoiceItemCheck(new LocalDate(2012, 4, 1), new LocalDate(2012, 4, 1), InvoiceItemType.USAGE, new BigDecimal("2.95")));
        invoiceChecker.checkTrackingIds(curInvoice, ImmutableSet.of("tracking-1"), internalCallContext);

        assertListenerStatus();
    }


    @Test(groups = "slow")
    public void testWithUsageAtCancellationDayAndEOTCancellation() throws Exception {
        // We take april as it has 30 days (easier to play with BCD)
        // Set clock to the initial start date - we implicitly assume here that the account timezone is UTC
        clock.setDay(new LocalDate(2012, 4, 1));

        final AccountData accountData = getAccountData(1);
        final Account account = createAccountWithNonOsgiPaymentMethod(accountData);
        accountChecker.checkAccount(account.getId(), accountData, callContext);

        //
        // CREATE SUBSCRIPTION AND EXPECT BOTH EVENTS: NextEvent.CREATE, NextEvent.BLOCK NextEvent.INVOICE
        //
        final DefaultEntitlement bpSubscription = createBaseEntitlementAndCheckForCompletion(account.getId(), "bundleKey", "Shotgun", ProductCategory.BASE, BillingPeriod.ANNUAL, NextEvent.CREATE, NextEvent.BLOCK, NextEvent.INVOICE);
        // Check bundle after BP got created otherwise we get an error from auditApi.
        subscriptionChecker.checkSubscriptionCreated(bpSubscription.getId(), internalCallContext);
        invoiceChecker.checkInvoice(account.getId(), 1, callContext, new ExpectedInvoiceItemCheck(new LocalDate(2012, 4, 1), null, InvoiceItemType.FIXED, new BigDecimal("0")));

        //
        // ADD ADD_ON ON THE SAME DAY
        //
        final DefaultEntitlement aoSubscription = addAOEntitlementAndCheckForCompletion(bpSubscription.getBundleId(), "Bullets", ProductCategory.ADD_ON, BillingPeriod.NO_BILLING_PERIOD, NextEvent.CREATE, NextEvent.BLOCK, NextEvent.NULL_INVOICE);

        recordUsageData(aoSubscription.getId(), "tracking-1", "bullets", new LocalDate(2012, 4, 1), BigDecimal.valueOf(99L), callContext);
        recordUsageData(aoSubscription.getId(), "tracking-2", "bullets", new LocalDate(2012, 4, 15), BigDecimal.valueOf(100L), callContext);

        // 2012-05-01
        busHandler.pushExpectedEvents(NextEvent.PHASE, NextEvent.NULL_INVOICE, NextEvent.INVOICE, NextEvent.PAYMENT, NextEvent.INVOICE_PAYMENT);
        clock.addDays(30);
        assertListenerStatus();

        Invoice curInvoice = invoiceChecker.checkInvoice(account.getId(), 2, callContext,
                                                         new ExpectedInvoiceItemCheck(new LocalDate(2012, 5, 1), new LocalDate(2013, 5, 1), InvoiceItemType.RECURRING, new BigDecimal("2399.95")),
                                                         new ExpectedInvoiceItemCheck(new LocalDate(2012, 4, 1), new LocalDate(2012, 5, 1), InvoiceItemType.USAGE, new BigDecimal("5.90")));
        invoiceChecker.checkTrackingIds(curInvoice, ImmutableSet.of("tracking-1", "tracking-2"), internalCallContext);

        recordUsageData(aoSubscription.getId(), "tracking-3", "bullets", new LocalDate(2012, 5, 1), BigDecimal.valueOf(50L), callContext);
        recordUsageData(aoSubscription.getId(), "tracking-4", "bullets", new LocalDate(2012, 6, 1), BigDecimal.valueOf(300L), callContext);

        // 2012-05-16
        clock.addDays(15);
        // Cancel "EOT" (at the BCD, cannot use EOT policy as usage is billed in arrear)
        aoSubscription.cancelEntitlementWithDate(new LocalDate(2012, 6, 1), true, ImmutableList.<PluginProperty>of(), callContext);
        assertListenerStatus();

        // 2012-06-01
        busHandler.pushExpectedEvents(NextEvent.BLOCK, NextEvent.CANCEL, NextEvent.INVOICE, NextEvent.PAYMENT, NextEvent.INVOICE_PAYMENT, NextEvent.NULL_INVOICE);
        clock.addDays(16);
        assertListenerStatus();

        curInvoice = invoiceChecker.checkInvoice(account.getId(), 3, callContext,
                                                 new ExpectedInvoiceItemCheck(new LocalDate(2012, 5, 1), new LocalDate(2012, 6, 1), InvoiceItemType.USAGE, new BigDecimal("11.8")));
        invoiceChecker.checkTrackingIds(curInvoice, ImmutableSet.of("tracking-3", "tracking-4"), internalCallContext);
    }

    @Test(groups = "slow")
    public void testWithUsageAtCancellationDayWithUncancel() throws Exception {
        // We take april as it has 30 days (easier to play with BCD)
        // Set clock to the initial start date - we implicitly assume here that the account timezone is UTC
        clock.setDay(new LocalDate(2012, 4, 1));

        final AccountData accountData = getAccountData(1);
        final Account account = createAccountWithNonOsgiPaymentMethod(accountData);
        accountChecker.checkAccount(account.getId(), accountData, callContext);

        //
        // CREATE SUBSCRIPTION AND EXPECT BOTH EVENTS: NextEvent.CREATE, NextEvent.BLOCK NextEvent.INVOICE
        //
        final DefaultEntitlement bpSubscription = createBaseEntitlementAndCheckForCompletion(account.getId(), "bundleKey", "Shotgun", ProductCategory.BASE, BillingPeriod.ANNUAL, NextEvent.CREATE, NextEvent.BLOCK, NextEvent.INVOICE);
        // Check bundle after BP got created otherwise we get an error from auditApi.
        subscriptionChecker.checkSubscriptionCreated(bpSubscription.getId(), internalCallContext);
        invoiceChecker.checkInvoice(account.getId(), 1, callContext, new ExpectedInvoiceItemCheck(new LocalDate(2012, 4, 1), null, InvoiceItemType.FIXED, new BigDecimal("0")));

        //
        // ADD ADD_ON ON THE SAME DAY
        //
        final DefaultEntitlement aoSubscription = addAOEntitlementAndCheckForCompletion(bpSubscription.getBundleId(), "Bullets", ProductCategory.ADD_ON, BillingPeriod.NO_BILLING_PERIOD, NextEvent.CREATE, NextEvent.BLOCK, NextEvent.NULL_INVOICE);

        recordUsageData(aoSubscription.getId(), "tracking-1", "bullets", new LocalDate(2012, 4, 1), BigDecimal.valueOf(99L), callContext);
        recordUsageData(aoSubscription.getId(), "tracking-2", "bullets", new LocalDate(2012, 4, 15), BigDecimal.valueOf(100L), callContext);

        // 2012-05-01
        busHandler.pushExpectedEvents(NextEvent.PHASE, NextEvent.NULL_INVOICE, NextEvent.INVOICE, NextEvent.PAYMENT, NextEvent.INVOICE_PAYMENT);
        clock.addDays(30);
        assertListenerStatus();

        Invoice curInvoice = invoiceChecker.checkInvoice(account.getId(), 2, callContext,
                                                         new ExpectedInvoiceItemCheck(new LocalDate(2012, 5, 1), new LocalDate(2013, 5, 1), InvoiceItemType.RECURRING, new BigDecimal("2399.95")),
                                                         new ExpectedInvoiceItemCheck(new LocalDate(2012, 4, 1), new LocalDate(2012, 5, 1), InvoiceItemType.USAGE, new BigDecimal("5.90")));
        invoiceChecker.checkTrackingIds(curInvoice, ImmutableSet.of("tracking-1", "tracking-2"), internalCallContext);

        // Billed on 2012-06-01
        recordUsageData(aoSubscription.getId(), "tracking-3", "bullets", new LocalDate(2012, 5, 1), BigDecimal.valueOf(50L), callContext);
        // Billed on 2012-07-01
        recordUsageData(aoSubscription.getId(), "tracking-4", "bullets", new LocalDate(2012, 6, 1), BigDecimal.valueOf(300L), callContext);

        // 2012-05-16
        clock.addDays(15);
        // Cancel "EOT" (at the BCD, cannot use EOT policy as usage is billed in arrear)
        aoSubscription.cancelEntitlementWithDate(new LocalDate(2012, 6, 1), true, ImmutableList.<PluginProperty>of(), callContext);
        assertListenerStatus();

        // 2012-05-17
        busHandler.pushExpectedEvents(NextEvent.UNCANCEL);
        clock.addDays(1);
        aoSubscription.uncancelEntitlement(ImmutableList.<PluginProperty>of(), callContext);
        assertListenerStatus();

        // 2012-06-01
        busHandler.pushExpectedEvents(NextEvent.INVOICE, NextEvent.PAYMENT, NextEvent.INVOICE_PAYMENT);
        clock.addDays(15);
        assertListenerStatus();

        curInvoice = invoiceChecker.checkInvoice(account.getId(), 3, callContext,
                                                 new ExpectedInvoiceItemCheck(new LocalDate(2012, 5, 1), new LocalDate(2012, 6, 1), InvoiceItemType.USAGE, new BigDecimal("2.95")));
        invoiceChecker.checkTrackingIds(curInvoice, ImmutableSet.of("tracking-3"), internalCallContext);

        // 2012-07-01
        busHandler.pushExpectedEvents(NextEvent.INVOICE, NextEvent.PAYMENT, NextEvent.INVOICE_PAYMENT);
        clock.addMonths(1);
        assertListenerStatus();

        curInvoice = invoiceChecker.checkInvoice(account.getId(), 4, callContext,
                                                 new ExpectedInvoiceItemCheck(new LocalDate(2012, 6, 1), new LocalDate(2012, 7, 1), InvoiceItemType.USAGE, new BigDecimal("8.85")));
        invoiceChecker.checkTrackingIds(curInvoice, ImmutableSet.of("tracking-4"), internalCallContext);
    }

    @Test(groups = "slow")
    public void testWithNoUsageInPeriodAndOldUsage() throws Exception {
        // We take april as it has 30 days (easier to play with BCD)
        // Set clock to the initial start date - we implicitly assume here that the account timezone is UTC
        clock.setDay(new LocalDate(2012, 4, 1));

        final AccountData accountData = getAccountData(1);
        final Account account = createAccountWithNonOsgiPaymentMethod(accountData);
        accountChecker.checkAccount(account.getId(), accountData, callContext);

        //
        // CREATE SUBSCRIPTION AND EXPECT BOTH EVENTS: NextEvent.CREATE, NextEvent.BLOCK NextEvent.INVOICE
        //
        final DefaultEntitlement bpSubscription = createBaseEntitlementAndCheckForCompletion(account.getId(), "bundleKey", "Shotgun", ProductCategory.BASE, BillingPeriod.ANNUAL, NextEvent.CREATE, NextEvent.BLOCK, NextEvent.INVOICE);
        // Check bundle after BP got created otherwise we get an error from auditApi.
        subscriptionChecker.checkSubscriptionCreated(bpSubscription.getId(), internalCallContext);
        invoiceChecker.checkInvoice(account.getId(), 1, callContext, new ExpectedInvoiceItemCheck(new LocalDate(2012, 4, 1), null, InvoiceItemType.FIXED, new BigDecimal("0")));

        //
        // ADD ADD_ON ON THE SAME DAY
        //
        final DefaultEntitlement aoSubscription = addAOEntitlementAndCheckForCompletion(bpSubscription.getBundleId(), "Bullets", ProductCategory.ADD_ON, BillingPeriod.NO_BILLING_PERIOD, NextEvent.CREATE, NextEvent.BLOCK, NextEvent.NULL_INVOICE);

        recordUsageData(aoSubscription.getId(), "tracking-1", "bullets", new LocalDate(2012, 4, 1), BigDecimal.valueOf(99L), callContext);
        recordUsageData(aoSubscription.getId(), "tracking-2", "bullets", new LocalDate(2012, 4, 15), BigDecimal.valueOf(100L), callContext);

        busHandler.pushExpectedEvents(NextEvent.PHASE, NextEvent.NULL_INVOICE, NextEvent.INVOICE, NextEvent.PAYMENT, NextEvent.INVOICE_PAYMENT);
        clock.addDays(30);
        assertListenerStatus();

        Invoice curInvoice = invoiceChecker.checkInvoice(account.getId(), 2, callContext,
                                                         new ExpectedInvoiceItemCheck(new LocalDate(2012, 5, 1), new LocalDate(2013, 5, 1), InvoiceItemType.RECURRING, new BigDecimal("2399.95")),
                                                         new ExpectedInvoiceItemCheck(new LocalDate(2012, 4, 1), new LocalDate(2012, 5, 1), InvoiceItemType.USAGE, new BigDecimal("5.90")));
        invoiceChecker.checkTrackingIds(curInvoice, ImmutableSet.of("tracking-1", "tracking-2"), internalCallContext);

        // $0 invoice
        busHandler.pushExpectedEvents(NextEvent.INVOICE);
        clock.addMonths(1);
        assertListenerStatus();

        curInvoice = invoiceChecker.checkInvoice(account.getId(), 3, callContext,
                                                 new ExpectedInvoiceItemCheck(new LocalDate(2012, 5, 1), new LocalDate(2012, 6, 1), InvoiceItemType.USAGE, BigDecimal.ZERO));
        invoiceChecker.checkTrackingIds(curInvoice, ImmutableSet.of(), internalCallContext);

        recordUsageData(aoSubscription.getId(), "tracking-3", "bullets", new LocalDate(2012, 6, 1), BigDecimal.valueOf(50L), callContext);
        recordUsageData(aoSubscription.getId(), "tracking-4", "bullets", new LocalDate(2012, 6, 16), BigDecimal.valueOf(300L), callContext);

        busHandler.pushExpectedEvents(NextEvent.INVOICE, NextEvent.PAYMENT, NextEvent.INVOICE_PAYMENT);
        clock.addMonths(1);
        assertListenerStatus();

        curInvoice = invoiceChecker.checkInvoice(account.getId(), 4, callContext,
                                                 new ExpectedInvoiceItemCheck(new LocalDate(2012, 6, 1), new LocalDate(2012, 7, 1), InvoiceItemType.USAGE, new BigDecimal("11.80")));
        invoiceChecker.checkTrackingIds(curInvoice, ImmutableSet.of("tracking-3", "tracking-4"), internalCallContext);

        // Should be ignored because this is outside of optimization range (org.killbill.invoice.readMaxRawUsagePreviousPeriod = 2) => we will only look for items > 2012-7-1 - 2 months = 2012-5-1
        recordUsageData(aoSubscription.getId(), "tracking-5", "bullets", new LocalDate(2012, 4, 30), BigDecimal.valueOf(100L), callContext);

        // Should be invoiced from past period
        recordUsageData(aoSubscription.getId(), "tracking-6", "bullets", new LocalDate(2012, 5, 1), BigDecimal.valueOf(199L), callContext);

        // New usage for this past period
        recordUsageData(aoSubscription.getId(), "tracking-7", "bullets", new LocalDate(2012, 7, 1), BigDecimal.valueOf(50L), callContext);
        recordUsageData(aoSubscription.getId(), "tracking-8", "bullets", new LocalDate(2012, 7, 16), BigDecimal.valueOf(300L), callContext);

        // Remove old data, should be ignored by the system because readMaxRawUsagePreviousPeriod = 2, so:
        // * Last endDate invoiced is 2012-7-1 => Anything 2 period prior that will be ignored => Anything prior 2012-5-1 should be ignored
        removeUsageData(aoSubscription.getId(), "bullets", new LocalDate(2012, 4, 15));

        busHandler.pushExpectedEvents(NextEvent.INVOICE, NextEvent.PAYMENT, NextEvent.INVOICE_PAYMENT);
        clock.addMonths(1);
        assertListenerStatus();

        curInvoice = invoiceChecker.checkInvoice(account.getId(), 5, callContext,
                                                 new ExpectedInvoiceItemCheck(new LocalDate(2012, 5, 1), new LocalDate(2012, 6, 1), InvoiceItemType.USAGE, new BigDecimal("5.90")),
                                                 new ExpectedInvoiceItemCheck(new LocalDate(2012, 7, 1), new LocalDate(2012, 8, 1), InvoiceItemType.USAGE, new BigDecimal("11.80")));
        invoiceChecker.checkTrackingIds(curInvoice, ImmutableSet.of("tracking-6", "tracking-7", "tracking-8"), internalCallContext);

        // Add a few more month of usage data and check correctness of invoice: iterate 8 times until 2013-4-1 (prior ANNUAL renewal)
        LocalDate startDate = new LocalDate(2012, 8, 1);
        int currentInvoice = 6;
        for (int i = 0; i < 8; i++) {

            final String trackingId = "tracking-" + (9 + i);
            recordUsageData(aoSubscription.getId(), trackingId, "bullets", startDate.plusDays(15), BigDecimal.valueOf(350L), callContext);

            busHandler.pushExpectedEvents(NextEvent.INVOICE, NextEvent.PAYMENT, NextEvent.INVOICE_PAYMENT);
            clock.addMonths(1);
            assertListenerStatus();

            curInvoice = invoiceChecker.checkInvoice(account.getId(), currentInvoice, callContext,
                                                     new ExpectedInvoiceItemCheck(startDate, startDate.plusMonths(1), InvoiceItemType.USAGE, new BigDecimal("11.80")));
            invoiceChecker.checkTrackingIds(curInvoice, ImmutableSet.of(trackingId), internalCallContext);

            startDate = startDate.plusMonths(1);
            currentInvoice++;
        }
    }

    @Test(groups = "slow")
    public void testWithChange() throws Exception {
        // We take april as it has 30 days (easier to play with BCD)
        // Set clock to the initial start date - we implicitly assume here that the account timezone is UTC
        clock.setDay(new LocalDate(2012, 4, 1));

        final AccountData accountData = getAccountData(1);
        final Account account = createAccountWithNonOsgiPaymentMethod(accountData);
        accountChecker.checkAccount(account.getId(), accountData, callContext);

        //
        // CREATE SUBSCRIPTION AND EXPECT BOTH EVENTS: NextEvent.CREATE, NextEvent.BLOCK NextEvent.INVOICE
        //
        final DefaultEntitlement bpSubscription = createBaseEntitlementAndCheckForCompletion(account.getId(), "bundleKey", "Shotgun", ProductCategory.BASE, BillingPeriod.ANNUAL, NextEvent.CREATE, NextEvent.BLOCK, NextEvent.INVOICE);
        // Check bundle after BP got created otherwise we get an error from auditApi.
        subscriptionChecker.checkSubscriptionCreated(bpSubscription.getId(), internalCallContext);
        invoiceChecker.checkInvoice(account.getId(), 1, callContext, new ExpectedInvoiceItemCheck(new LocalDate(2012, 4, 1), null, InvoiceItemType.FIXED, new BigDecimal("0")));

        //
        // ADD ADD_ON ON THE SAME DAY
        //
        final DefaultEntitlement aoSubscription = addAOEntitlementAndCheckForCompletion(bpSubscription.getBundleId(),
                                                                                        "Bullets",
                                                                                        ProductCategory.ADD_ON,
                                                                                        BillingPeriod.NO_BILLING_PERIOD,
                                                                                        new LocalDate(2012, 4, 1),
                                                                                        NextEvent.CREATE, NextEvent.BLOCK, NextEvent.NULL_INVOICE);

        recordUsageData(aoSubscription.getId(), "t1", "bullets", new LocalDate(2012, 4, 1), BigDecimal.valueOf(99L), callContext);
        recordUsageData(aoSubscription.getId(), "t2", "bullets", new LocalDate(2012, 4, 15), BigDecimal.valueOf(100L), callContext);

        // Trigger future invoice
        busHandler.pushExpectedEvents(NextEvent.INVOICE, NextEvent.PAYMENT, NextEvent.INVOICE_PAYMENT);
        invoiceUserApi.triggerInvoiceGeneration(account.getId(),
                                                new LocalDate(2012, 5, 1),
                                                callContext);
        assertListenerStatus();
        final Invoice secondInvoice = invoiceChecker.checkInvoice(account.getId(), 2, callContext,
                                                                  new ExpectedInvoiceItemCheck(new LocalDate(2012, 5, 1), new LocalDate(2013, 5, 1), InvoiceItemType.RECURRING, new BigDecimal("2399.95")),
                                                                  new ExpectedInvoiceItemCheck(new LocalDate(2012, 4, 1), new LocalDate(2012, 5, 1), InvoiceItemType.USAGE, new BigDecimal("5.90")));
        invoiceChecker.checkTrackingIds(secondInvoice, ImmutableSet.of("t1", "t2"), internalCallContext);

        // Change to the Slugs plan
        busHandler.pushExpectedEvents(NextEvent.CREATE, NextEvent.INVOICE);
        aoSubscription.changePlanWithDate(new DefaultEntitlementSpecifier(new PlanPhaseSpecifier("slugs-usage-in-arrear")),
                                          new LocalDate(2012, 4, 1),
                                          ImmutableList.<PluginProperty>of(),
                                          callContext);
        assertListenerStatus();

        // Verify invoices (second invoice is unchanged)
        final Invoice updatedSecondInvoice = invoiceChecker.checkInvoice(account.getId(), 2, callContext,
                                                                         new ExpectedInvoiceItemCheck(new LocalDate(2012, 5, 1), new LocalDate(2013, 5, 1), InvoiceItemType.RECURRING, new BigDecimal("2399.95")),
                                                                         new ExpectedInvoiceItemCheck(new LocalDate(2012, 4, 1), new LocalDate(2012, 5, 1), InvoiceItemType.USAGE, new BigDecimal("5.90")));
        invoiceChecker.checkTrackingIds(updatedSecondInvoice, ImmutableSet.of("t1", "t2"), internalCallContext);
        final Invoice thirdInvoice = invoiceChecker.checkInvoice(account.getId(), 3, callContext,
                                                                 new ExpectedInvoiceItemCheck(new LocalDate(2012, 4, 1), new LocalDate(2012, 5, 1), InvoiceItemType.USAGE, BigDecimal.ZERO));
        invoiceChecker.checkTrackingIds(thirdInvoice, ImmutableSet.of(), internalCallContext);

        // Add usage data
        recordUsageData(aoSubscription.getId(), "u1", "slugs", new LocalDate(2012, 4, 1), BigDecimal.valueOf(99L), callContext);
        recordUsageData(aoSubscription.getId(), "u2", "slugs", new LocalDate(2012, 4, 15), BigDecimal.valueOf(100L), callContext);

        // Trigger future invoice
        busHandler.pushExpectedEvents(NextEvent.INVOICE, NextEvent.PAYMENT, NextEvent.INVOICE_PAYMENT);
        invoiceUserApi.triggerInvoiceGeneration(account.getId(),
                                                new LocalDate(2012, 5, 1),
                                                callContext);
        assertListenerStatus();

        final Invoice fourthInvoice = invoiceChecker.checkInvoice(account.getId(), 4, callContext,
                                                                  new ExpectedInvoiceItemCheck(new LocalDate(2012, 4, 1), new LocalDate(2012, 5, 1), InvoiceItemType.USAGE, new BigDecimal("4")));
        invoiceChecker.checkTrackingIds(fourthInvoice, ImmutableSet.of("u1", "u2"), internalCallContext);
    }

    @Test(groups = "slow")
    public void testWithCancellation() throws Exception {
        // We take april as it has 30 days (easier to play with BCD)
        // Set clock to the initial start date - we implicitly assume here that the account timezone is UTC
        clock.setDay(new LocalDate(2012, 4, 1));

        final AccountData accountData = getAccountData(1);
        final Account account = createAccountWithNonOsgiPaymentMethod(accountData);
        accountChecker.checkAccount(account.getId(), accountData, callContext);

        //
        // CREATE SUBSCRIPTION AND EXPECT BOTH EVENTS: NextEvent.CREATE, NextEvent.BLOCK NextEvent.INVOICE
        //
        final DefaultEntitlement bpSubscription = createBaseEntitlementAndCheckForCompletion(account.getId(), "bundleKey", "Shotgun", ProductCategory.BASE, BillingPeriod.ANNUAL, NextEvent.CREATE, NextEvent.BLOCK, NextEvent.INVOICE);
        // Check bundle after BP got created otherwise we get an error from auditApi.
        subscriptionChecker.checkSubscriptionCreated(bpSubscription.getId(), internalCallContext);
        invoiceChecker.checkInvoice(account.getId(), 1, callContext, new ExpectedInvoiceItemCheck(new LocalDate(2012, 4, 1), null, InvoiceItemType.FIXED, new BigDecimal("0")));

        //
        // ADD ADD_ON ON THE SAME DAY
        //
        final DefaultEntitlement aoSubscription = addAOEntitlementAndCheckForCompletion(bpSubscription.getBundleId(), "Bullets", ProductCategory.ADD_ON, BillingPeriod.NO_BILLING_PERIOD, NextEvent.CREATE, NextEvent.BLOCK, NextEvent.NULL_INVOICE);

        recordUsageData(aoSubscription.getId(), "t1", "bullets", new LocalDate(2012, 4, 1), BigDecimal.valueOf(99L), callContext);
        recordUsageData(aoSubscription.getId(), "t2", "bullets", new LocalDate(2012, 4, 15), BigDecimal.valueOf(100L), callContext);

        busHandler.pushExpectedEvents(NextEvent.PHASE, NextEvent.NULL_INVOICE, NextEvent.INVOICE, NextEvent.PAYMENT, NextEvent.INVOICE_PAYMENT);
        clock.addDays(30);
        assertListenerStatus();
        Invoice curInvoice = invoiceChecker.checkInvoice(account.getId(), 2, callContext,
                                                         new ExpectedInvoiceItemCheck(new LocalDate(2012, 5, 1), new LocalDate(2013, 5, 1), InvoiceItemType.RECURRING, new BigDecimal("2399.95")),
                                                         new ExpectedInvoiceItemCheck(new LocalDate(2012, 4, 1), new LocalDate(2012, 5, 1), InvoiceItemType.USAGE, new BigDecimal("5.90")));
        invoiceChecker.checkTrackingIds(curInvoice, ImmutableSet.of("t1", "t2"), internalCallContext);

        recordUsageData(aoSubscription.getId(), "t3", "bullets", new LocalDate(2012, 5, 3), BigDecimal.valueOf(99L), callContext);
        recordUsageData(aoSubscription.getId(), "t4", "bullets", new LocalDate(2012, 5, 5), BigDecimal.valueOf(100L), callContext);

        // This one should be ignored
        recordUsageData(aoSubscription.getId(), "t5", "bullets", new LocalDate(2012, 5, 29), BigDecimal.valueOf(100L), callContext);

        clock.addDays(27);
        busHandler.pushExpectedEvents(NextEvent.BLOCK, NextEvent.CANCEL, NextEvent.INVOICE, NextEvent.PAYMENT, NextEvent.INVOICE_PAYMENT);
        aoSubscription.cancelEntitlementWithDateOverrideBillingPolicy(new LocalDate(2012, 5, 28), BillingActionPolicy.IMMEDIATE, ImmutableList.<PluginProperty>of(), callContext);
        assertListenerStatus();

        curInvoice = invoiceChecker.checkInvoice(account.getId(), 3, callContext,
                                                 new ExpectedInvoiceItemCheck(new LocalDate(2012, 5, 1), new LocalDate(2012, 5, 28), InvoiceItemType.USAGE, new BigDecimal("5.90")));
        invoiceChecker.checkTrackingIds(curInvoice, ImmutableSet.of("t3", "t4"), internalCallContext);

        busHandler.pushExpectedEvent(NextEvent.NULL_INVOICE);
        clock.addDays(4);
        assertListenerStatus();
    }

    @Test(groups = "slow")
    public void testWithNoRecurringPlan() throws Exception {
        // We take april as it has 30 days (easier to play with BCD)
        // Set clock to the initial start date - we implicitly assume here that the account timezone is UTC
        clock.setDay(new LocalDate(2012, 4, 1));

        final AccountData accountData = getAccountData(1);
        final Account account = createAccountWithNonOsgiPaymentMethod(accountData);
        accountChecker.checkAccount(account.getId(), accountData, callContext);

        // Create subscription
        final DefaultEntitlement bpSubscription = createBaseEntitlementAndCheckForCompletion(account.getId(), "bundleKey", "Trebuchet", ProductCategory.BASE, BillingPeriod.NO_BILLING_PERIOD, NextEvent.CREATE, NextEvent.BLOCK, NextEvent.NULL_INVOICE);
        // Check bundle after BP got created otherwise we get an error from auditApi.
        subscriptionChecker.checkSubscriptionCreated(bpSubscription.getId(), internalCallContext);

        Assert.assertNull(bpSubscription.getSubscriptionBase().getChargedThroughDate());

        // Record usage for first month
        recordUsageData(bpSubscription.getId(), "xxx-1", "stones", new LocalDate(2012, 4, 5), BigDecimal.valueOf(85L), callContext);
        recordUsageData(bpSubscription.getId(), "xxx-2", "stones", new LocalDate(2012, 4, 15), BigDecimal.valueOf(150L), callContext);

        busHandler.pushExpectedEvents(NextEvent.INVOICE, NextEvent.PAYMENT, NextEvent.INVOICE_PAYMENT);
        clock.addMonths(1);
        assertListenerStatus();

        Invoice curInvoice = invoiceChecker.checkInvoice(account.getId(), 1, callContext,
                                                         new ExpectedInvoiceItemCheck(new LocalDate(2012, 4, 1), new LocalDate(2012, 5, 1), InvoiceItemType.USAGE, new BigDecimal("1000")));
        invoiceChecker.checkTrackingIds(curInvoice, ImmutableSet.of("xxx-1", "xxx-2"), internalCallContext);

        final DateTime firstExpectedCTD = account.getReferenceTime().withMonthOfYear(5).withDayOfMonth(1);
        assertEquals(subscriptionBaseInternalApiApi.getSubscriptionFromId(bpSubscription.getId(), internalCallContext).getChargedThroughDate().compareTo(firstExpectedCTD), 0);

        // $0 invoice
        busHandler.pushExpectedEvents(NextEvent.INVOICE);
        clock.addMonths(1);
        assertListenerStatus();

        curInvoice = invoiceChecker.checkInvoice(account.getId(), 2, callContext,
                                                 new ExpectedInvoiceItemCheck(new LocalDate(2012, 5, 1), new LocalDate(2012, 6, 1), InvoiceItemType.USAGE, BigDecimal.ZERO));
        invoiceChecker.checkTrackingIds(curInvoice, ImmutableSet.of(), internalCallContext);

        final DateTime secondExpectedCTD = account.getReferenceTime().withMonthOfYear(6).withDayOfMonth(1);

        assertEquals(subscriptionBaseInternalApiApi.getSubscriptionFromId(bpSubscription.getId(), internalCallContext).getChargedThroughDate().compareTo(secondExpectedCTD), 0);

        // Record usage for third month (verify invoicing resumes)
        recordUsageData(bpSubscription.getId(), "xxx-3", "stones", new LocalDate(2012, 6, 5), BigDecimal.valueOf(25L), callContext);
        recordUsageData(bpSubscription.getId(), "xxx-4", "stones", new LocalDate(2012, 6, 15), BigDecimal.valueOf(50L), callContext);

        busHandler.pushExpectedEvents(NextEvent.INVOICE, NextEvent.PAYMENT, NextEvent.INVOICE_PAYMENT);
        clock.addMonths(1);
        assertListenerStatus();

        curInvoice = invoiceChecker.checkInvoice(account.getId(), 3, callContext,
                                                 new ExpectedInvoiceItemCheck(new LocalDate(2012, 6, 1), new LocalDate(2012, 7, 1), InvoiceItemType.USAGE, new BigDecimal("100")));
        invoiceChecker.checkTrackingIds(curInvoice, ImmutableSet.of("xxx-3", "xxx-4"), internalCallContext);

        final DateTime thirdExpectedCTD = account.getReferenceTime().withMonthOfYear(7).withDayOfMonth(1);
        assertEquals(subscriptionBaseInternalApiApi.getSubscriptionFromId(bpSubscription.getId(), internalCallContext).getChargedThroughDate().compareTo(thirdExpectedCTD), 0);
    }

    @Test(groups = "slow")
    public void testWithMultipleUsageSubscriptions() throws Exception {
        // We take april as it has 30 days (easier to play with BCD)
        // Set clock to the initial start date - we implicitly assume here that the account timezone is UTC
        clock.setDay(new LocalDate(2012, 4, 1));

        final AccountData accountData = getAccountData(1);
        final Account account = createAccountWithNonOsgiPaymentMethod(accountData);
        accountChecker.checkAccount(account.getId(), accountData, callContext);

        // Create subscription
        final DefaultEntitlement bp1 = createBaseEntitlementAndCheckForCompletion(account.getId(), "bundleKey1", "Trebuchet", ProductCategory.BASE, BillingPeriod.NO_BILLING_PERIOD, NextEvent.CREATE, NextEvent.BLOCK, NextEvent.NULL_INVOICE);
        subscriptionChecker.checkSubscriptionCreated(bp1.getId(), internalCallContext);

        final DefaultEntitlement bp2 = createBaseEntitlementAndCheckForCompletion(account.getId(), "bundleKey2", "Trebuchet", ProductCategory.BASE, BillingPeriod.NO_BILLING_PERIOD, NextEvent.CREATE, NextEvent.BLOCK, NextEvent.NULL_INVOICE);
        subscriptionChecker.checkSubscriptionCreated(bp2.getId(), internalCallContext);

        final List<UsageRecord> bp1StoneRecords1 = new ArrayList();
<<<<<<< HEAD
        bp1StoneRecords1.add(new UsageRecord(new LocalDate(2012, 4, 5), BigDecimal.valueOf(5L).longValue() /* FIXME-1469 : API backward compat */));
        bp1StoneRecords1.add(new UsageRecord(new LocalDate(2012, 4, 15), BigDecimal.valueOf(10L).longValue() /* FIXME-1469 : API backward compat */));
        bp1StoneRecords1.add(new UsageRecord(new LocalDate(2012, 4, 16), BigDecimal.valueOf(15L).longValue() /* FIXME-1469 : API backward compat */));
=======
        bp1StoneRecords1.add(new UsageRecord(new LocalDate(2012, 4, 5), BigDecimal.valueOf(5L)));
        bp1StoneRecords1.add(new UsageRecord(new LocalDate(2012, 4, 15), BigDecimal.valueOf(10L)));
        bp1StoneRecords1.add(new UsageRecord(new LocalDate(2012, 4, 16), BigDecimal.valueOf(15L)));
>>>>>>> e7fee6e3
        final SubscriptionUsageRecord bp1UsageRecord1 = new SubscriptionUsageRecord(bp1.getId(), "bp1-tracking-1", ImmutableList.of(new UnitUsageRecord("stones", bp1StoneRecords1)));
        recordUsageData(bp1UsageRecord1, callContext);

        final List<UsageRecord> bp1StoneRecords2 = new ArrayList();
<<<<<<< HEAD
        bp1StoneRecords2.add(new UsageRecord(new LocalDate(2012, 4, 23), BigDecimal.valueOf(10L).longValue() /* FIXME-1469 : API backward compat */));
        // Outside of range for this period -> Its tracking ID spreads across 2 invoices
        bp1StoneRecords2.add(new UsageRecord(new LocalDate(2012, 5, 1), BigDecimal.valueOf(101L).longValue() /* FIXME-1469 : API backward compat */));
=======
        bp1StoneRecords2.add(new UsageRecord(new LocalDate(2012, 4, 23), BigDecimal.valueOf(10L)));
        // Outside of range for this period -> Its tracking ID spreads across 2 invoices
        bp1StoneRecords2.add(new UsageRecord(new LocalDate(2012, 5, 1), BigDecimal.valueOf(101L)));
>>>>>>> e7fee6e3
        final SubscriptionUsageRecord bp1UsageRecord2 = new SubscriptionUsageRecord(bp1.getId(), "bp1-tracking-2", ImmutableList.of(new UnitUsageRecord("stones", bp1StoneRecords2)));
        recordUsageData(bp1UsageRecord2, callContext);

        final List<UsageRecord> bp2StoneRecords = new ArrayList();
<<<<<<< HEAD
        bp2StoneRecords.add(new UsageRecord(new LocalDate(2012, 4, 5), BigDecimal.valueOf(85L).longValue() /* FIXME-1469 : API backward compat */));
        bp2StoneRecords.add(new UsageRecord(new LocalDate(2012, 4, 15), BigDecimal.valueOf(150L).longValue() /* FIXME-1469 : API backward compat */));
        bp2StoneRecords.add(new UsageRecord(new LocalDate(2012, 4, 16), BigDecimal.valueOf(39L).longValue() /* FIXME-1469 : API backward compat */));
=======
        bp2StoneRecords.add(new UsageRecord(new LocalDate(2012, 4, 5), BigDecimal.valueOf(85L)));
        bp2StoneRecords.add(new UsageRecord(new LocalDate(2012, 4, 15), BigDecimal.valueOf(150L)));
        bp2StoneRecords.add(new UsageRecord(new LocalDate(2012, 4, 16), BigDecimal.valueOf(39L)));
>>>>>>> e7fee6e3
        final SubscriptionUsageRecord bp2UsageRecord = new SubscriptionUsageRecord(bp2.getId(), "bp2-tracking-1", ImmutableList.of(new UnitUsageRecord("stones", bp2StoneRecords)));
        recordUsageData(bp2UsageRecord, callContext);

        busHandler.pushExpectedEvents(NextEvent.INVOICE, NextEvent.PAYMENT, NextEvent.INVOICE_PAYMENT);
        clock.addMonths(1);
        assertListenerStatus();

        Invoice curInvoice = invoiceChecker.checkInvoice(account.getId(), 1, callContext,
                                                         new ExpectedInvoiceItemCheck(new LocalDate(2012, 4, 1), new LocalDate(2012, 5, 1), InvoiceItemType.USAGE, new BigDecimal("100")),
                                                         new ExpectedInvoiceItemCheck(new LocalDate(2012, 4, 1), new LocalDate(2012, 5, 1), InvoiceItemType.USAGE, new BigDecimal("1000")));

        invoiceChecker.checkTrackingIds(curInvoice, ImmutableSet.of("bp1-tracking-1", "bp1-tracking-2", "bp2-tracking-1"), internalCallContext);

        busHandler.pushExpectedEvents(NextEvent.INVOICE, NextEvent.PAYMENT, NextEvent.INVOICE_PAYMENT);
        clock.addMonths(1);
        assertListenerStatus();

        curInvoice = invoiceChecker.checkInvoice(account.getId(), 2, callContext,
                                                 new ExpectedInvoiceItemCheck(new LocalDate(2012, 5, 1), new LocalDate(2012, 6, 1), InvoiceItemType.USAGE, new BigDecimal("0")),
                                                 new ExpectedInvoiceItemCheck(new LocalDate(2012, 5, 1), new LocalDate(2012, 6, 1), InvoiceItemType.USAGE, new BigDecimal("1000")));

        invoiceChecker.checkTrackingIds(curInvoice, ImmutableSet.of("bp1-tracking-2"), internalCallContext);

    }

    @Test(groups = "slow")
    public void testWithVoidedInvoice() throws Exception {
        // We take april as it has 30 days (easier to play with BCD)
        // Set clock to the initial start date - we implicitly assume here that the account timezone is UTC
        clock.setDay(new LocalDate(2012, 4, 1));

        final AccountData accountData = getAccountData(1);
        final Account account = createAccount(accountData);
        accountChecker.checkAccount(account.getId(), accountData, callContext);

        // Create subscription
        final DefaultEntitlement bpSubscription = createBaseEntitlementAndCheckForCompletion(account.getId(), "bundleKey", "Trebuchet", ProductCategory.BASE, BillingPeriod.NO_BILLING_PERIOD, NextEvent.CREATE, NextEvent.BLOCK, NextEvent.NULL_INVOICE);
        // Check bundle after BP got created otherwise we get an error from auditApi.
        subscriptionChecker.checkSubscriptionCreated(bpSubscription.getId(), internalCallContext);

        Assert.assertNull(bpSubscription.getSubscriptionBase().getChargedThroughDate());

        // Record usage for first month
        recordUsageData(bpSubscription.getId(), "xxx-1", "stones", new LocalDate(2012, 4, 5), BigDecimal.valueOf(85L), callContext);
        recordUsageData(bpSubscription.getId(), "xxx-2", "stones", new LocalDate(2012, 4, 15), BigDecimal.valueOf(150L), callContext);

        busHandler.pushExpectedEvents(NextEvent.INVOICE, NextEvent.INVOICE_PAYMENT_ERROR);
        invoiceUserApi.triggerInvoiceGeneration(account.getId(),
                                                new LocalDate(2012, 5, 1),
                                                callContext);
        assertListenerStatus();

        final Invoice firstInvoice = invoiceChecker.checkInvoice(account.getId(), 1, callContext,
                                                                 new ExpectedInvoiceItemCheck(new LocalDate(2012, 4, 1), new LocalDate(2012, 5, 1), InvoiceItemType.USAGE, new BigDecimal("1000")));
        invoiceChecker.checkTrackingIds(firstInvoice, ImmutableSet.of("xxx-1", "xxx-2"), internalCallContext);

        // Void the first invoice
        busHandler.pushExpectedEvents(NextEvent.INVOICE_ADJUSTMENT);
        invoiceUserApi.voidInvoice(firstInvoice.getId(), callContext);
        assertListenerStatus();
        invoiceChecker.checkTrackingIds(firstInvoice, ImmutableSet.of(), internalCallContext);

        // Regenerate the invoice
        busHandler.pushExpectedEvents(NextEvent.INVOICE, NextEvent.INVOICE_PAYMENT_ERROR);
        invoiceUserApi.triggerInvoiceGeneration(account.getId(),
                                                new LocalDate(2012, 5, 1),
                                                callContext);
        assertListenerStatus();

        // Re-run checks
        final Invoice secondInvoice = invoiceChecker.checkInvoice(account.getId(), 1, callContext,
                                                                  new ExpectedInvoiceItemCheck(new LocalDate(2012, 4, 1), new LocalDate(2012, 5, 1), InvoiceItemType.USAGE, new BigDecimal("1000")));
        assertNotEquals(firstInvoice.getId(), secondInvoice.getId());
        invoiceChecker.checkTrackingIds(secondInvoice, ImmutableSet.of("xxx-1", "xxx-2"), internalCallContext);
    }

    @Test(groups = "slow")
    public void testWithPartialBlockBilling() throws Exception {
        // We take april as it has 30 days (easier to play with BCD)
        // Set clock to the initial start date - we implicitly assume here that the account timezone is UTC
        clock.setDay(new LocalDate(2012, 4, 1));

        final AccountData accountData = getAccountData(1);
        final Account account = createAccountWithNonOsgiPaymentMethod(accountData);
        accountChecker.checkAccount(account.getId(), accountData, callContext);

        //
        // CREATE SUBSCRIPTION AND EXPECT BOTH EVENTS: NextEvent.CREATE, NextEvent.BLOCK NextEvent.INVOICE
        //
        final DefaultEntitlement bpSubscription = createBaseEntitlementAndCheckForCompletion(account.getId(), "bundleKey", "Shotgun", ProductCategory.BASE, BillingPeriod.ANNUAL, NextEvent.CREATE, NextEvent.BLOCK, NextEvent.INVOICE);
        // Check bundle after BP got created otherwise we get an error from auditApi.
        subscriptionChecker.checkSubscriptionCreated(bpSubscription.getId(), internalCallContext);
        invoiceChecker.checkInvoice(account.getId(), 1, callContext, new ExpectedInvoiceItemCheck(new LocalDate(2012, 4, 1), null, InvoiceItemType.FIXED, new BigDecimal("0")));

        //
        // ADD ADD_ON ON THE SAME DAY
        //
        final DefaultEntitlement aoSubscription = addAOEntitlementAndCheckForCompletion(bpSubscription.getBundleId(), "Bullets", ProductCategory.ADD_ON, BillingPeriod.NO_BILLING_PERIOD, NextEvent.CREATE, NextEvent.BLOCK, NextEvent.NULL_INVOICE);

        recordUsageData(aoSubscription.getId(), "tracking-1", "bullets", new LocalDate(2012, 4, 1), BigDecimal.valueOf(99L), callContext);
        recordUsageData(aoSubscription.getId(), "tracking-2", "bullets", new LocalDate(2012, 4, 18), BigDecimal.valueOf(100L), callContext);

        busHandler.pushExpectedEvents(NextEvent.PHASE, NextEvent.NULL_INVOICE, NextEvent.INVOICE, NextEvent.PAYMENT, NextEvent.INVOICE_PAYMENT);
        clock.addDays(30);
        assertListenerStatus();

        Invoice curInvoice = invoiceChecker.checkInvoice(account.getId(), 2, callContext,
                                                         new ExpectedInvoiceItemCheck(new LocalDate(2012, 5, 1), new LocalDate(2013, 5, 1), InvoiceItemType.RECURRING, new BigDecimal("2399.95")),
                                                         new ExpectedInvoiceItemCheck(new LocalDate(2012, 4, 1), new LocalDate(2012, 5, 1), InvoiceItemType.USAGE, new BigDecimal("5.90")));
        invoiceChecker.checkTrackingIds(curInvoice, ImmutableSet.of("tracking-1", "tracking-2"), internalCallContext);

        // 2012-04-21 -- block billing effective date is 2012-04-16
        clock.addDays(20);
        busHandler.pushExpectedEvents(NextEvent.BLOCK, NextEvent.INVOICE);
        final BlockingState blockingState1 = new DefaultBlockingState(bpSubscription.getBundleId(), BlockingStateType.SUBSCRIPTION_BUNDLE, "state1", "Service", true, true, true, null);
        subscriptionApi.addBlockingState(blockingState1, new LocalDate(2012, 4, 16), ImmutableList.<PluginProperty>of(), callContext);
        assertListenerStatus();

        // Behavior notes:
        //  - We verify here that we don't double bill the usage for the period 2012-04-01 - 2012-04-16 (https://github.com/killbill/killbill/commit/b87b6ff567190c94b5ae9ad7da7e736cff4e37ef)
        //  - However, only the recurring portion is repaired, the usage recorded pre blocking is untouched (the data point post blocking from 2012-04-18 is still billed)
        invoiceChecker.checkInvoice(account.getId(), 3, callContext,
                                    new ExpectedInvoiceItemCheck(new LocalDate(2012, 5, 1), new LocalDate(2013, 5, 1), InvoiceItemType.REPAIR_ADJ, new BigDecimal("-2399.95")),
                                    new ExpectedInvoiceItemCheck(new LocalDate(2012, 5, 21), new LocalDate(2012, 5, 21), InvoiceItemType.CBA_ADJ, new BigDecimal("2399.95")));
    }

    @Test(groups = "slow")
    public void testWithFullBlockBilling() throws Exception {
        // We take april as it has 30 days (easier to play with BCD)
        // Set clock to the initial start date - we implicitly assume here that the account timezone is UTC
        clock.setDay(new LocalDate(2012, 4, 1));

        final AccountData accountData = getAccountData(1);
        final Account account = createAccountWithNonOsgiPaymentMethod(accountData);
        accountChecker.checkAccount(account.getId(), accountData, callContext);

        //
        // CREATE SUBSCRIPTION AND EXPECT BOTH EVENTS: NextEvent.CREATE, NextEvent.BLOCK NextEvent.INVOICE
        //
        final DefaultEntitlement bpSubscription = createBaseEntitlementAndCheckForCompletion(account.getId(), "bundleKey", "Shotgun", ProductCategory.BASE, BillingPeriod.ANNUAL, NextEvent.CREATE, NextEvent.BLOCK, NextEvent.INVOICE);
        // Check bundle after BP got created otherwise we get an error from auditApi.
        subscriptionChecker.checkSubscriptionCreated(bpSubscription.getId(), internalCallContext);
        invoiceChecker.checkInvoice(account.getId(), 1, callContext, new ExpectedInvoiceItemCheck(new LocalDate(2012, 4, 1), null, InvoiceItemType.FIXED, new BigDecimal("0")));

        //
        // ADD ADD_ON ON THE SAME DAY
        //
        final DefaultEntitlement aoSubscription = addAOEntitlementAndCheckForCompletion(bpSubscription.getBundleId(), "Bullets", ProductCategory.ADD_ON, BillingPeriod.NO_BILLING_PERIOD, NextEvent.CREATE, NextEvent.BLOCK, NextEvent.NULL_INVOICE);

        recordUsageData(aoSubscription.getId(), "tracking-1", "bullets", new LocalDate(2012, 4, 1), BigDecimal.valueOf(99L), callContext);
        recordUsageData(aoSubscription.getId(), "tracking-2", "bullets", new LocalDate(2012, 4, 15), BigDecimal.valueOf(100L), callContext);

        busHandler.pushExpectedEvents(NextEvent.PHASE, NextEvent.NULL_INVOICE, NextEvent.INVOICE, NextEvent.PAYMENT, NextEvent.INVOICE_PAYMENT);
        clock.addDays(30);
        assertListenerStatus();

        Invoice curInvoice = invoiceChecker.checkInvoice(account.getId(), 2, callContext,
                                                         new ExpectedInvoiceItemCheck(new LocalDate(2012, 5, 1), new LocalDate(2013, 5, 1), InvoiceItemType.RECURRING, new BigDecimal("2399.95")),
                                                         new ExpectedInvoiceItemCheck(new LocalDate(2012, 4, 1), new LocalDate(2012, 5, 1), InvoiceItemType.USAGE, new BigDecimal("5.90")));
        invoiceChecker.checkTrackingIds(curInvoice, ImmutableSet.of("tracking-1", "tracking-2"), internalCallContext);

        // 2012-05-21 -- block billing effective date is 2012-04-01
        clock.addDays(20);
        busHandler.pushExpectedEvents(NextEvent.BLOCK, NextEvent.INVOICE);
        final BlockingState blockingState1 = new DefaultBlockingState(bpSubscription.getBundleId(), BlockingStateType.SUBSCRIPTION_BUNDLE, "state1", "Service", true, true, true, null);
        subscriptionApi.addBlockingState(blockingState1, new LocalDate(2012, 4, 1), ImmutableList.<PluginProperty>of(), callContext);
        assertListenerStatus();

        // Note that the usage is left untouched despite the blocking event
        invoiceChecker.checkInvoice(account.getId(), 3, callContext,
                                    new ExpectedInvoiceItemCheck(new LocalDate(2012, 5, 1), new LocalDate(2013, 5, 1), InvoiceItemType.REPAIR_ADJ, new BigDecimal("-2399.95")),
                                    new ExpectedInvoiceItemCheck(new LocalDate(2012, 5, 21), new LocalDate(2012, 5, 21), InvoiceItemType.CBA_ADJ, new BigDecimal("2399.95")));

    }
}<|MERGE_RESOLUTION|>--- conflicted
+++ resolved
@@ -587,41 +587,23 @@
         subscriptionChecker.checkSubscriptionCreated(bp2.getId(), internalCallContext);
 
         final List<UsageRecord> bp1StoneRecords1 = new ArrayList();
-<<<<<<< HEAD
-        bp1StoneRecords1.add(new UsageRecord(new LocalDate(2012, 4, 5), BigDecimal.valueOf(5L).longValue() /* FIXME-1469 : API backward compat */));
-        bp1StoneRecords1.add(new UsageRecord(new LocalDate(2012, 4, 15), BigDecimal.valueOf(10L).longValue() /* FIXME-1469 : API backward compat */));
-        bp1StoneRecords1.add(new UsageRecord(new LocalDate(2012, 4, 16), BigDecimal.valueOf(15L).longValue() /* FIXME-1469 : API backward compat */));
-=======
         bp1StoneRecords1.add(new UsageRecord(new LocalDate(2012, 4, 5), BigDecimal.valueOf(5L)));
         bp1StoneRecords1.add(new UsageRecord(new LocalDate(2012, 4, 15), BigDecimal.valueOf(10L)));
         bp1StoneRecords1.add(new UsageRecord(new LocalDate(2012, 4, 16), BigDecimal.valueOf(15L)));
->>>>>>> e7fee6e3
         final SubscriptionUsageRecord bp1UsageRecord1 = new SubscriptionUsageRecord(bp1.getId(), "bp1-tracking-1", ImmutableList.of(new UnitUsageRecord("stones", bp1StoneRecords1)));
         recordUsageData(bp1UsageRecord1, callContext);
 
         final List<UsageRecord> bp1StoneRecords2 = new ArrayList();
-<<<<<<< HEAD
-        bp1StoneRecords2.add(new UsageRecord(new LocalDate(2012, 4, 23), BigDecimal.valueOf(10L).longValue() /* FIXME-1469 : API backward compat */));
-        // Outside of range for this period -> Its tracking ID spreads across 2 invoices
-        bp1StoneRecords2.add(new UsageRecord(new LocalDate(2012, 5, 1), BigDecimal.valueOf(101L).longValue() /* FIXME-1469 : API backward compat */));
-=======
         bp1StoneRecords2.add(new UsageRecord(new LocalDate(2012, 4, 23), BigDecimal.valueOf(10L)));
         // Outside of range for this period -> Its tracking ID spreads across 2 invoices
         bp1StoneRecords2.add(new UsageRecord(new LocalDate(2012, 5, 1), BigDecimal.valueOf(101L)));
->>>>>>> e7fee6e3
         final SubscriptionUsageRecord bp1UsageRecord2 = new SubscriptionUsageRecord(bp1.getId(), "bp1-tracking-2", ImmutableList.of(new UnitUsageRecord("stones", bp1StoneRecords2)));
         recordUsageData(bp1UsageRecord2, callContext);
 
         final List<UsageRecord> bp2StoneRecords = new ArrayList();
-<<<<<<< HEAD
-        bp2StoneRecords.add(new UsageRecord(new LocalDate(2012, 4, 5), BigDecimal.valueOf(85L).longValue() /* FIXME-1469 : API backward compat */));
-        bp2StoneRecords.add(new UsageRecord(new LocalDate(2012, 4, 15), BigDecimal.valueOf(150L).longValue() /* FIXME-1469 : API backward compat */));
-        bp2StoneRecords.add(new UsageRecord(new LocalDate(2012, 4, 16), BigDecimal.valueOf(39L).longValue() /* FIXME-1469 : API backward compat */));
-=======
         bp2StoneRecords.add(new UsageRecord(new LocalDate(2012, 4, 5), BigDecimal.valueOf(85L)));
         bp2StoneRecords.add(new UsageRecord(new LocalDate(2012, 4, 15), BigDecimal.valueOf(150L)));
         bp2StoneRecords.add(new UsageRecord(new LocalDate(2012, 4, 16), BigDecimal.valueOf(39L)));
->>>>>>> e7fee6e3
         final SubscriptionUsageRecord bp2UsageRecord = new SubscriptionUsageRecord(bp2.getId(), "bp2-tracking-1", ImmutableList.of(new UnitUsageRecord("stones", bp2StoneRecords)));
         recordUsageData(bp2UsageRecord, callContext);
 
