--- conflicted
+++ resolved
@@ -8,32 +8,18 @@
 	OR CONDITIONS OF ANY KIND, either express or implied. See the ~ License for 
 	the specific language governing permissions and limitations ~ under the License. -->
 
-<<<<<<< HEAD
 <project xmlns="http://maven.apache.org/POM/4.0.0" xmlns:xsi="http://www.w3.org/2001/XMLSchema-instance"
          xsi:schemaLocation="http://maven.apache.org/POM/4.0.0 http://maven.apache.org/xsd/maven-4.0.0.xsd">
     <modelVersion>4.0.0</modelVersion>
     <parent>
         <groupId>com.ning.billing</groupId>
         <artifactId>killbill</artifactId>
-        <version>0.1.13-SNAPSHOT</version>
+        <version>0.1.14-SNAPSHOT</version>
         <relativePath>../pom.xml</relativePath>
     </parent>
     <artifactId>killbill-server</artifactId>
     <name>killbill-server</name>
     <packaging>war</packaging>
-=======
-<project xmlns="http://maven.apache.org/POM/4.0.0" xmlns:xsi="http://www.w3.org/2001/XMLSchema-instance" xsi:schemaLocation="http://maven.apache.org/POM/4.0.0 http://maven.apache.org/xsd/maven-4.0.0.xsd">
-	<modelVersion>4.0.0</modelVersion>
-	<parent>
-		<groupId>com.ning.billing</groupId>
-		<artifactId>killbill</artifactId>
-		<version>0.1.14-SNAPSHOT</version>
-		<relativePath>../pom.xml</relativePath>
-	</parent>
-	<artifactId>killbill-server</artifactId>
-	<name>killbill-server</name>
-	<packaging>war</packaging>
->>>>>>> c5a24ed6
 
     <properties>
         <project.build.sourceEncoding>UTF-8</project.build.sourceEncoding>
