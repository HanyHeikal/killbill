<?xml version="1.0" encoding="UTF-8"?>
<!--
  ~ Copyright 2010-2013 Ning, Inc.
  ~ Copyright 2014-2015 Groupon, Inc
  ~ Copyright 2014-2015 The Billing Project, LLC
  ~
  ~ The Billing Project licenses this file to you under the Apache License, version 2.0
  ~ (the "License"); you may not use this file except in compliance with the
  ~ License.  You may obtain a copy of the License at:
  ~
  ~    http://www.apache.org/licenses/LICENSE-2.0
  ~
  ~ Unless required by applicable law or agreed to in writing, software
  ~ distributed under the License is distributed on an "AS IS" BASIS, WITHOUT
  ~ WARRANTIES OR CONDITIONS OF ANY KIND, either express or implied.  See the
  ~ License for the specific language governing permissions and limitations
  ~ under the License.
  -->
<project xmlns="http://maven.apache.org/POM/4.0.0" xmlns:xsi="http://www.w3.org/2001/XMLSchema-instance" xsi:schemaLocation="http://maven.apache.org/POM/4.0.0 http://maven.apache.org/xsd/maven-4.0.0.xsd">
    <modelVersion>4.0.0</modelVersion>
    <parent>
        <artifactId>killbill-oss-parent</artifactId>
        <groupId>org.kill-bill.billing</groupId>
<<<<<<< HEAD
        <version>0.141.27</version>
=======
        <version>0.141.26</version>
>>>>>>> bc1bbac5
    </parent>
    <artifactId>killbill</artifactId>
    <version>0.19.3-SNAPSHOT</version>
    <packaging>pom</packaging>
    <name>killbill</name>
    <description>Library for managing recurring subscriptions and the associated billing</description>
    <url>http://github.com/killbill/killbill</url>
    <modules>
        <module>account</module>
        <module>api</module>
        <module>beatrix</module>
        <module>catalog</module>
        <module>subscription</module>
        <module>entitlement</module>
        <module>invoice</module>
        <module>junction</module>
        <module>overdue</module>
        <module>payment</module>
        <module>usage</module>
        <module>util</module>
        <module>jaxrs</module>
        <module>tenant</module>
        <module>currency</module>
        <module>profiles</module>
    </modules>
    <scm>
        <connection>scm:git:git://github.com/killbill/killbill.git</connection>
        <developerConnection>scm:git:git@github.com:killbill/killbill.git</developerConnection>
        <url>http://github.com/killbill/killbill/tree/master</url>
    </scm>
    <issueManagement>
        <system>Github</system>
        <url>http://github.com/killbill/killbill</url>
    </issueManagement>
    <properties>
        <killbill.version>${project.version}</killbill.version>
    </properties>
</project><|MERGE_RESOLUTION|>--- conflicted
+++ resolved
@@ -21,11 +21,7 @@
     <parent>
         <artifactId>killbill-oss-parent</artifactId>
         <groupId>org.kill-bill.billing</groupId>
-<<<<<<< HEAD
         <version>0.141.27</version>
-=======
-        <version>0.141.26</version>
->>>>>>> bc1bbac5
     </parent>
     <artifactId>killbill</artifactId>
     <version>0.19.3-SNAPSHOT</version>
