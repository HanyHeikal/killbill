<?xml version="1.0" encoding="UTF-8"?>
<!--
  ~ Copyright 2010-2014 Ning, Inc.
  ~ Copyright 2014-2020 Groupon, Inc
  ~ Copyright 2020-2020 Equinix, Inc
  ~ Copyright 2014-2020 The Billing Project, LLC
  ~
  ~ The Billing Project licenses this file to you under the Apache License, version 2.0
  ~ (the "License"); you may not use this file except in compliance with the
  ~ License.  You may obtain a copy of the License at:
  ~
  ~    http://www.apache.org/licenses/LICENSE-2.0
  ~
  ~ Unless required by applicable law or agreed to in writing, software
  ~ distributed under the License is distributed on an "AS IS" BASIS, WITHOUT
  ~ WARRANTIES OR CONDITIONS OF ANY KIND, either express or implied.  See the
  ~ License for the specific language governing permissions and limitations
  ~ under the License.
  -->
<project xmlns="http://maven.apache.org/POM/4.0.0" xmlns:xsi="http://www.w3.org/2001/XMLSchema-instance" xsi:schemaLocation="http://maven.apache.org/POM/4.0.0 http://maven.apache.org/xsd/maven-4.0.0.xsd">
    <modelVersion>4.0.0</modelVersion>
    <parent>
        <groupId>org.kill-bill.billing</groupId>
        <artifactId>killbill-oss-parent</artifactId>
<<<<<<< HEAD
        <version>0.145.3-fd2ee3a-SNAPSHOT</version>
=======
        <version>0.145.3-9090397-SNAPSHOT</version>
>>>>>>> 54ec5d8a
    </parent>
    <artifactId>killbill</artifactId>
    <version>0.23.0-SNAPSHOT</version>
    <packaging>pom</packaging>
    <name>killbill</name>
    <description>Library for managing recurring subscriptions and the associated billing</description>
    <url>http://github.com/killbill/killbill</url>
    <modules>
        <module>account</module>
        <module>api</module>
        <module>beatrix</module>
        <module>catalog</module>
        <module>subscription</module>
        <module>entitlement</module>
        <module>invoice</module>
        <module>junction</module>
        <module>overdue</module>
        <module>payment</module>
        <module>usage</module>
        <module>util</module>
        <module>jaxrs</module>
        <module>tenant</module>
        <module>currency</module>
        <module>profiles</module>
    </modules>
    <scm>
        <connection>scm:git:git://github.com/killbill/killbill.git</connection>
        <developerConnection>scm:git:git@github.com:killbill/killbill.git</developerConnection>
        <tag>HEAD</tag>
        <url>http://github.com/killbill/killbill/tree/master</url>
    </scm>
    <issueManagement>
        <system>Github</system>
        <url>http://github.com/killbill/killbill</url>
    </issueManagement>
    <properties>
        <check.spotbugs-exclude-filter-file>${main.basedir}/spotbugs-exclude.xml</check.spotbugs-exclude-filter-file>
        <killbill-api.version>0.54.0-261dceb-SNAPSHOT</killbill-api.version>
        <killbill-commons.version>0.25.1-2898844-SNAPSHOT</killbill-commons.version>
        <killbill-plugin-api.version>0.27.0-7c87b30-SNAPSHOT</killbill-plugin-api.version>
        <killbill.version>${project.version}</killbill.version>
        <main.basedir>${project.basedir}</main.basedir>
        <!-- Temporary until upgrade to 2.x -->
        <swagger.version>1.6.2</swagger.version>
    </properties>
    <dependencyManagement>
        <dependencies>
            <dependency>
                <groupId>org.apache.commons</groupId>
                <artifactId>commons-compress</artifactId>
                <version>1.21</version>
            </dependency>
            <dependency>
                <!-- log4jdbc-log4j2-jdbc4 still pulls 2.0-beta8 -->
                <groupId>org.apache.logging.log4j</groupId>
                <artifactId>log4j-api</artifactId>
                <version>2.17.1</version>
            </dependency>
            <dependency>
                <groupId>org.glassfish.jersey.core</groupId>
                <artifactId>jersey-common</artifactId>
                <version>2.35</version>
                <exclusions>
                    <!-- Need to duplicate exclusion from the base pom.xml -->
                    <exclusion>
                        <groupId>org.glassfish.hk2.external</groupId>
                        <artifactId>jakarta.inject</artifactId>
                    </exclusion>
                </exclusions>
            </dependency>
            <dependency>
                <groupId>org.glassfish.jersey.core</groupId>
                <artifactId>jersey-server</artifactId>
                <version>2.35</version>
                <exclusions>
                    <!-- Need to duplicate exclusion from the base pom.xml -->
                    <exclusion>
                        <groupId>org.glassfish.hk2.external</groupId>
                        <artifactId>jakarta.inject</artifactId>
                    </exclusion>
                </exclusions>
            </dependency>
            <dependency>
                <groupId>org.testng</groupId>
                <artifactId>testng</artifactId>
                <!-- 7.4.0 somehow broke the execution ordering of @BeforeClass (not executed in inheritance order anymore) -->
                <version>7.3.0</version>
                <scope>test</scope>
                <exclusions>
                    <exclusion>
                        <groupId>junit</groupId>
                        <artifactId>junit</artifactId>
                    </exclusion>
                    <exclusion>
                        <groupId>com.google.inject</groupId>
                        <artifactId>guice</artifactId>
                    </exclusion>
                </exclusions>
            </dependency>
        </dependencies>
    </dependencyManagement>
</project><|MERGE_RESOLUTION|>--- conflicted
+++ resolved
@@ -22,11 +22,7 @@
     <parent>
         <groupId>org.kill-bill.billing</groupId>
         <artifactId>killbill-oss-parent</artifactId>
-<<<<<<< HEAD
         <version>0.145.3-fd2ee3a-SNAPSHOT</version>
-=======
-        <version>0.145.3-9090397-SNAPSHOT</version>
->>>>>>> 54ec5d8a
     </parent>
     <artifactId>killbill</artifactId>
     <version>0.23.0-SNAPSHOT</version>
@@ -65,7 +61,6 @@
     <properties>
         <check.spotbugs-exclude-filter-file>${main.basedir}/spotbugs-exclude.xml</check.spotbugs-exclude-filter-file>
         <killbill-api.version>0.54.0-261dceb-SNAPSHOT</killbill-api.version>
-        <killbill-commons.version>0.25.1-2898844-SNAPSHOT</killbill-commons.version>
         <killbill-plugin-api.version>0.27.0-7c87b30-SNAPSHOT</killbill-plugin-api.version>
         <killbill.version>${project.version}</killbill.version>
         <main.basedir>${project.basedir}</main.basedir>
