--- conflicted
+++ resolved
@@ -170,11 +170,7 @@
     @ApiOperation(value = "Create an subscription", response = SubscriptionJson.class)
     @ApiResponses(value = {@ApiResponse(code = 201, message = "Subscription created successfully")})
     public Response createSubscription(final SubscriptionJson subscription,
-<<<<<<< HEAD
-                                       @QueryParam(QUERY_REQUESTED_DT) final String requestedDate, /* This is deprecated, only used for backward compatibility */
-=======
                                        @ApiParam(hidden = true) @Deprecated @QueryParam(QUERY_REQUESTED_DT) final String requestedDate, /* This is deprecated, only used for backward compatibility */
->>>>>>> c34a8061
                                        @QueryParam(QUERY_ENTITLEMENT_REQUESTED_DT) final String entitlementDate,
                                        @QueryParam(QUERY_BILLING_REQUESTED_DT) final String billingDate,
                                        @QueryParam(QUERY_BUNDLES_RENAME_KEY_IF_EXIST_UNUSED) @DefaultValue("true") final Boolean renameKeyIfExistsAndUnused,
@@ -200,11 +196,7 @@
     @ApiOperation(value = "Create an entitlement with addOn products", response = BundleJson.class)
     @ApiResponses(value = {@ApiResponse(code = 201, message = "Subscriptions created successfully")})
     public Response createSubscriptionWithAddOns(final List<SubscriptionJson> entitlements,
-<<<<<<< HEAD
-                                                 @ApiParam(hidden = true) @QueryParam(QUERY_REQUESTED_DT) final String requestedDate, /* This is deprecated, only used for backward compatibility */
-=======
                                                  @ApiParam(hidden = true) @Deprecated  @QueryParam(QUERY_REQUESTED_DT) final String requestedDate, /* This is deprecated, only used for backward compatibility */
->>>>>>> c34a8061
                                                  @QueryParam(QUERY_ENTITLEMENT_REQUESTED_DT) final String entitlementDate,
                                                  @QueryParam(QUERY_BILLING_REQUESTED_DT) final String billingDate,
                                                  @QueryParam(QUERY_MIGRATED) @DefaultValue("false") final Boolean isMigrated,
@@ -229,11 +221,7 @@
     @ApiOperation(value = "Create multiple entitlements with addOn products", response = BundleJson.class, responseContainer = "List")
     @ApiResponses(value = {@ApiResponse(code = 201, message = "Subscriptions created successfully")})
     public Response createSubscriptionsWithAddOns(final List<BulkSubscriptionsBundleJson> entitlementsWithAddOns,
-<<<<<<< HEAD
-                                                  @ApiParam(hidden = true) @QueryParam(QUERY_REQUESTED_DT) final String requestedDate, /* This is deprecated, only used for backward compatibility */
-=======
                                                   @ApiParam(hidden = true) @Deprecated  @QueryParam(QUERY_REQUESTED_DT) final String requestedDate, /* This is deprecated, only used for backward compatibility */
->>>>>>> c34a8061
                                                   @QueryParam(QUERY_ENTITLEMENT_REQUESTED_DT) final String entitlementDate,
                                                   @QueryParam(QUERY_BILLING_REQUESTED_DT) final String billingDate,
                                                   @QueryParam(QUERY_BUNDLES_RENAME_KEY_IF_EXIST_UNUSED) @DefaultValue("true") final Boolean renameKeyIfExistsAndUnused,
