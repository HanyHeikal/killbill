--- conflicted
+++ resolved
@@ -60,12 +60,8 @@
     </issueManagement>
     <properties>
         <check.spotbugs-exclude-filter-file>${main.basedir}/spotbugs-exclude.xml</check.spotbugs-exclude-filter-file>
-<<<<<<< HEAD
-        <killbill-api.version>0.54.0-324309b-SNAPSHOT</killbill-api.version>
+        <killbill-api.version>0.54.0-261dceb-SNAPSHOT</killbill-api.version>
         <killbill-commons.version>0.25.1-2898844-SNAPSHOT</killbill-commons.version>
-=======
-        <killbill-api.version>0.54.0-261dceb-SNAPSHOT</killbill-api.version>
->>>>>>> 1628059f
         <killbill-plugin-api.version>0.27.0-7c87b30-SNAPSHOT</killbill-plugin-api.version>
         <killbill.version>${project.version}</killbill.version>
         <main.basedir>${project.basedir}</main.basedir>
