--- conflicted
+++ resolved
@@ -21,11 +21,7 @@
     <parent>
         <artifactId>killbill-oss-parent</artifactId>
         <groupId>org.kill-bill.billing</groupId>
-<<<<<<< HEAD
-        <version>0.62-SNAPSHOT</version>
-=======
-        <version>0.62</version>
->>>>>>> 7f625dd5
+        <version>0.63-SNAPSHOT</version>
     </parent>
     <artifactId>killbill</artifactId>
     <version>0.15.9-SNAPSHOT</version>
