--- conflicted
+++ resolved
@@ -22,16 +22,11 @@
 import java.util.List;
 import java.util.UUID;
 
-<<<<<<< HEAD
+import org.killbill.billing.ObjectType;
 import org.killbill.billing.client.model.gen.Account;
 import org.killbill.billing.client.model.gen.AccountEmail;
-=======
-import org.killbill.billing.ObjectType;
-import org.killbill.billing.client.model.Account;
-import org.killbill.billing.client.model.AccountEmail;
-import org.killbill.billing.client.model.AuditLog;
+import org.killbill.billing.client.model.gen.AuditLog;
 import org.killbill.billing.util.audit.ChangeType;
->>>>>>> 6ee51d24
 import org.testng.Assert;
 import org.testng.annotations.Test;
 
@@ -94,16 +89,15 @@
         assertNotNull(accountJson);
 
         final String email1 = UUID.randomUUID().toString();
-        final AccountEmail accountEmailJson1 = new AccountEmail(accountJson.getAccountId(), email1);
+        final AccountEmail accountEmailJson1 = new AccountEmail(accountJson.getAccountId(), email1, EMPTY_AUDIT_LOGS);
 
         // Add an email
-        killBillClient.addEmailToAccount(accountEmailJson1, requestOptions);
+        accountApi.addEmail(accountJson.getAccountId(), accountEmailJson1, requestOptions);
 
         // get all audit for the account
-        final List<AuditLog> auditLogsJson = killBillClient.getAccountAuditLogs(accountJson.getAccountId());
+        final List<AuditLog> auditLogsJson = accountApi.getAccountAuditLogs(accountJson.getAccountId(), requestOptions);
         Assert.assertEquals(auditLogsJson.size(), 2);
-
-        final List<AuditLog> emailAuditLogWithHistories = killBillClient.getAccountEmailAuditLogsWithHistory(accountJson.getAccountId(), auditLogsJson.get(0).getObjectId());
+        final List<AuditLog> emailAuditLogWithHistories = accountApi.getAccountEmailAuditLogsWithHistory(accountJson.getAccountId(), auditLogsJson.get(0).getObjectId(), requestOptions);
         assertEquals(emailAuditLogWithHistories.size(), 1);
         assertEquals(emailAuditLogWithHistories.get(0).getChangeType(), ChangeType.INSERT.toString());
         assertEquals(emailAuditLogWithHistories.get(0).getObjectType(), ObjectType.ACCOUNT_EMAIL);
