--- conflicted
+++ resolved
@@ -22,7 +22,6 @@
 import com.ning.billing.entitlement.api.user.EntitlementUserApiException;
 import com.ning.billing.entitlement.api.user.SubscriptionData;
 import com.ning.billing.entitlement.api.user.SubscriptionTransition;
-import com.ning.billing.entitlement.api.user.SubscriptionTransition.SubscriptionTransitionType;
 import com.ning.billing.entitlement.exceptions.EntitlementError;
 import com.ning.billing.util.clock.DefaultClock;
 import org.joda.time.DateTime;
@@ -63,15 +62,11 @@
      * @throws CatalogApiException
      * @throws EntitlementUserApiException
      */
-    public TimedPhase [] getCurrentAndNextTimedPhaseOnCreate(SubscriptionData subscription,
-            Plan plan, PhaseType initialPhase, String priceList, DateTime requestedDate, DateTime effectiveDate)
-        throws CatalogApiException, EntitlementUserApiException {
-<<<<<<< HEAD
+    public TimedPhase [] getCurrentAndNextTimedPhaseOnCreate(final SubscriptionData subscription,
+            final Plan plan, final PhaseType initialPhase, final String priceList, final DateTime requestedDate, final DateTime effectiveDate)
+        throws CatalogApiException, EntitlementUserApiException {
         List<TimedPhase> timedPhases = getTimedPhaseOnCreate(subscription.getStartDate(),
-                subscription.getBundleStartDate(), plan, initialPhase, priceList);
-=======
-        List<TimedPhase> timedPhases = getTimedPhaseOnCreate(subscription, plan, initialPhase, priceList, requestedDate, effectiveDate);
->>>>>>> a464d458
+                subscription.getBundleStartDate(), plan, initialPhase, priceList, requestedDate);
         TimedPhase [] result = new TimedPhase[2];
         result[0] = getTimedPhase(timedPhases, effectiveDate, WhichPhase.CURRENT);
         result[1] = getTimedPhase(timedPhases, effectiveDate, WhichPhase.NEXT);
@@ -90,8 +85,8 @@
      * @throws CatalogApiException
      * @throws EntitlementUserApiException
      */
-    public TimedPhase getCurrentTimedPhaseOnChange(SubscriptionData subscription,
-            Plan plan, String priceList, DateTime requestedDate, DateTime effectiveDate)
+    public TimedPhase getCurrentTimedPhaseOnChange(final SubscriptionData subscription,
+            final Plan plan, final String priceList, final DateTime requestedDate, final DateTime effectiveDate)
         throws CatalogApiException, EntitlementUserApiException {
         return getTimedPhaseOnChange(subscription, plan, priceList, requestedDate, effectiveDate, WhichPhase.CURRENT);
     }
@@ -107,8 +102,8 @@
      * @throws CatalogApiException
      * @throws EntitlementUserApiException
      */
-    public TimedPhase getNextTimedPhaseOnChange(SubscriptionData subscription,
-            Plan plan, String priceList, DateTime requestedDate, DateTime effectiveDate)
+    public TimedPhase getNextTimedPhaseOnChange(final SubscriptionData subscription,
+            final Plan plan, final String priceList, final DateTime requestedDate, final DateTime effectiveDate)
         throws CatalogApiException, EntitlementUserApiException {
         return getTimedPhaseOnChange(subscription, plan, priceList, requestedDate, effectiveDate, WhichPhase.NEXT);
     }
@@ -121,7 +116,7 @@
      * @param effectiveDate the date at which we look to compute that event. effective needs to be after last Plan change or initial Plan
      * @return The PhaseEvent at the correct point in time
      */
-    public TimedPhase getNextTimedPhase(SubscriptionData subscription, DateTime effectiveDate) {
+    public TimedPhase getNextTimedPhase(final SubscriptionData subscription, final DateTime requestedDate, final DateTime effectiveDate) {
         try {
 
             SubscriptionTransition lastPlanTransition = subscription.getInitialTransitionForCurrentPlan();
@@ -137,7 +132,8 @@
                         subscription.getBundleStartDate(),
                         lastPlanTransition.getNextPlan(),
                         lastPlanTransition.getNextPhase().getPhaseType(),
-                        lastPlanTransition.getNextPriceList());
+                        lastPlanTransition.getNextPriceList(),
+                        requestedDate);
                 return getTimedPhase(timedPhases, effectiveDate, WhichPhase.NEXT);
             // If we went through Plan changes, borrow the logics for changePlan alignement
             case CHANGE:
@@ -148,7 +144,9 @@
                         lastPlanTransition.getPreviousPriceList(),
                         lastPlanTransition.getNextPlan(),
                         lastPlanTransition.getNextPriceList(),
-                        effectiveDate, WhichPhase.NEXT);
+                        requestedDate,
+                        effectiveDate,
+                        WhichPhase.NEXT);
             default:
                 throw new EntitlementError(String.format("Unexpectd initial transition %s for current plan %s on subscription %s",
                         lastPlanTransition.getTransitionType(), subscription.getCurrentPlan(), subscription.getId()));
@@ -158,14 +156,10 @@
         }
     }
 
-<<<<<<< HEAD
+
     private List<TimedPhase> getTimedPhaseOnCreate(DateTime subscriptionStartDate,
             DateTime bundleStartDate,
-            Plan plan, PhaseType initialPhase, String priceList)
-=======
-    private List<TimedPhase> getTimedPhaseOnCreate(SubscriptionData subscription,
-            Plan plan, PhaseType initialPhase, String priceList, DateTime requestedDate, DateTime effectiveDate)
->>>>>>> a464d458
+            Plan plan, PhaseType initialPhase, String priceList, DateTime requestedDate)
         throws CatalogApiException, EntitlementUserApiException  {
 
         Catalog catalog = catalogService.getFullCatalog();
@@ -176,13 +170,7 @@
                 priceList);
 
         DateTime planStartDate = null;
-<<<<<<< HEAD
-        PlanAlignmentCreate alignement = catalog.planCreateAlignment(planSpecifier);
-=======
-        PlanAlignmentCreate alignement = null;
-        alignement = catalog.planCreateAlignment(planSpecifier, requestedDate); 
->>>>>>> a464d458
-
+        PlanAlignmentCreate alignement = catalog.planCreateAlignment(planSpecifier, requestedDate);
         switch(alignement) {
         case START_OF_SUBSCRIPTION:
             planStartDate = subscriptionStartDate;
@@ -196,13 +184,8 @@
         return getPhaseAlignments(plan, initialPhase, planStartDate);
     }
 
-
     private TimedPhase getTimedPhaseOnChange(SubscriptionData subscription,
-<<<<<<< HEAD
-            Plan nextPlan, String nextPriceList, DateTime effectiveDate, WhichPhase which)
-=======
-            Plan plan, String priceList, DateTime requestedDate, DateTime effectiveDate, WhichPhase which)
->>>>>>> a464d458
+            Plan nextPlan, String nextPriceList, DateTime requestedDate, DateTime effectiveDate, WhichPhase which)
         throws CatalogApiException, EntitlementUserApiException {
         return getTimedPhaseOnChange(subscription.getStartDate(),
                 subscription.getBundleStartDate(),
@@ -211,23 +194,21 @@
                 subscription.getCurrentPriceList(),
                 nextPlan,
                 nextPriceList,
+                requestedDate,
                 effectiveDate,
                 which);
     }
 
-<<<<<<< HEAD
+
     private TimedPhase getTimedPhaseOnChange(DateTime subscriptionStartDate,
             DateTime bundleStartDate,
             PlanPhase currentPhase,
             Plan currentPlan,
             String currentPriceList,
-            Plan nextPlan, String priceList, DateTime effectiveDate, WhichPhase which)
-        throws CatalogApiException, EntitlementUserApiException {
-=======
+            Plan nextPlan, String priceList, DateTime requestedDate, DateTime effectiveDate, WhichPhase which)
+        throws CatalogApiException, EntitlementUserApiException {
+
         Catalog catalog = catalogService.getFullCatalog();
->>>>>>> a464d458
-
-        Catalog catalog = catalogService.getCatalog();
         ProductCategory currentCategory = currentPlan.getProduct().getCategory();
         // STEPH tiered ADDON not implemented yet
         if (currentCategory != ProductCategory.BASE) {
