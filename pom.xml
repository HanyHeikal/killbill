<?xml version="1.0" encoding="UTF-8"?>
<!--
  ~ Copyright 2010-2014 Ning, Inc.
  ~ Copyright 2014-2020 Groupon, Inc
  ~ Copyright 2020-2020 Equinix, Inc
  ~ Copyright 2014-2020 The Billing Project, LLC
  ~
  ~ The Billing Project licenses this file to you under the Apache License, version 2.0
  ~ (the "License"); you may not use this file except in compliance with the
  ~ License.  You may obtain a copy of the License at:
  ~
  ~    http://www.apache.org/licenses/LICENSE-2.0
  ~
  ~ Unless required by applicable law or agreed to in writing, software
  ~ distributed under the License is distributed on an "AS IS" BASIS, WITHOUT
  ~ WARRANTIES OR CONDITIONS OF ANY KIND, either express or implied.  See the
  ~ License for the specific language governing permissions and limitations
  ~ under the License.
  -->
<project xmlns="http://maven.apache.org/POM/4.0.0" xmlns:xsi="http://www.w3.org/2001/XMLSchema-instance" xsi:schemaLocation="http://maven.apache.org/POM/4.0.0 http://maven.apache.org/xsd/maven-4.0.0.xsd">
    <modelVersion>4.0.0</modelVersion>
    <parent>
        <groupId>org.kill-bill.billing</groupId>
        <artifactId>killbill-oss-parent</artifactId>
        <version>0.145.3-8ff3c94-SNAPSHOT</version>
    </parent>
    <artifactId>killbill</artifactId>
    <version>0.23.0-SNAPSHOT</version>
    <packaging>pom</packaging>
    <name>killbill</name>
    <description>Library for managing recurring subscriptions and the associated billing</description>
    <url>http://github.com/killbill/killbill</url>
    <modules>
        <module>account</module>
        <module>api</module>
        <module>beatrix</module>
        <module>catalog</module>
        <module>subscription</module>
        <module>entitlement</module>
        <module>invoice</module>
        <module>junction</module>
        <module>overdue</module>
        <module>payment</module>
        <module>usage</module>
        <module>util</module>
        <module>jaxrs</module>
        <module>tenant</module>
        <module>currency</module>
        <module>profiles</module>
    </modules>
    <scm>
        <connection>scm:git:git://github.com/killbill/killbill.git</connection>
        <developerConnection>scm:git:git@github.com:killbill/killbill.git</developerConnection>
        <tag>HEAD</tag>
        <url>http://github.com/killbill/killbill/tree/master</url>
    </scm>
    <issueManagement>
        <system>Github</system>
        <url>http://github.com/killbill/killbill</url>
    </issueManagement>
    <properties>
        <check.skip-dependency-versions>true</check.skip-dependency-versions>
        <check.spotbugs-exclude-filter-file>${main.basedir}/spotbugs-exclude.xml</check.spotbugs-exclude-filter-file>
<<<<<<< HEAD
        <killbill-api.version>0.54.0-19db89f-SNAPSHOT</killbill-api.version>
        <killbill-client.version>1.3.0-4594573-SNAPSHOT</killbill-client.version>
=======
        <killbill-client.version>1.3.0-81035b1-SNAPSHOT</killbill-client.version>
        <killbill-plugin-api.version>0.27.0-b18e440-SNAPSHOT</killbill-plugin-api.version>
		    <killbill-api.version>0.54.0-01c38a9-SNAPSHOT</killbill-api.version>
        <killbill.version>${project.version}</killbill.version>
>>>>>>> 6ae3aa60
        <killbill-commons.version>0.25.1-f0f7860-SNAPSHOT</killbill-commons.version>
        <killbill-plugin-api.version>0.27.0-df83159-SNAPSHOT</killbill-plugin-api.version>
        <killbill.version>${project.version}</killbill.version>
        <main.basedir>${project.basedir}</main.basedir>
        <!-- Temporary until upgrade to 2.x -->
        <swagger.version>1.6.2</swagger.version>
    </properties>
    <dependencyManagement>
        <dependencies>
            <dependency>
                <groupId>org.apache.commons</groupId>
                <artifactId>commons-compress</artifactId>
                <version>1.21</version>
            </dependency>
            <dependency>
                <!-- log4jdbc-log4j2-jdbc4 still pulls 2.0-beta8 -->
                <groupId>org.apache.logging.log4j</groupId>
                <artifactId>log4j-api</artifactId>
                <version>2.17.1</version>
            </dependency>
            <dependency>
                <groupId>org.testng</groupId>
                <artifactId>testng</artifactId>
                <!-- 7.4.0 somehow broke the execution ordering of @BeforeClass (not executed in inheritance order anymore) -->
                <version>7.3.0</version>
                <scope>test</scope>
                <exclusions>
                    <exclusion>
                        <groupId>junit</groupId>
                        <artifactId>junit</artifactId>
                    </exclusion>
                    <exclusion>
                        <groupId>com.google.inject</groupId>
                        <artifactId>guice</artifactId>
                    </exclusion>
                </exclusions>
            </dependency>
        </dependencies>
    </dependencyManagement>
</project><|MERGE_RESOLUTION|>--- conflicted
+++ resolved
@@ -61,19 +61,13 @@
     <properties>
         <check.skip-dependency-versions>true</check.skip-dependency-versions>
         <check.spotbugs-exclude-filter-file>${main.basedir}/spotbugs-exclude.xml</check.spotbugs-exclude-filter-file>
-<<<<<<< HEAD
+        <main.basedir>${project.basedir}</main.basedir>
+        <killbill.version>${project.version}</killbill.version>
         <killbill-api.version>0.54.0-19db89f-SNAPSHOT</killbill-api.version>
         <killbill-client.version>1.3.0-4594573-SNAPSHOT</killbill-client.version>
-=======
-        <killbill-client.version>1.3.0-81035b1-SNAPSHOT</killbill-client.version>
-        <killbill-plugin-api.version>0.27.0-b18e440-SNAPSHOT</killbill-plugin-api.version>
-		    <killbill-api.version>0.54.0-01c38a9-SNAPSHOT</killbill-api.version>
         <killbill.version>${project.version}</killbill.version>
->>>>>>> 6ae3aa60
         <killbill-commons.version>0.25.1-f0f7860-SNAPSHOT</killbill-commons.version>
         <killbill-plugin-api.version>0.27.0-df83159-SNAPSHOT</killbill-plugin-api.version>
-        <killbill.version>${project.version}</killbill.version>
-        <main.basedir>${project.basedir}</main.basedir>
         <!-- Temporary until upgrade to 2.x -->
         <swagger.version>1.6.2</swagger.version>
     </properties>
