/*
 * Copyright 2010-2013 Ning, Inc.
 * Copyright 2014-2018 Groupon, Inc
 * Copyright 2014-2018 The Billing Project, LLC
 *
 * The Billing Project licenses this file to you under the Apache License, version 2.0
 * (the "License"); you may not use this file except in compliance with the
 * License.  You may obtain a copy of the License at:
 *
 *    http://www.apache.org/licenses/LICENSE-2.0
 *
 * Unless required by applicable law or agreed to in writing, software
 * distributed under the License is distributed on an "AS IS" BASIS, WITHOUT
 * WARRANTIES OR CONDITIONS OF ANY KIND, either express or implied.  See the
 * License for the specific language governing permissions and limitations
 * under the License.
 */

package org.killbill.billing.jaxrs.resources;

public interface JaxrsResource {

    String API_PREFIX = "";
    String API_VERSION = "/1.0";
    String API_POSTFIX = "/kb";

    String PREFIX = API_PREFIX + API_VERSION + API_POSTFIX;

    String TIMELINE = "timeline";
    String REGISTER_NOTIFICATION_CALLBACK = "registerNotificationCallback";
    String UPLOAD_PLUGIN_CONFIG = "uploadPluginConfig";
    String UPLOAD_PER_TENANT_CONFIG = "uploadPerTenantConfig";
    String UPLOAD_PLUGIN_PAYMENT_STATE_MACHINE_CONFIG = "uploadPluginPaymentStateMachineConfig";
    String USER_KEY_VALUE = "userKeyValue";
    String SEARCH = "search";

    /*
     * Multi-Tenancy headers
     */
    String HDR_API_KEY = "X-Killbill-ApiKey";
    String HDR_API_SECRET = "X-Killbill-ApiSecret";

    /*
     * Metadata Additional headers
     */
    String HDR_CREATED_BY = "X-Killbill-CreatedBy";
    String HDR_REASON = "X-Killbill-Reason";
    String HDR_COMMENT = "X-Killbill-Comment";
    String HDR_PAGINATION_CURRENT_OFFSET = "X-Killbill-Pagination-CurrentOffset";
    String HDR_PAGINATION_NEXT_OFFSET = "X-Killbill-Pagination-NextOffset";
    String HDR_PAGINATION_TOTAL_NB_RECORDS = "X-Killbill-Pagination-TotalNbRecords";
    String HDR_PAGINATION_MAX_NB_RECORDS = "X-Killbill-Pagination-MaxNbRecords";
    String HDR_PAGINATION_NEXT_PAGE_URI = "X-Killbill-Pagination-NextPageUri";

    /*
     * Patterns
     */
    String STRING_PATTERN = "\\w+";
    String UUID_PATTERN = "\\w+-\\w+-\\w+-\\w+-\\w+";
    String NUMBER_PATTERN = "[0-9]+";
    String ANYTHING_PATTERN = ".*";

    String PATH_PAYMENT_PLUGIN_NAME = "pluginName";

    /*
     * Query parameters
     */
    String QUERY_LOCAL_NODE_ONLY = "localNodeOnly";
    String QUERY_EXTERNAL_KEY = "externalKey";
    String QUERY_API_KEY = "apiKey";
    String QUERY_REQUESTED_DT = "requestedDate";
    String QUERY_PAYMENT_EXTERNAL_KEY = "paymentExternalKey";
    String QUERY_TRANSACTION_EXTERNAL_KEY = "transactionExternalKey";
    String QUERY_ENTITLEMENT_REQUESTED_DT = "entitlementDate";
    String QUERY_BILLING_REQUESTED_DT = "billingDate";
    String QUERY_CALL_COMPLETION = "callCompletion";
    String QUERY_USE_REQUESTED_DATE_FOR_BILLING = "useRequestedDateForBilling";
    String QUERY_CALL_TIMEOUT = "callTimeoutSec";
    String QUERY_TARGET_DATE = "targetDate";
    String QUERY_BILLING_POLICY = "billingPolicy";
    String QUERY_MIGRATED = "migrated";
    String QUERY_ENTITLEMENT_POLICY = "entitlementPolicy";
    String QUERY_SEARCH_OFFSET = "offset";
    String QUERY_SEARCH_LIMIT = "limit";
    String QUERY_ENTITLEMENT_EFFECTIVE_FROM_DT = "effectiveFromDate";
    String QUERY_FORCE_NEW_BCD_WITH_PAST_EFFECTIVE_DATE = "forceNewBcdWithPastEffectiveDate";

    String QUERY_ACCOUNT_WITH_BALANCE = "accountWithBalance";
    String QUERY_ACCOUNT_WITH_BALANCE_AND_CBA = "accountWithBalanceAndCBA";
    String QUERY_ACCOUNT_TREAT_NULL_AS_RESET = "treatNullAsReset";

    String QUERY_ACCOUNT_ID = "accountId";

    String QUERY_CANCEL_ALL_SUBSCRIPTIONS = "cancelAllSubscriptions";
    String QUERY_WRITE_OFF_UNPAID_INVOICES = "writeOffUnpaidInvoices";
    String QUERY_ITEM_ADJUST_UNPAID_INVOICES = "itemAdjustUnpaidInvoices";
    String QUERY_REMOVE_FUTURE_NOTIFICATIONS = "removeFutureNotifications";

    String QUERY_BLOCKING_STATE_TYPES = "blockingStateTypes";
    String QUERY_BLOCKING_STATE_SVCS = "blockingStateSvcs";

    String QUERY_INVOICE_WITH_ITEMS = "withItems";
    String QUERY_WITH_MIGRATION_INVOICES = "withMigrationInvoices";
    String QUERY_UNPAID_INVOICES_ONLY = "unpaidInvoicesOnly";
    String QUERY_INCLUDE_VOIDED_INVOICES = "includeVoidedInvoices";
    String QUERY_INVOICE_WITH_CHILDREN_ITEMS = "withChildrenItems";

    String QUERY_PAYMENT_EXTERNAL = "externalPayment";
    String QUERY_PAYMENT_AMOUNT = "paymentAmount";
    String QUERY_PAYMENT_WITH_REFUNDS_AND_CHARGEBACKS = "withRefundsAndChargebacks";
    String QUERY_PAYMENT_PLUGIN_NAME = "pluginName";
    String QUERY_PAYMENT_METHOD_ID = "paymentMethodId";
    String QUERY_PAYMENT_CONTROL_PLUGIN_NAME = "controlPluginName";

    String QUERY_TENANT_USE_GLOBAL_DEFAULT = "useGlobalDefault";
    String QUERY_TAGS_INCLUDED_DELETED = "includedDeleted";

    String QUERY_TAG = "tagDef";
    String QUERY_CUSTOM_FIELD = "customField";

    String QUERY_OBJECT_TYPE = "objectType";

    String QUERY_PAYMENT_METHOD_PLUGIN_NAME = "pluginName";
    String QUERY_WITH_PLUGIN_INFO = "withPluginInfo";
    String QUERY_WITH_ATTEMPTS = "withAttempts";
    String QUERY_PAYMENT_METHOD_IS_DEFAULT = "isDefault";

    String QUERY_PAY_ALL_UNPAID_INVOICES = "payAllUnpaidInvoices";
    String QUERY_PAY_INVOICE = "payInvoice";

    String QUERY_PLUGIN_PROPERTY = "pluginProperty";

    String QUERY_START_DATE = "startDate";
    String QUERY_END_DATE = "endDate";

    String QUERY_DELETE_IF_EXISTS = "deleteIfExists";

    String QUERY_BUNDLES_FILTER = "bundlesFilter";

    String QUERY_BUNDLES_RENAME_KEY_IF_EXIST_UNUSED = "renameKeyIfExistsAndUnused";

    String QUERY_DELETE_DEFAULT_PM_WITH_AUTO_PAY_OFF = "deleteDefaultPmWithAutoPayOff";

    String QUERY_FORCE_DEFAULT_PM_DELETION = "forceDefaultPmDeletion";

    String QUERY_AUDIT = "audit";

    String QUERY_BCD = "bcd";

    String QUERY_PARALLEL = "parallel";

    String QUERY_AUTO_COMMIT = "autoCommit";

    String QUERY_NOTIFICATION_CALLBACK = "cb";

    String PAGINATION = "pagination";

    String ADMIN = "admin";
    String ADMIN_PATH = PREFIX + "/" + ADMIN;

    String ACCOUNTS = "accounts";
    String ACCOUNTS_PATH = PREFIX + "/" + ACCOUNTS;

    String ANALYTICS = "analytics";
    String ANALYTICS_PATH = PREFIX + "/" + ANALYTICS;

    String BUNDLES = "bundles";
    String BUNDLES_PATH = PREFIX + "/" + BUNDLES;

    String SECURITY = "security";
    String SECURITY_PATH = PREFIX + "/" + SECURITY;

    String SUBSCRIPTIONS = "subscriptions";
    String SUBSCRIPTIONS_PATH = PREFIX + "/" + SUBSCRIPTIONS;

    String ENTITLEMENTS = "entitlements";
    String ENTITLEMENTS_PATH = PREFIX + "/" + ENTITLEMENTS;

    String TAG_DEFINITIONS = "tagDefinitions";
    String TAG_DEFINITIONS_PATH = PREFIX + "/" + TAG_DEFINITIONS;

    String INVOICES = "invoices";
    String INVOICES_PATH = PREFIX + "/" + INVOICES;

    String INVOICE_ITEMS = "invoiceItems";
    String INVOICES_ITEMS_PATH = PREFIX + "/" + INVOICE_ITEMS;

    String CHARGES = "charges";
    String CHARGES_PATH = PREFIX + "/" + INVOICES + "/" + CHARGES;

    String PAYMENTS = "payments";
    String PAYMENTS_PATH = PREFIX + "/" + PAYMENTS;

    String PAYMENT_TRANSACTIONS = "paymentTransactions";
    String PAYMENT_TRANSACTIONS_PATH = PREFIX + "/" + PAYMENT_TRANSACTIONS;

    String PAYMENT_GATEWAYS = "paymentGateways";
    String PAYMENT_GATEWAYS_PATH = PREFIX + "/" + PAYMENT_GATEWAYS;

    String REFUNDS = "refunds";

    String PAYMENT_METHODS = "paymentMethods";
    String PAYMENT_METHODS_PATH = PREFIX + "/" + PAYMENT_METHODS;
    String PAYMENT_METHODS_DEFAULT_PATH_POSTFIX = "setDefault";

    String CREDITS = "credits";
    String CREDITS_PATH = PREFIX + "/" + CREDITS;

    String INVOICE_PAYMENTS = "invoicePayments";
    String INVOICE_PAYMENTS_PATH = PREFIX + "/" + INVOICE_PAYMENTS;
    String DRY_RUN = "dryRun";

    String CHARGEBACKS = "chargebacks";
    String CHARGEBACKS_PATH = PREFIX + "/" + CHARGEBACKS;

    String CHARGEBACK_REVERSALS = "chargebackReversals";
    String CHARGEBACK_REVERSALS_PATH = PREFIX + "/" + CHARGEBACK_REVERSALS;

    String ALL_TAGS = "allTags";
    String TAGS = "tags";
    String TAGS_PATH = PREFIX + "/" + TAGS;

    String ALL_CUSTOM_FIELDS = "allCustomFields";
    String CUSTOM_FIELDS = "customFields";
    String CUSTOM_FIELDS_PATH = PREFIX + "/" + CUSTOM_FIELDS;

    String EMAILS = "emails";
    String EMAIL_NOTIFICATIONS = "emailNotifications";

    String CATALOG = "catalog";
    String CATALOG_PATH = PREFIX + "/" + CATALOG;

    String OVERDUE = "overdue";
    String OVERDUE_PATH = PREFIX + "/" + OVERDUE;

    String TENANTS = "tenants";
    String TENANTS_PATH = PREFIX + "/" + TENANTS;

    String USAGES = "usages";
    String USAGES_PATH = PREFIX + "/" + USAGES;

    String EXPORT = "export";
    String EXPORT_PATH = PREFIX + "/" + EXPORT;

    String PLUGINS_INFO = "pluginsInfo";
    String PLUGINS_INFO_PATH = PREFIX + "/" + PLUGINS_INFO;

    String NODES_INFO = "nodesInfo";
    String NODES_INFO_PATH = PREFIX + "/" + NODES_INFO;

    // No PREFIX here!
    String PLUGINS = "plugins";
    String PLUGINS_PATH = "/" + PLUGINS;

    String TEST = "test";
    String TEST_PATH = PREFIX + "/" + TEST;

    String CBA_REBALANCING = "cbaRebalancing";

    String UNDO_CHANGE_PLAN = "undoChangePlan";
    String UNDO_CANCEL = "uncancel";

    String PAUSE = "pause";
    String RESUME = "resume";
    String BLOCK = "block";
    String RENAME_KEY = "renameKey";

    String AUTHORIZATION = "authorization";
    String CAPTURE = "capture";

    String HOSTED = "hosted";
    String FORM = "form";
    String NOTIFICATION = "notification";

    String CANCEL_SCHEDULED_PAYMENT_TRANSACTION = "cancelScheduledPaymentTransaction";

    String INVOICE_TEMPLATE = "template";
    String INVOICE_MP_TEMPLATE = "manualPayTemplate";
    String INVOICE_TRANSLATION = "translation";
    String INVOICE_CATALOG_TRANSLATION = "catalogTranslation";
    String COMMIT_INVOICE = "commitInvoice";
    String VOID_INVOICE = "voidInvoice";

    String COMBO = "combo";
    String MIGRATION = "migration";

    String CHILDREN = "children";
    String BCD = "bcd";
    String TRANSFER_CREDIT = "transferCredit";

    String CACHE = "cache";
    String HEALTHCHECK = "healthcheck";

<<<<<<< HEAD
    String QUERY_INCLUDED_DELETED = "includedDeleted";
=======
    public static final String AUDIT_LOG = "auditLogs";
>>>>>>> cf56a94d

}<|MERGE_RESOLUTION|>--- conflicted
+++ resolved
@@ -291,10 +291,7 @@
     String CACHE = "cache";
     String HEALTHCHECK = "healthcheck";
 
-<<<<<<< HEAD
     String QUERY_INCLUDED_DELETED = "includedDeleted";
-=======
-    public static final String AUDIT_LOG = "auditLogs";
->>>>>>> cf56a94d
+    String AUDIT_LOG = "auditLogs";
 
 }