/*
 * Copyright 2010-2012 Ning, Inc.
 * Copyright 2014-2015 Groupon, Inc
 * Copyright 2014-2015 The Billing Project, LLC
 *
 * The Billing Project licenses this file to you under the Apache License, version 2.0
 * (the "License"); you may not use this file except in compliance with the
 * License.  You may obtain a copy of the License at:
 *
 *    http://www.apache.org/licenses/LICENSE-2.0
 *
 * Unless required by applicable law or agreed to in writing, software
 * distributed under the License is distributed on an "AS IS" BASIS, WITHOUT
 * WARRANTIES OR CONDITIONS OF ANY KIND, either express or implied.  See the
 * License for the specific language governing permissions and limitations
 * under the License.
 */

package org.killbill.billing.util.cache;

import java.io.IOException;
import java.io.InputStream;
import java.net.URISyntaxException;
import java.util.Collection;
import java.util.LinkedList;

import javax.inject.Inject;
import javax.inject.Provider;

import org.killbill.billing.util.config.CacheConfig;
import org.killbill.xmlloader.UriAccessor;
import org.slf4j.Logger;
import org.slf4j.LoggerFactory;

import com.codahale.metrics.MetricRegistry;
import com.codahale.metrics.ehcache.InstrumentedEhcache;
import net.sf.ehcache.CacheException;
import net.sf.ehcache.CacheManager;
import net.sf.ehcache.Ehcache;
import net.sf.ehcache.loader.CacheLoader;

// EhCache specific provider
public class EhCacheCacheManagerProvider implements Provider<CacheManager> {

    private static final Logger logger = LoggerFactory.getLogger(EhCacheCacheManagerProvider.class);

    private final MetricRegistry metricRegistry;
    private final CacheConfig cacheConfig;
    private final Collection<BaseCacheLoader> cacheLoaders = new LinkedList<BaseCacheLoader>();

    @Inject
    public EhCacheCacheManagerProvider(final MetricRegistry metricRegistry,
                                       final CacheConfig cacheConfig,
                                       final RecordIdCacheLoader recordIdCacheLoader,
                                       final AccountRecordIdCacheLoader accountRecordIdCacheLoader,
                                       final TenantRecordIdCacheLoader tenantRecordIdCacheLoader,
                                       final ObjectIdCacheLoader objectIdCacheLoader,
                                       final AuditLogCacheLoader auditLogCacheLoader,
                                       final AuditLogViaHistoryCacheLoader auditLogViaHistoryCacheLoader,
                                       final TenantCatalogCacheLoader tenantCatalogCacheLoader,
                                       final TenantOverdueConfigCacheLoader tenantOverdueConfigCacheLoader,
<<<<<<< HEAD
                                       final TenantKVCacheLoader tenantKVCacheLoader) {
        this.metricRegistry = metricRegistry;
=======
                                       final TenantKVCacheLoader tenantKVCacheLoader,
                                       final OverriddenPlanCacheLoader overriddenPlanCacheLoader) {
>>>>>>> 37c073f5
        this.cacheConfig = cacheConfig;
        cacheLoaders.add(recordIdCacheLoader);
        cacheLoaders.add(accountRecordIdCacheLoader);
        cacheLoaders.add(tenantRecordIdCacheLoader);
        cacheLoaders.add(objectIdCacheLoader);
        cacheLoaders.add(auditLogCacheLoader);
        cacheLoaders.add(auditLogViaHistoryCacheLoader);
        cacheLoaders.add(tenantCatalogCacheLoader);
        cacheLoaders.add(tenantOverdueConfigCacheLoader);
        cacheLoaders.add(tenantKVCacheLoader);
        cacheLoaders.add(overriddenPlanCacheLoader);
    }

    @Override
    public CacheManager get() {
        final CacheManager cacheManager;
        try {
            final InputStream inputStream = UriAccessor.accessUri(cacheConfig.getCacheConfigLocation());
            cacheManager = CacheManager.create(inputStream);
        } catch (final IOException e) {
            throw new RuntimeException(e);
        } catch (final URISyntaxException e) {
            throw new RuntimeException(e);
        }

        for (final BaseCacheLoader cacheLoader : cacheLoaders) {
            cacheLoader.init();

            final Ehcache cache = cacheManager.getEhcache(cacheLoader.getCacheType().getCacheName());

            // Make sure we start from a clean state - this is mainly useful for tests
            for (final CacheLoader existingCacheLoader : cache.getRegisteredCacheLoaders()) {
                cache.unregisterCacheLoader(existingCacheLoader);
            }
            cache.registerCacheLoader(cacheLoader);

            // Instrument the cache
            final Ehcache decoratedCache = InstrumentedEhcache.instrument(metricRegistry, cache);
            try {
                cacheManager.replaceCacheWithDecoratedCache(cache, decoratedCache);
            } catch (final CacheException e) {
                logger.warn("Unable to instrument cache {}: {}", cache.getName(), e.getMessage());
            }
        }
        return cacheManager;
    }
}<|MERGE_RESOLUTION|>--- conflicted
+++ resolved
@@ -59,13 +59,9 @@
                                        final AuditLogViaHistoryCacheLoader auditLogViaHistoryCacheLoader,
                                        final TenantCatalogCacheLoader tenantCatalogCacheLoader,
                                        final TenantOverdueConfigCacheLoader tenantOverdueConfigCacheLoader,
-<<<<<<< HEAD
-                                       final TenantKVCacheLoader tenantKVCacheLoader) {
-        this.metricRegistry = metricRegistry;
-=======
                                        final TenantKVCacheLoader tenantKVCacheLoader,
                                        final OverriddenPlanCacheLoader overriddenPlanCacheLoader) {
->>>>>>> 37c073f5
+        this.metricRegistry = metricRegistry;
         this.cacheConfig = cacheConfig;
         cacheLoaders.add(recordIdCacheLoader);
         cacheLoaders.add(accountRecordIdCacheLoader);
