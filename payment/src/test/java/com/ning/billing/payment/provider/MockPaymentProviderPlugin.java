/*
 * Copyright 2010-2011 Ning, Inc.
 *
 * Ning licenses this file to you under the Apache License, version 2.0
 * (the "License"); you may not use this file except in compliance with the
 * License.  You may obtain a copy of the License at:
 *
 *    http://www.apache.org/licenses/LICENSE-2.0
 *
 * Unless required by applicable law or agreed to in writing, software
 * distributed under the License is distributed on an "AS IS" BASIS, WITHOUT
 * WARRANTIES OR CONDITIONS OF ANY KIND, either express or implied.  See the
 * License for the specific language governing permissions and limitations
 * under the License.
 */

package com.ning.billing.payment.provider;

import java.util.ArrayList;
import java.util.Collection;
import java.util.List;
import java.util.Map;
import java.util.UUID;
import java.util.concurrent.ConcurrentHashMap;
import java.util.concurrent.atomic.AtomicBoolean;

import org.apache.commons.lang.RandomStringUtils;

import com.google.common.base.Predicate;
import com.google.common.collect.Collections2;
import com.google.inject.Inject;
import com.ning.billing.account.api.Account;
import com.ning.billing.invoice.api.Invoice;
import com.ning.billing.payment.api.CreditCardPaymentMethodInfo;
import com.ning.billing.payment.api.DefaultPaymentError;
import com.ning.billing.payment.api.DefaultPaymentInfo;
import com.ning.billing.payment.api.Either;
import com.ning.billing.payment.api.PaymentErrorEvent;
import com.ning.billing.payment.api.PaymentInfoEvent;
import com.ning.billing.payment.api.PaymentMethodInfo;
import com.ning.billing.payment.api.PaymentProviderAccount;
import com.ning.billing.payment.api.PaypalPaymentMethodInfo;
import com.ning.billing.util.clock.Clock;

public class MockPaymentProviderPlugin implements PaymentProviderPlugin {
    private final AtomicBoolean makeNextInvoiceFail = new AtomicBoolean(false);
    private final Map<String, PaymentInfoEvent> payments = new ConcurrentHashMap<String, PaymentInfoEvent>();
    private final Map<String, PaymentProviderAccount> accounts = new ConcurrentHashMap<String, PaymentProviderAccount>();
    private final Map<String, PaymentMethodInfo> paymentMethods = new ConcurrentHashMap<String, PaymentMethodInfo>();
    private final Clock clock;

    @Inject
    public MockPaymentProviderPlugin(Clock clock) {
        this.clock = clock;
    }

    public void makeNextInvoiceFail() {
        makeNextInvoiceFail.set(true);
    }

    @Override
    public Either<PaymentErrorEvent, PaymentInfoEvent> processInvoice(Account account, Invoice invoice) {
        if (makeNextInvoiceFail.getAndSet(false)) {
            return Either.left((PaymentErrorEvent) new DefaultPaymentError("unknown", "test error", account.getId(), invoice.getId(), null));
        }
        else {
            PaymentInfoEvent payment = new DefaultPaymentInfo.Builder().setPaymentId(UUID.randomUUID().toString())
                                                 .setAmount(invoice.getBalance())
                                                 .setStatus("Processed")
                                                 .setBankIdentificationNumber("1234")
                                                 .setCreatedDate(clock.getUTCNow())
                                                 .setEffectiveDate(clock.getUTCNow())
                                                 .setPaymentNumber("12345")
                                                 .setReferenceId("12345")
                                                 .setType("Electronic")
                                                 .build();
            payments.put(payment.getPaymentId(), payment);
            return Either.right(payment);
        }
    }

    @Override
    public Either<PaymentErrorEvent, PaymentInfoEvent> getPaymentInfo(String paymentId) {
        PaymentInfoEvent payment = payments.get(paymentId);

        if (payment == null) {
            return Either.left((PaymentErrorEvent) new DefaultPaymentError("notfound", "No payment found for id " + paymentId, null, null, null));
        }
        else {
            return Either.right(payment);
        }
    }

    @Override
    public Either<PaymentErrorEvent, String> createPaymentProviderAccount(Account account) {
        if (account != null) {
            String id = String.valueOf(RandomStringUtils.randomAlphanumeric(10));
            accounts.put(account.getExternalKey(),
                         new PaymentProviderAccount.Builder().setAccountKey(account.getExternalKey())
                                                             .setId(id)
                                                             .build());

            return Either.right(id);
        }
        else {
            return Either.left((PaymentErrorEvent)  new DefaultPaymentError("unknown", "Did not get account to create payment provider account", null, null, null));
        }
    }

    @Override
    public Either<PaymentErrorEvent, PaymentProviderAccount> getPaymentProviderAccount(String accountKey) {
        if (accountKey != null) {
            return Either.right(accounts.get(accountKey));
        }
        else {
            return Either.left((PaymentErrorEvent) new DefaultPaymentError("unknown", "Did not get account for accountKey " + accountKey, null, null, null));
        }
    }

    @Override
    public Either<PaymentErrorEvent, String> addPaymentMethod(String accountKey, PaymentMethodInfo paymentMethod) {
        if (paymentMethod != null) {
            PaymentProviderAccount account = accounts.get(accountKey);

            if (account != null && account.getId() != null) {
                String existingDefaultMethod = account.getDefaultPaymentMethodId();

                String paymentMethodId = RandomStringUtils.randomAlphanumeric(10);
                boolean shouldBeDefault = Boolean.TRUE.equals(paymentMethod.getDefaultMethod()) || existingDefaultMethod == null;
                PaymentMethodInfo realPaymentMethod = null;

                if (paymentMethod instanceof PaypalPaymentMethodInfo) {
                    PaypalPaymentMethodInfo paypalPaymentMethod = (PaypalPaymentMethodInfo)paymentMethod;

                    realPaymentMethod = new PaypalPaymentMethodInfo.Builder(paypalPaymentMethod)
                                                                   .setId(paymentMethodId)
                                                                   .setAccountId(accountKey)
                                                                   .setDefaultMethod(shouldBeDefault)
                                                                   .setBaid(paypalPaymentMethod.getBaid())
                                                                   .setEmail(paypalPaymentMethod.getEmail())
                                                                   .build();
                }
                else if (paymentMethod instanceof CreditCardPaymentMethodInfo) {
                    CreditCardPaymentMethodInfo ccPaymentMethod = (CreditCardPaymentMethodInfo)paymentMethod;
                    realPaymentMethod = new CreditCardPaymentMethodInfo.Builder(ccPaymentMethod).setId(paymentMethodId).build();
                }
                if (realPaymentMethod == null) {
                    return Either.left((PaymentErrorEvent)  new DefaultPaymentError("unsupported", "Payment method " + paymentMethod.getType() + " not supported by the plugin", null, null, null));
                }
                else {
                    if (shouldBeDefault) {
                        setDefaultPaymentMethodOnAccount(account, paymentMethodId);
                    }
                    paymentMethods.put(paymentMethodId, realPaymentMethod);
                    return Either.right(paymentMethodId);
                }
            }
                else {
                    return Either.left((PaymentErrorEvent)  new DefaultPaymentError("noaccount", "Could not retrieve account for accountKey " + accountKey, null, null, null));
                }
        }
        else {
            return Either.left((PaymentErrorEvent)  new DefaultPaymentError("unknown", "Could not create add payment method " + paymentMethod + " for " + accountKey, null, null, null));
        }
    }

    public void setDefaultPaymentMethodOnAccount(PaymentProviderAccount account, String paymentMethodId) {
        if (paymentMethodId != null && account != null) {
            accounts.put(account.getAccountKey(),
                new PaymentProviderAccount.Builder()
                                          .copyFrom(account)
                                          .setDefaultPaymentMethod(paymentMethodId)
                                          .build());
            List<PaymentMethodInfo> paymentMethodsToUpdate = new ArrayList<PaymentMethodInfo>();
            for (PaymentMethodInfo paymentMethod : paymentMethods.values()) {
                if (account.getAccountKey().equals(paymentMethod.getAccountId()) && !paymentMethodId.equals(paymentMethod.getId())) {
                    if (paymentMethod instanceof PaypalPaymentMethodInfo) {
                        PaypalPaymentMethodInfo paypalPaymentMethod = (PaypalPaymentMethodInfo)paymentMethod;
                        paymentMethodsToUpdate.add(new PaypalPaymentMethodInfo.Builder(paypalPaymentMethod).setDefaultMethod(false).build());
                    }
                    else if (paymentMethod instanceof CreditCardPaymentMethodInfo) {
                        CreditCardPaymentMethodInfo ccPaymentMethod = (CreditCardPaymentMethodInfo)paymentMethod;
                        paymentMethodsToUpdate.add(new CreditCardPaymentMethodInfo.Builder(ccPaymentMethod).setDefaultMethod(false).build());
                    }
                }
            }
            for (PaymentMethodInfo paymentMethod : paymentMethodsToUpdate) {
                paymentMethods.put(paymentMethod.getId(), paymentMethod);
            }
        }
    }

    @Override
    public Either<PaymentErrorEvent, PaymentMethodInfo> updatePaymentMethod(String accountKey, PaymentMethodInfo paymentMethod) {
        if (paymentMethod != null) {
            PaymentMethodInfo realPaymentMethod = null;

            if (paymentMethod instanceof PaypalPaymentMethodInfo) {
                PaypalPaymentMethodInfo paypalPaymentMethod = (PaypalPaymentMethodInfo)paymentMethod;
                realPaymentMethod = new PaypalPaymentMethodInfo.Builder(paypalPaymentMethod).build();
            }
            else if (paymentMethod instanceof CreditCardPaymentMethodInfo) {
                CreditCardPaymentMethodInfo ccPaymentMethod = (CreditCardPaymentMethodInfo)paymentMethod;
                realPaymentMethod = new CreditCardPaymentMethodInfo.Builder(ccPaymentMethod).build();
            }
            if (realPaymentMethod == null) {
                return Either.left((PaymentErrorEvent)  new DefaultPaymentError("unsupported", "Payment method " + paymentMethod.getType() + " not supported by the plugin", null, null, null));
            }
            else {
                paymentMethods.put(paymentMethod.getId(), paymentMethod);
                return Either.right(realPaymentMethod);
            }
        }
        else {
            return Either.left((PaymentErrorEvent)  new DefaultPaymentError("unknown", "Could not create add payment method " + paymentMethod + " for " + accountKey, null, null, null));
        }
    }

    @Override
    public Either<PaymentErrorEvent, Void> deletePaymentMethod(String accountKey, String paymentMethodId) {
        PaymentMethodInfo paymentMethodInfo = paymentMethods.get(paymentMethodId);
        if (paymentMethodInfo != null) {
            if (Boolean.FALSE.equals(paymentMethodInfo.getDefaultMethod()) || paymentMethodInfo.getDefaultMethod() == null) {
                if (paymentMethods.remove(paymentMethodId) == null) {
                    return Either.left((PaymentErrorEvent) new DefaultPaymentError("unknown", "Did not get any result back", null, null, null));
                }
            }
            else {
                return Either.left((PaymentErrorEvent) new DefaultPaymentError("error", "Cannot delete default payment method", null, null, null));
            }
        }
        return Either.right(null);
    }

    @Override
    public Either<PaymentErrorEvent, PaymentMethodInfo> getPaymentMethodInfo(String paymentMethodId) {
        if (paymentMethodId == null) {
            return Either.left((PaymentErrorEvent) new DefaultPaymentError("unknown", "Could not retrieve payment method for paymentMethodId " + paymentMethodId, null, null, null));
        }

        return Either.right(paymentMethods.get(paymentMethodId));
    }

    @Override
    public Either<PaymentErrorEvent, List<PaymentMethodInfo>> getPaymentMethods(final String accountKey) {

        Collection<PaymentMethodInfo> filteredPaymentMethods = Collections2.filter(paymentMethods.values(), new Predicate<PaymentMethodInfo>() {
            @Override
            public boolean apply(PaymentMethodInfo input) {
                return accountKey.equals(input.getAccountId());
            }
        });
        List<PaymentMethodInfo> result = new ArrayList<PaymentMethodInfo>(filteredPaymentMethods);
        return Either.right(result);
    }

    @Override
    public Either<PaymentErrorEvent, Void> updatePaymentGateway(String accountKey) {
        return Either.right(null);
    }

    @Override
    public Either<PaymentErrorEvent, Void> updatePaymentProviderAccountExistingContact(Account account) {
        // nothing to do here
        return Either.right(null);
    }

    @Override
<<<<<<< HEAD
    public Either<PaymentErrorEvent, Void> updatePaymentProviderAccountWithNewContact(Account account) {
        // nothing to do here
        return Either.right(null);
=======
    public Either<PaymentError, Void> updatePaymentProviderAccountWithNewContact(Account account) {
        // TODO Auto-generated method stub
        return null;
    }

    @Override
    public List<Either<PaymentError, PaymentInfo>> processRefund(Account account) {
        // TODO Auto-generated method stub
        return null;
>>>>>>> 2f8a8636
    }

}<|MERGE_RESOLUTION|>--- conflicted
+++ resolved
@@ -266,21 +266,12 @@
     }
 
     @Override
-<<<<<<< HEAD
     public Either<PaymentErrorEvent, Void> updatePaymentProviderAccountWithNewContact(Account account) {
-        // nothing to do here
-        return Either.right(null);
-=======
-    public Either<PaymentError, Void> updatePaymentProviderAccountWithNewContact(Account account) {
-        // TODO Auto-generated method stub
+        return Either.right(null);
+    }
+
+    @Override
+    public List<Either<PaymentErrorEvent, PaymentInfoEvent>> processRefund(Account account) {
         return null;
     }
-
-    @Override
-    public List<Either<PaymentError, PaymentInfo>> processRefund(Account account) {
-        // TODO Auto-generated method stub
-        return null;
->>>>>>> 2f8a8636
-    }
-
 }