--- conflicted
+++ resolved
@@ -174,21 +174,16 @@
                     invoiceDao.create(invoice, context);
                 }
             }
+
+            if (account.isNotifiedForInvoices()) {
+                invoiceNotifier.notify(account, invoice);
+            }
+
             return invoice;
         } catch(AccountApiException e) {
             log.error("Failed handling entitlement change.",e);
             return null;    
-
-        }
-
-<<<<<<< HEAD
-        if (account.isNotifiedForInvoices()) {
-            invoiceNotifier.notify(account, invoice);
-        }
-
-        return invoice;
-=======
->>>>>>> 6f50c2a7
+        }
     }
 
     private void outputDebugData(Collection<BillingEvent> events, Collection<Invoice> invoices) {
