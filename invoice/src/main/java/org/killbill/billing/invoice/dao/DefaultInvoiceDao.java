/*
 * Copyright 2010-2014 Ning, Inc.
 * Copyright 2014-2020 Groupon, Inc
 * Copyright 2020-2021 Equinix, Inc
 * Copyright 2014-2021 The Billing Project, LLC
 *
 * The Billing Project licenses this file to you under the Apache License, version 2.0
 * (the "License"); you may not use this file except in compliance with the
 * License.  You may obtain a copy of the License at:
 *
 *    http://www.apache.org/licenses/LICENSE-2.0
 *
 * Unless required by applicable law or agreed to in writing, software
 * distributed under the License is distributed on an "AS IS" BASIS, WITHOUT
 * WARRANTIES OR CONDITIONS OF ANY KIND, either express or implied.  See the
 * License for the specific language governing permissions and limitations
 * under the License.
 */

package org.killbill.billing.invoice.dao;

import java.math.BigDecimal;
import java.util.ArrayList;
import java.util.Collection;
import java.util.Collections;
import java.util.Comparator;
import java.util.HashMap;
import java.util.HashSet;
import java.util.Iterator;
import java.util.LinkedList;
import java.util.List;
import java.util.Map;
import java.util.Map.Entry;
import java.util.Set;
import java.util.UUID;
import java.util.stream.Collectors;

import javax.annotation.Nullable;
import javax.inject.Inject;
import javax.inject.Named;

import org.joda.time.DateTime;
import org.joda.time.LocalDate;
import org.joda.time.LocalTime;
import org.killbill.billing.ErrorCode;
import org.killbill.billing.ObjectType;
import org.killbill.billing.account.api.Account;
import org.killbill.billing.callcontext.InternalCallContext;
import org.killbill.billing.callcontext.InternalTenantContext;
import org.killbill.billing.catalog.api.Currency;
import org.killbill.billing.entity.EntityPersistenceException;
import org.killbill.billing.invoice.InvoiceDispatcher.FutureAccountNotifications;
import org.killbill.billing.invoice.InvoicePluginDispatcher;
import org.killbill.billing.invoice.api.DefaultInvoicePaymentErrorEvent;
import org.killbill.billing.invoice.api.DefaultInvoicePaymentInfoEvent;
import org.killbill.billing.invoice.api.Invoice;
import org.killbill.billing.invoice.api.InvoiceApiException;
import org.killbill.billing.invoice.api.InvoiceItem;
import org.killbill.billing.invoice.api.InvoiceItemType;
import org.killbill.billing.invoice.api.InvoicePaymentType;
import org.killbill.billing.invoice.api.InvoiceStatus;
import org.killbill.billing.invoice.api.user.DefaultInvoiceAdjustmentEvent;
import org.killbill.billing.invoice.api.user.DefaultInvoiceCreationEvent;
import org.killbill.billing.invoice.dao.serialization.BillingEventSerializer;
import org.killbill.billing.invoice.model.CreditAdjInvoiceItem;
import org.killbill.billing.invoice.model.DefaultInvoice;
import org.killbill.billing.invoice.model.ExternalChargeInvoiceItem;
import org.killbill.billing.invoice.notification.NextBillingDatePoster;
import org.killbill.billing.invoice.notification.ParentInvoiceCommitmentPoster;
import org.killbill.billing.junction.BillingEventSet;
import org.killbill.billing.tag.TagInternalApi;
import org.killbill.billing.util.Preconditions;
import org.killbill.billing.util.UUIDs;
import org.killbill.billing.util.annotation.VisibleForTesting;
import org.killbill.billing.util.api.AuditLevel;
import org.killbill.billing.util.audit.AuditLogWithHistory;
import org.killbill.billing.util.audit.dao.AuditDao;
import org.killbill.billing.util.cache.Cachable.CacheType;
import org.killbill.billing.util.cache.CacheController;
import org.killbill.billing.util.cache.CacheControllerDispatcher;
import org.killbill.billing.util.callcontext.InternalCallContextFactory;
import org.killbill.billing.util.collect.Iterables;
import org.killbill.billing.util.collect.Sets;
import org.killbill.billing.util.config.definition.InvoiceConfig;
import org.killbill.billing.util.dao.NonEntityDao;
import org.killbill.billing.util.dao.TableName;
import org.killbill.billing.util.entity.Pagination;
import org.killbill.billing.util.entity.dao.DefaultPaginationSqlDaoHelper;
import org.killbill.billing.util.entity.dao.DefaultPaginationSqlDaoHelper.PaginationIteratorBuilder;
import org.killbill.billing.util.entity.dao.EntityDaoBase;
import org.killbill.billing.util.entity.dao.EntitySqlDaoTransactionWrapper;
import org.killbill.billing.util.entity.dao.EntitySqlDaoTransactionalJdbiWrapper;
import org.killbill.billing.util.entity.dao.EntitySqlDaoWrapperFactory;
import org.killbill.billing.util.optimizer.BusOptimizer;
import org.killbill.billing.util.tag.Tag;
import org.killbill.bus.api.BusEvent;
import org.killbill.bus.api.PersistentBus.EventBusException;
import org.killbill.clock.Clock;
import org.skife.jdbi.v2.IDBI;
import org.slf4j.Logger;
import org.slf4j.LoggerFactory;

import static org.killbill.billing.util.glue.IDBISetup.MAIN_RO_IDBI_NAMED;

public class DefaultInvoiceDao extends EntityDaoBase<InvoiceModelDao, Invoice, InvoiceApiException> implements InvoiceDao {

    private static final Logger log = LoggerFactory.getLogger(DefaultInvoiceDao.class);

    private static final Comparator<InvoiceModelDao> INVOICE_MODEL_DAO_COMPARATOR = Comparator.comparing(invoice -> invoice.getTargetDate() == null ?
                                                                                                                    invoice.getCreatedDate().toLocalDate() :
                                                                                                                    invoice.getTargetDate());

    private static final Collection<InvoiceItemType> INVOICE_ITEM_TYPES_ADJUSTABLE = List.of(InvoiceItemType.EXTERNAL_CHARGE,
                                                                                             InvoiceItemType.FIXED,
                                                                                             InvoiceItemType.RECURRING,
                                                                                             InvoiceItemType.TAX,
                                                                                             InvoiceItemType.USAGE,
                                                                                             InvoiceItemType.PARENT_SUMMARY);

    private final NextBillingDatePoster nextBillingDatePoster;
    private final BusOptimizer eventBus;
    private final InternalCallContextFactory internalCallContextFactory;
    private final InvoiceDaoHelper invoiceDaoHelper;
    private final CBADao cbaDao;
    private final InvoiceConfig invoiceConfig;
    private final CacheController<String, UUID> objectIdCacheController;
    private final NonEntityDao nonEntityDao;
    private final ParentInvoiceCommitmentPoster parentInvoiceCommitmentPoster;
    private final TagInternalApi tagInternalApi;
    private final AuditDao auditDao;

    @Inject
    public DefaultInvoiceDao(final TagInternalApi tagInternalApi,
                             final IDBI dbi,
                             @Named(MAIN_RO_IDBI_NAMED) final IDBI roDbi,
                             final NextBillingDatePoster nextBillingDatePoster,
                             final BusOptimizer eventBus,
                             final Clock clock,
                             final CacheControllerDispatcher cacheControllerDispatcher,
                             final NonEntityDao nonEntityDao,
                             final InvoiceConfig invoiceConfig,
                             final InvoiceDaoHelper invoiceDaoHelper,
                             final CBADao cbaDao,
                             final ParentInvoiceCommitmentPoster parentInvoiceCommitmentPoster,
                             final AuditDao auditDao,
                             final InternalCallContextFactory internalCallContextFactory) {
        super(nonEntityDao, cacheControllerDispatcher, new EntitySqlDaoTransactionalJdbiWrapper(dbi, roDbi, clock, cacheControllerDispatcher, nonEntityDao, internalCallContextFactory), InvoiceSqlDao.class);
        this.tagInternalApi = tagInternalApi;
        this.nextBillingDatePoster = nextBillingDatePoster;
        this.eventBus = eventBus;
        this.invoiceConfig = invoiceConfig;
        this.internalCallContextFactory = internalCallContextFactory;
        this.invoiceDaoHelper = invoiceDaoHelper;
        this.cbaDao = cbaDao;
        this.auditDao = auditDao;
        this.objectIdCacheController = cacheControllerDispatcher.getCacheController(CacheType.OBJECT_ID);
        this.nonEntityDao = nonEntityDao;
        this.parentInvoiceCommitmentPoster = parentInvoiceCommitmentPoster;
    }

    @Override
    protected InvoiceApiException generateAlreadyExistsException(final InvoiceModelDao entity, final InternalCallContext context) {
        return new InvoiceApiException(ErrorCode.INVOICE_ACCOUNT_ID_INVALID, entity.getId());
    }

    @Override
    public List<InvoiceModelDao> getInvoicesByAccount(final Boolean includeVoidedInvoices, final InternalTenantContext context) {
        final List<Tag> invoicesTags = getInvoicesTags(context);

        return transactionalSqlDao.execute(true, entitySqlDaoWrapperFactory -> {
            final InvoiceSqlDao invoiceSqlDao = entitySqlDaoWrapperFactory.become(InvoiceSqlDao.class);
            final List<InvoiceModelDao> invoicesByAccountRecordId = invoiceSqlDao.getByAccountRecordId(context);
            final List<InvoiceModelDao> invoices = invoicesByAccountRecordId.stream()
                    .filter(invoice -> !invoice.isMigrated() &&
                                       (includeVoidedInvoices || !InvoiceStatus.VOID.equals(invoice.getStatus())))
                    .sorted(INVOICE_MODEL_DAO_COMPARATOR)
                    .collect(Collectors.toUnmodifiableList());

            invoiceDaoHelper.populateChildren(invoices, invoicesTags, entitySqlDaoWrapperFactory, context);

            return invoices;
        });
    }

    @Override
    public List<InvoiceModelDao> getAllInvoicesByAccount(final Boolean includeVoidedInvoices, final InternalTenantContext context) {
        final List<Tag> invoicesTags = getInvoicesTags(context);
        return transactionalSqlDao.execute(true, entitySqlDaoWrapperFactory -> invoiceDaoHelper.getAllInvoicesByAccountFromTransaction(includeVoidedInvoices, invoicesTags, entitySqlDaoWrapperFactory, context));
    }

    @Override
    public List<InvoiceModelDao> getInvoicesByAccount(final Boolean includeVoidedInvoices, final LocalDate fromDate, final LocalDate upToDate, final InternalTenantContext context) {
        final List<Tag> invoicesTags = getInvoicesTags(context);

        return transactionalSqlDao.execute(true, entitySqlDaoWrapperFactory -> {
            final InvoiceSqlDao invoiceDao = entitySqlDaoWrapperFactory.become(InvoiceSqlDao.class);
            final List<InvoiceModelDao> invoices = getAllNonMigratedInvoicesByAccountAfterDate(includeVoidedInvoices, invoiceDao, fromDate, upToDate, context);
            invoiceDaoHelper.populateChildren(invoices, invoicesTags, entitySqlDaoWrapperFactory, context);

            return invoices;
        });
    }

    private List<InvoiceModelDao> getAllNonMigratedInvoicesByAccountAfterDate(final Boolean includeVoidedInvoices,
                                                                              final InvoiceSqlDao invoiceSqlDao,
                                                                              final LocalDate fromDate,
                                                                              final LocalDate upToDate,
                                                                              final InternalTenantContext context) {
        final List<InvoiceModelDao> candidates = fromDate != null ?
                                                 invoiceSqlDao.getInvoiceByAccountRecordIdAfter(fromDate, context) :
                                                 invoiceSqlDao.getByAccountRecordId(context);

        return candidates.stream()
                .filter(invoice -> !invoice.isMigrated() &&
                                   (upToDate == null || invoice.getTargetDate().compareTo(upToDate) <= 0) &&
                                   (includeVoidedInvoices || !InvoiceStatus.VOID.equals(invoice.getStatus())))
                .sorted(INVOICE_MODEL_DAO_COMPARATOR)
                .collect(Collectors.toUnmodifiableList());
    }

    @Override
    public InvoiceModelDao getById(final UUID invoiceId, final InternalTenantContext context) throws InvoiceApiException {
        final List<Tag> invoicesTags = getInvoicesTags(context);

        return transactionalSqlDao.execute(true, InvoiceApiException.class, entitySqlDaoWrapperFactory -> {
            final InvoiceSqlDao invoiceSqlDao = entitySqlDaoWrapperFactory.become(InvoiceSqlDao.class);

            final InvoiceModelDao invoice = invoiceSqlDao.getById(invoiceId.toString(), context);
            if (invoice == null) {
                throw new InvoiceApiException(ErrorCode.INVOICE_NOT_FOUND, invoiceId);
            }
            invoiceDaoHelper.populateChildren(invoice, invoicesTags, entitySqlDaoWrapperFactory, context);
            return invoice;
        });
    }

    @Override
    public InvoiceModelDao getByNumber(final Integer number, final InternalTenantContext context) throws InvoiceApiException {
        if (number == null) {
            throw new InvoiceApiException(ErrorCode.INVOICE_INVALID_NUMBER, "(null)");
        }

        final List<Tag> invoicesTags = getInvoicesTags(context);

        return transactionalSqlDao.execute(true, InvoiceApiException.class, entitySqlDaoWrapperFactory -> {
            final InvoiceSqlDao invoiceDao = entitySqlDaoWrapperFactory.become(InvoiceSqlDao.class);

            final InvoiceModelDao invoice = invoiceDao.getByRecordId(number.longValue(), context);
            if (invoice == null) {
                throw new InvoiceApiException(ErrorCode.INVOICE_NUMBER_NOT_FOUND, number.longValue());
            }

            // The context may not contain the account record id at this point - we couldn't do it in the API above
            // as we couldn't get access to the invoice object until now.
            final InternalTenantContext contextWithAccountRecordId = internalCallContextFactory.createInternalTenantContext(invoice.getAccountId(), context);
            invoiceDaoHelper.populateChildren(invoice, invoicesTags, entitySqlDaoWrapperFactory, contextWithAccountRecordId);

            return invoice;
        });
    }

    @Override
    public InvoiceModelDao getByInvoiceItem(final UUID invoiceItemId, final InternalTenantContext context) throws InvoiceApiException {

        final List<Tag> invoicesTags = getInvoicesTags(context);

        return transactionalSqlDao.execute(false, InvoiceApiException.class, entitySqlDaoWrapperFactory -> {
            final InvoiceSqlDao invoiceSqlDao = entitySqlDaoWrapperFactory.become(InvoiceSqlDao.class);
            final InvoiceModelDao invoice = invoiceSqlDao.getInvoiceByInvoiceItemId(invoiceItemId.toString(), context);
            if (invoice == null) {
                throw new InvoiceApiException(ErrorCode.INVOICE_ITEM_NOT_FOUND, invoiceItemId);
            }

            final InternalTenantContext contextWithAccountRecordId = internalCallContextFactory.createInternalTenantContext(invoice.getAccountId(), context);
            invoiceDaoHelper.populateChildren(invoice, invoicesTags, entitySqlDaoWrapperFactory, contextWithAccountRecordId);
            return invoice;
        });
    }

    @Override
    public List<InvoiceModelDao> getInvoicesByGroup(final UUID groupId, final InternalTenantContext context) {
        // TODO_1658 Do we want a special query along with a new index on grpId or is the cardinality small enough that we
        // fetch by accountRecordId. Note that we only 'populate' on the filtered list.
        final List<Tag> invoicesTags = getInvoicesTags(context);
        return transactionalSqlDao.execute(true, new EntitySqlDaoTransactionWrapper<List<InvoiceModelDao>>() {
            @Override
            public List<InvoiceModelDao> inTransaction(final EntitySqlDaoWrapperFactory entitySqlDaoWrapperFactory) throws Exception {
                final InvoiceSqlDao invoiceSqlDao = entitySqlDaoWrapperFactory.become(InvoiceSqlDao.class);
                final List<InvoiceModelDao> allInvoices = invoiceSqlDao.getByAccountRecordId(context);
                final List<InvoiceModelDao> invoices = allInvoices.stream()
                                                                  .filter(invoice -> invoice.getGrpId().equals(groupId))
                                                                  .sorted(INVOICE_MODEL_DAO_COMPARATOR)
                                                                  .collect(Collectors.toUnmodifiableList());
                invoiceDaoHelper.populateChildren(invoices, invoicesTags, entitySqlDaoWrapperFactory, context);
                return invoices;
            }
        });

    }

    @Override
    public InvoiceStatus getInvoiceStatus(final UUID invoiceId, final InternalTenantContext context) throws InvoiceApiException {
        return transactionalSqlDao.execute(true, InvoiceApiException.class, new EntitySqlDaoTransactionWrapper<InvoiceStatus>() {
            @Override
            public InvoiceStatus inTransaction(final EntitySqlDaoWrapperFactory entitySqlDaoWrapperFactory) throws Exception {
                final InvoiceSqlDao invoiceSqlDao = entitySqlDaoWrapperFactory.become(InvoiceSqlDao.class);

                final InvoiceModelDao invoice = invoiceSqlDao.getById(invoiceId.toString(), context);
                if (invoice == null) {
                    throw new InvoiceApiException(ErrorCode.INVOICE_NOT_FOUND, invoiceId);
                }
                return invoice.getStatus();
            }
        });
    }

    @Override
    public void setFutureAccountNotificationsForEmptyInvoice(final UUID accountId,
                                                             final FutureAccountNotifications callbackDateTimePerSubscriptions,
                                                             final InternalCallContext context) {
        transactionalSqlDao.execute(false, entitySqlDaoWrapperFactory -> {
            notifyOfFutureBillingEvents(entitySqlDaoWrapperFactory, accountId, callbackDateTimePerSubscriptions, context);
            return null;
        });
    }

    @Override
    public void rescheduleInvoiceNotification(final UUID accountId, final DateTime nextRescheduleDt, final InternalCallContext context) {
        transactionalSqlDao.execute(false, entitySqlDaoWrapperFactory -> {
            nextBillingDatePoster.insertNextBillingNotificationFromTransaction(entitySqlDaoWrapperFactory, accountId, Collections.emptySet(), nextRescheduleDt, true, context);
            return null;
        });
    }

    public List<InvoiceItemModelDao> createInvoices(final Iterable<InvoiceModelDao> inputInvoices,
                                                    @Nullable final BillingEventSet billingEvents,
                                                    final Set<InvoiceTrackingModelDao> trackingIds,
                                                    @Nullable final FutureAccountNotifications callbackDateTimePerSubscriptions,
                                                    @Nullable final ExistingInvoiceMetadata existingInvoiceMetadataOrNull,
                                                    final boolean returnCreatedInvoiceItems,
                                                    final InternalCallContext context) {
        // Track invoices that are being created
        final Set<UUID> createdInvoiceIds = new HashSet<UUID>();
        // Track invoices that already exist but are being committed -- AUTO_INVOICING_REUSE_DRAFT mode
        final Set<UUID> committedReusedInvoiceId = new HashSet<UUID>();
        // Track all invoices that are referenced through all invoiceItems
        final Set<UUID> allInvoiceIds = new HashSet<UUID>();
        // Track invoices that are committed but were not created or reused -- to sent the InvoiceAdjustment bus event
        final Set<UUID> adjustedCommittedInvoiceIds = new HashSet<UUID>();

        // Track set of invoices being referenced - note that input invoices can be used as 'containers' with items that belong to them
        // However, if this is the case, we expect the invoice to exist
        final Collection<UUID> invoiceIdsReferencedFromItems = new HashSet<UUID>();
        for (final InvoiceModelDao invoiceModelDao : inputInvoices) {
            for (final InvoiceItemModelDao invoiceItemModelDao : invoiceModelDao.getInvoiceItems()) {
                invoiceIdsReferencedFromItems.add(invoiceItemModelDao.getInvoiceId());
            }
        }

        if (Iterables.isEmpty(inputInvoices)) {
            return Collections.emptyList();
        }
        final UUID accountId = inputInvoices.iterator().next().getAccountId();

        final List<Tag> invoicesTags = getInvoicesTags(context);

        final Map<UUID, InvoiceModelDao> inputInvoicesById = new HashMap<UUID, InvoiceModelDao>();
        return transactionalSqlDao.execute(false, new EntitySqlDaoTransactionWrapper<List<InvoiceItemModelDao>>() {
            @Override
            public List<InvoiceItemModelDao> inTransaction(final EntitySqlDaoWrapperFactory entitySqlDaoWrapperFactory) throws Exception {
                final InvoiceSqlDao invoiceSqlDao = entitySqlDaoWrapperFactory.become(InvoiceSqlDao.class);
                final InvoiceItemSqlDao transInvoiceItemSqlDao = entitySqlDaoWrapperFactory.become(InvoiceItemSqlDao.class);
                final InvoiceBillingEventSqlDao billingEventSqlDao = entitySqlDaoWrapperFactory.become(InvoiceBillingEventSqlDao.class);

                final ExistingInvoiceMetadata existingInvoiceMetadata;
                if (existingInvoiceMetadataOrNull == null) {
                    existingInvoiceMetadata = new ExistingInvoiceMetadata(invoiceSqlDao, transInvoiceItemSqlDao);
                } else {
                    existingInvoiceMetadata = existingInvoiceMetadataOrNull;
                }

                final List<InvoiceItemModelDao> invoiceItemsToCreate = new LinkedList<InvoiceItemModelDao>();
                UUID grpId = null;
                for (final InvoiceModelDao invoiceModelDao : inputInvoices) {
                    inputInvoicesById.put(invoiceModelDao.getId(), invoiceModelDao);
                    final boolean isNotShellInvoice = invoiceIdsReferencedFromItems.remove(invoiceModelDao.getId());

                    final InvoiceModelDao invoiceOnDisk = existingInvoiceMetadata.getExistingInvoice(invoiceModelDao.getId(), context);
                    if (isNotShellInvoice) {
                        // Create the invoice if this is not a shell invoice and it does not already exist
                        if (invoiceOnDisk == null) {
                            if (grpId == null) {
                                grpId = invoiceModelDao.getId();
                            }
                            invoiceModelDao.setGrpId(grpId);
                            createAndRefresh(invoiceSqlDao, invoiceModelDao, context);
                            if (billingEvents != null) {
                                billingEventSqlDao.create(new InvoiceBillingEventModelDao(invoiceModelDao.getId(), BillingEventSerializer.serialize(billingEvents), context.getCreatedDate()), context);
                            }
                            createdInvoiceIds.add(invoiceModelDao.getId());
                        } else {

                            // Allow transition from DRAFT to COMMITTED or keep current status
                            InvoiceStatus newStatus = invoiceOnDisk.getStatus();
                            boolean statusUpdated = false;
                            if (InvoiceStatus.COMMITTED == invoiceModelDao.getStatus() && InvoiceStatus.DRAFT == invoiceOnDisk.getStatus()) {
                                statusUpdated = true;
                                newStatus = InvoiceStatus.COMMITTED;
                            }

                            // Update if target date is specified and prev targetDate was either null or prior to new date
                            LocalDate newTargetDate = invoiceOnDisk.getTargetDate();
                            boolean targetDateUpdated = false;
                            if (invoiceModelDao.getTargetDate() != null &&
                                (invoiceOnDisk.getTargetDate() == null || invoiceOnDisk.getTargetDate().compareTo(invoiceModelDao.getTargetDate()) < 0)) {
                                targetDateUpdated = true;
                                newTargetDate = invoiceModelDao.getTargetDate();
                            }

                            if (statusUpdated || targetDateUpdated) {
                                invoiceSqlDao.updateStatusAndTargetDate(invoiceModelDao.getId().toString(), newStatus.toString(), newTargetDate, context);
                                committedReusedInvoiceId.add(invoiceModelDao.getId());
                            }
                        }
                    }

                    // Create the invoice items if needed (note: they may not necessarily belong to that invoice)
                    for (final InvoiceItemModelDao invoiceItemModelDao : invoiceModelDao.getInvoiceItems()) {
                        final InvoiceItemModelDao existingInvoiceItem = existingInvoiceMetadata.getExistingInvoiceItem(invoiceItemModelDao.getId(), context);
                        // Because of AUTO_INVOICING_REUSE_DRAFT we expect an invoice were items might already exist.
                        // Also for ALLOWED_INVOICE_ITEM_TYPES, we expect plugins to potentially modify the amount
                        if (existingInvoiceItem == null) {
                            invoiceItemsToCreate.add(invoiceItemModelDao);
                            allInvoiceIds.add(invoiceItemModelDao.getInvoiceId());
                        } else if (InvoicePluginDispatcher.ALLOWED_INVOICE_ITEM_TYPES.contains(invoiceItemModelDao.getType()) &&
                                   // The restriction on the amount is to deal with https://github.com/killbill/killbill/issues/993 - and ensure that duplicate
                                   // items would not be re-written
                                   (invoiceItemModelDao.getAmount().compareTo(existingInvoiceItem.getAmount()) != 0)) {
                            if (checkAgainstExistingInvoiceItemState(existingInvoiceItem, invoiceItemModelDao)) {
                                transInvoiceItemSqlDao.updateItemFields(invoiceItemModelDao.getId().toString(), invoiceItemModelDao.getAmount(), invoiceItemModelDao.getDescription(), invoiceItemModelDao.getItemDetails(), context);
                            }
                        }
                    }
                    final boolean wasInvoiceCreatedOrCommitted = createdInvoiceIds.contains(invoiceModelDao.getId()) ||
                                                                 committedReusedInvoiceId.contains(invoiceModelDao.getId());

                    final boolean hasInvoiceBeenAdjusted = allInvoiceIds.contains(invoiceModelDao.getId());

                    if (InvoiceStatus.COMMITTED.equals(invoiceModelDao.getStatus())) {
                        if (wasInvoiceCreatedOrCommitted) {
                            notifyBusOfInvoiceCreation(entitySqlDaoWrapperFactory, invoiceModelDao, context);
                        } else if (hasInvoiceBeenAdjusted) {
                            adjustedCommittedInvoiceIds.add(invoiceModelDao.getId());
                        }
                    } else if (wasInvoiceCreatedOrCommitted && invoiceModelDao.isParentInvoice()) {
                        notifyOfParentInvoiceCreation(entitySqlDaoWrapperFactory, invoiceModelDao, context);
                    }

                    // We always add the future notifications when the callbackDateTimePerSubscriptions is not empty (incl. DRAFT invoices containing RECURRING items created using AUTO_INVOICING_DRAFT feature)
                    notifyOfFutureBillingEvents(entitySqlDaoWrapperFactory, invoiceModelDao.getAccountId(), callbackDateTimePerSubscriptions, context);
                }

                // Verify invoices remaining through input items exist (if not already created before)
                for (final UUID invoiceId : invoiceIdsReferencedFromItems) {
                    final InvoiceModelDao tmp = invoiceSqlDao.getById(invoiceId.toString(), context);
                    if (tmp == null) {
                        throw new InvoiceApiException(ErrorCode.INVOICE_NOT_FOUND, invoiceId);
                    }
                }


                // Bulk insert the invoice items
                createInvoiceItemsFromTransaction(transInvoiceItemSqlDao, invoiceItemsToCreate, context);

                // CBA COMPLEXITY...
                //
                // Optimized path where we don't need to refresh invoices
                final CBALogicWrapper cbaWrapper = new CBALogicWrapper(accountId, invoicesTags, context, entitySqlDaoWrapperFactory);
                if (createdInvoiceIds.equals(allInvoiceIds)) {
                    final List<InvoiceModelDao> cbaInvoicesInput = new ArrayList<>();
                    for (final UUID id : createdInvoiceIds) {
                        cbaInvoicesInput.add(inputInvoicesById.get(id));
                    }
                    cbaWrapper.runCBALogicWithNotificationEvents(adjustedCommittedInvoiceIds, createdInvoiceIds, cbaInvoicesInput);
                } else {
                    cbaWrapper.runCBALogicWithNotificationEvents(adjustedCommittedInvoiceIds, createdInvoiceIds, allInvoiceIds);
                }

                if (trackingIds != null && !trackingIds.isEmpty()) {
                    final InvoiceTrackingSqlDao trackingIdsSqlDao = entitySqlDaoWrapperFactory.become(InvoiceTrackingSqlDao.class);
                    trackingIdsSqlDao.create(trackingIds, context);
                }

                if (returnCreatedInvoiceItems) {
                    if (invoiceItemsToCreate.isEmpty()) {
                        return Collections.emptyList();
                    } else {
                        final List<String> inovoiceIds = invoiceItemsToCreate.stream()
                                                                             .map(input -> input.getId().toString())
                                                                             .collect(Collectors.toUnmodifiableList());
                        return transInvoiceItemSqlDao.getByIds(inovoiceIds, context);
                    }
                } else {
                    return null;
                }
            }
        });
    }

    @Override
    public List<InvoiceModelDao> getInvoicesBySubscription(final UUID subscriptionId, final InternalTenantContext context) {
        final List<Tag> invoicesTags = getInvoicesTags(context);

        return transactionalSqlDao.execute(true, entitySqlDaoWrapperFactory -> {
            final InvoiceSqlDao invoiceDao = entitySqlDaoWrapperFactory.become(InvoiceSqlDao.class);

            final List<InvoiceModelDao> invoices = invoiceDao.getInvoicesBySubscription(subscriptionId.toString(), context);
            invoiceDaoHelper.populateChildren(invoices, invoicesTags, entitySqlDaoWrapperFactory, context);

            return invoices;
        });
    }

    @Override
    public Pagination<InvoiceModelDao> searchInvoices(final String searchKey, final Long offset, final Long limit, final InternalTenantContext context) {
        Integer invoiceNumberParsed = null;
        try {
            invoiceNumberParsed = Integer.parseInt(searchKey);
        } catch (final NumberFormatException ignored) {
        }

        final Integer invoiceNumber = invoiceNumberParsed;
        return paginationHelper.getPagination(InvoiceSqlDao.class,
                                              new PaginationIteratorBuilder<InvoiceModelDao, Invoice, InvoiceSqlDao>() {
                                                  @Override
                                                  public Long getCount(final InvoiceSqlDao invoiceSqlDao, final InternalTenantContext context) {
                                                      return invoiceNumber != null ? (Long) 1L : invoiceSqlDao.getSearchCount(searchKey, String.format("%%%s%%", searchKey), context);
                                                  }

                                                  @Override
                                                  public Iterator<InvoiceModelDao> build(final InvoiceSqlDao invoiceSqlDao, final Long offset, final Long limit, final DefaultPaginationSqlDaoHelper.Ordering ordering, final InternalTenantContext context) {
                                                      try {
                                                          return invoiceNumber != null ?
                                                                 List.<InvoiceModelDao>of(getByNumber(invoiceNumber, context)).iterator() :
                                                                 invoiceSqlDao.search(searchKey, String.format("%%%s%%", searchKey), offset, limit, ordering.toString(), context);
                                                      } catch (final InvoiceApiException ignored) {
                                                          return Collections.emptyIterator();
                                                      }
                                                  }
                                              },
                                              offset,
                                              limit,
                                              context);

    }

    @Override
    public BigDecimal getAccountBalance(final UUID accountId, final InternalTenantContext context) {
        final List<Tag> invoicesTags = getInvoicesTags(context);

        return transactionalSqlDao.execute(true, entitySqlDaoWrapperFactory -> {
            BigDecimal cba = BigDecimal.ZERO;

            BigDecimal accountBalance = BigDecimal.ZERO;
            final List<InvoiceModelDao> invoices = invoiceDaoHelper.getAllInvoicesByAccountFromTransaction(false, invoicesTags, entitySqlDaoWrapperFactory, context);
            for (final InvoiceModelDao cur : invoices) {

                // Skip DRAFT OR VOID invoices
                if (cur.getStatus().equals(InvoiceStatus.DRAFT) || cur.getStatus().equals(InvoiceStatus.VOID)) {
                    continue;
                }

                final boolean hasZeroParentBalance =
                        cur.getParentInvoice() != null &&
                        (cur.getParentInvoice().isWrittenOff() ||
                         cur.getParentInvoice().getStatus() == InvoiceStatus.DRAFT ||
                         cur.getParentInvoice().getStatus() == InvoiceStatus.VOID ||
                         InvoiceModelDaoHelper.getRawBalanceForRegularInvoice(cur.getParentInvoice()).compareTo(BigDecimal.ZERO) == 0);

<<<<<<< HEAD
                // invoices that are WRITTEN_OFF or paid children invoices are excluded from balance computation but the cba summation needs to be included
                accountBalance = cur.isWrittenOff() || hasZeroParentBalance ? BigDecimal.ZERO : accountBalance.add(InvoiceModelDaoHelper.getRawBalanceForRegularInvoice(cur));
                cba = cba.add(InvoiceModelDaoHelper.getCBAAmount(cur));
=======
                    // invoices that are WRITTEN_OFF or paid children invoices are excluded from balance computation but the cba summation needs to be included
                    final BigDecimal invoiceBalance = cur.isWrittenOff() || hasZeroParentBalance ? BigDecimal.ZERO : InvoiceModelDaoHelper.getRawBalanceForRegularInvoice(cur);
                    accountBalance = accountBalance.add(invoiceBalance);
                    cba = cba.add(InvoiceModelDaoHelper.getCBAAmount(cur));
                }
                return accountBalance.subtract(cba);
>>>>>>> 186bcd59
            }
            return accountBalance.subtract(cba);
        });
    }

    @Override
    public BigDecimal getAccountCBA(final UUID accountId, final InternalTenantContext context) {
        return transactionalSqlDao.execute(true, entityWrapperFactory -> cbaDao.getAccountCBAFromTransaction(entityWrapperFactory, context));
    }

    @Override
    public List<InvoiceModelDao> getUnpaidInvoicesByAccountId(final UUID accountId, @Nullable final LocalDate startDate, @Nullable final LocalDate upToDate, final InternalTenantContext context) {
        final List<Tag> invoicesTags = getInvoicesTags(context);

        return transactionalSqlDao.execute(true, entityWrapperFactory -> invoiceDaoHelper.getUnpaidInvoicesByAccountFromTransaction(accountId, invoicesTags, entityWrapperFactory, startDate, upToDate, context));
    }

    @Override
    public UUID getInvoiceIdByPaymentId(final UUID paymentId, final InternalTenantContext context) {
        return transactionalSqlDao.execute(true, entitySqlDaoWrapperFactory -> entitySqlDaoWrapperFactory.become(InvoiceSqlDao.class).getInvoiceIdByPaymentId(paymentId.toString(), context));
    }

    @Override
    public List<InvoicePaymentModelDao> getInvoicePaymentsByPaymentId(final UUID paymentId, final InternalTenantContext context) {
        return transactionalSqlDao.execute(true, entitySqlDaoWrapperFactory -> entitySqlDaoWrapperFactory.become(InvoicePaymentSqlDao.class).getInvoicePayments(paymentId.toString(), context));
    }

    @Override
    public List<InvoicePaymentModelDao> getInvoicePaymentsByAccount(final InternalTenantContext context) {
        return transactionalSqlDao.execute(true, entitySqlDaoWrapperFactory -> entitySqlDaoWrapperFactory.become(InvoicePaymentSqlDao.class).getByAccountRecordId(context));
    }

    @Override
    public List<InvoicePaymentModelDao> getInvoicePaymentsByInvoice(final UUID invoiceId, final InternalTenantContext context) {
        return transactionalSqlDao.execute(true, daoWrapperFactory ->  daoWrapperFactory.become(InvoicePaymentSqlDao.class).getAllPaymentsForInvoiceIncludedInit(invoiceId.toString(), context));
    }

    @Override
    public InvoicePaymentModelDao getInvoicePaymentByCookieId(final String cookieId, final InternalTenantContext context) {
        return transactionalSqlDao.execute(true, daoWrapperFactory -> daoWrapperFactory.become(InvoicePaymentSqlDao.class).getPaymentForCookieId(cookieId, context));
    }

    @Override
    public InvoicePaymentModelDao getInvoicePayment(final UUID invoicePaymentId, final InternalTenantContext context) {
        return transactionalSqlDao.execute(true, entitySqlDaoWrapperFactory -> entitySqlDaoWrapperFactory.become(InvoicePaymentSqlDao.class).getById(invoicePaymentId.toString(), context));
    }

    @Override
    public InvoicePaymentModelDao createRefund(final UUID paymentId, final UUID paymentAttemptId,
                                               final BigDecimal requestedRefundAmount, final boolean isInvoiceAdjusted,
                                               final Map<UUID, BigDecimal> invoiceItemIdsWithNullAmounts, final String transactionExternalKey,
                                               final boolean success, final InternalCallContext context) throws InvoiceApiException {

        if (isInvoiceAdjusted && invoiceItemIdsWithNullAmounts.isEmpty()) {
            throw new InvoiceApiException(ErrorCode.INVOICE_ITEMS_ADJUSTMENT_MISSING);
        }

        final List<Tag> invoicesTags = getInvoicesTags(context);

        return transactionalSqlDao.execute(false, InvoiceApiException.class, entitySqlDaoWrapperFactory -> {
            final InvoicePaymentSqlDao transactional = entitySqlDaoWrapperFactory.become(InvoicePaymentSqlDao.class);

            final InvoiceSqlDao transInvoiceDao = entitySqlDaoWrapperFactory.become(InvoiceSqlDao.class);

            final List<InvoicePaymentModelDao> paymentsForId = transactional.getByPaymentId(paymentId.toString(), context);
            final InvoicePaymentModelDao payment = paymentsForId.stream()
                                                                .filter(input -> input.getType() == InvoicePaymentType.ATTEMPT && input.getSuccess())
                                                                .findFirst()
                                                                .orElseThrow(() -> new InvoiceApiException(ErrorCode.INVOICE_PAYMENT_BY_ATTEMPT_NOT_FOUND, paymentId));

            // Retrieve the amounts to adjust, if needed
            final Map<UUID, BigDecimal> invoiceItemIdsWithAmounts = invoiceDaoHelper.computeItemAdjustments(payment.getInvoiceId().toString(),
                                                                                                            invoicesTags,
                                                                                                            entitySqlDaoWrapperFactory,
                                                                                                            invoiceItemIdsWithNullAmounts,
                                                                                                            context);

            // Compute the actual amount to refund
            final BigDecimal requestedPositiveAmount = invoiceDaoHelper.computePositiveRefundAmount(payment, requestedRefundAmount, invoiceItemIdsWithAmounts);

            InvoicePaymentModelDao result;

            // Before we go further, check if that refund already got inserted -- the payment system keeps a state machine
            // and so this call may be called several time for the same  paymentCookieId (which is really the refundId)
            final InvoicePaymentModelDao existingRefund = transactional.getPaymentForCookieId(transactionExternalKey, context);
            if (existingRefund != null) {

                Preconditions.checkState(existingRefund.getAmount().compareTo(requestedPositiveAmount.negate()) == 0,
                                         "Found refund for transactionExternalKey=" + transactionExternalKey + ", amount=" + existingRefund.getAmount() +
                                         "and does not match input amount=" + requestedPositiveAmount.negate());

                Preconditions.checkState(existingRefund.getPaymentId().compareTo(paymentId) == 0,
                                         "Found refund for transactionExternalKey=" + transactionExternalKey + ", paymentId=" + existingRefund.getPaymentId() +
                                         "and does not match input paymentId=" + paymentId);

                // The pending entry already exists, bail out (no need to send events, or compute cba logic)
                if (!existingRefund.getSuccess() && !success) {
                    return existingRefund;
                }

                // At this point, we expect the request to be a transition PENDING -> SUCCESS (SUCCESS -> SUCCESS is also tolerated)
                Preconditions.checkState(success, "Found successful refund for transactionExternalKey=" + transactionExternalKey + "and does not match pending input");
                // We only update date and the status
                existingRefund.setSuccess(true);
                existingRefund.setPaymentDate(context.getCreatedDate());
                transactional.updateAttempt(existingRefund.getId().toString(),
                                            existingRefund.getPaymentId().toString(),
                                            existingRefund.getPaymentDate().toDate(),
                                            existingRefund.getAmount(),
                                            existingRefund.getCurrency(),
                                            existingRefund.getProcessedCurrency(),
                                            existingRefund.getPaymentCookieId(),
                                            existingRefund.getLinkedInvoicePaymentId().toString(),
                                            existingRefund.getSuccess(),
                                            context);
                result = existingRefund;
            } else {
                final InvoicePaymentModelDao refund = new InvoicePaymentModelDao(UUIDs.randomUUID(), context.getCreatedDate(), InvoicePaymentType.REFUND,
                                                                                 payment.getInvoiceId(), paymentId,
                                                                                 context.getCreatedDate(), requestedPositiveAmount.negate(),
                                                                                 payment.getCurrency(), payment.getProcessedCurrency(), transactionExternalKey, payment.getId(), success);
                result = createAndRefresh(transactional, refund, context);
            }

            if (success) {
                // Retrieve invoice after the Refund
                final InvoiceModelDao invoice = transInvoiceDao.getById(payment.getInvoiceId().toString(), context);
                Preconditions.checkState(invoice != null, "Invoice shouldn't be null for payment " + payment.getId());
                invoiceDaoHelper.populateChildren(invoice, invoicesTags, entitySqlDaoWrapperFactory, context);

                final InvoiceItemSqlDao transInvoiceItemDao = entitySqlDaoWrapperFactory.become(InvoiceItemSqlDao.class);

                // At this point, we created the refund which made the invoice balance positive and applied any existing
                // available CBA to that invoice.
                // We now need to adjust the invoice and/or invoice items if needed and specified.
                final Set<UUID> initSet = new HashSet<>();
                if (isInvoiceAdjusted) {
                    // Invoice item adjustment
                    for (final Entry<UUID, BigDecimal> entry : invoiceItemIdsWithAmounts.entrySet()) {
                        final BigDecimal adjAmount = entry.getValue();
                        final InvoiceItemModelDao item = invoiceDaoHelper.createAdjustmentItem(entitySqlDaoWrapperFactory, invoice.getId(), entry.getKey(), adjAmount,
                                                                                               invoice.getCurrency(), context.getCreatedDate().toLocalDate(),
                                                                                               context);

                        createInvoiceItemFromTransaction(transInvoiceItemDao, item, context);
                        invoice.addInvoiceItem(item);
                    }
                    initSet.add(invoice.getId());
                }

                // The invoice object has been kept up-to-date, we can pass it to CBA complexity
                final CBALogicWrapper cbaWrapper = new CBALogicWrapper(invoice.getAccountId(), invoicesTags, context, entitySqlDaoWrapperFactory);
                cbaWrapper.runCBALogicWithNotificationEvents(initSet, Collections.emptySet(), List.of(invoice));

            }
            final UUID accountId = transactional.getAccountIdFromInvoicePaymentId(result.getId().toString(), context);
            notifyBusOfInvoicePayment(entitySqlDaoWrapperFactory, result, accountId, paymentAttemptId, context.getUserToken(), context);
            return result;
        });
    }

    @Override
    public InvoicePaymentModelDao postChargeback(final UUID paymentId, final UUID paymentAttemptId, final String chargebackTransactionExternalKey, final BigDecimal amount, final Currency currency, final InternalCallContext context) throws InvoiceApiException {
        final List<Tag> invoicesTags = getInvoicesTags(context);

        return transactionalSqlDao.execute(false, InvoiceApiException.class, entitySqlDaoWrapperFactory -> {
            final InvoicePaymentSqlDao transactional = entitySqlDaoWrapperFactory.become(InvoicePaymentSqlDao.class);

            final List<InvoicePaymentModelDao> invoicePayments = transactional.getByPaymentId(paymentId.toString(), context);
            final InvoicePaymentModelDao invoicePayment = invoicePayments.stream()
                                                                         .filter(input -> input.getType() == InvoicePaymentType.ATTEMPT)
                                                                         .findFirst()
                                                                         .orElseThrow(() -> new InvoiceApiException(ErrorCode.PAYMENT_NO_SUCH_PAYMENT, paymentId));

            // We expect the code to correctly pass the account currency -- the payment code, more generic accept chargeBack in different currencies,
            // but this is only for direct payment (no invoice)
            Preconditions.checkArgument(invoicePayment.getCurrency() == currency, String.format("Invoice payment currency %s doesn't match chargeback currency %s", invoicePayment.getCurrency(), currency));

            final UUID invoicePaymentId = invoicePayment.getId();
            final BigDecimal maxChargedBackAmount = invoiceDaoHelper.getRemainingAmountPaidFromTransaction(invoicePaymentId, entitySqlDaoWrapperFactory, context);
            final BigDecimal requestedChargedBackAmount = (amount == null) ? maxChargedBackAmount : amount;
            if (requestedChargedBackAmount.compareTo(BigDecimal.ZERO) <= 0) {
                throw new InvoiceApiException(ErrorCode.CHARGE_BACK_AMOUNT_IS_NEGATIVE);
            }
            if (requestedChargedBackAmount.compareTo(maxChargedBackAmount) > 0) {
                throw new InvoiceApiException(ErrorCode.CHARGE_BACK_AMOUNT_TOO_HIGH, requestedChargedBackAmount, maxChargedBackAmount);
            }

            final InvoicePaymentModelDao payment = entitySqlDaoWrapperFactory.become(InvoicePaymentSqlDao.class).getById(invoicePaymentId.toString(), context);
            if (payment == null) {
                throw new InvoiceApiException(ErrorCode.INVOICE_PAYMENT_NOT_FOUND, invoicePaymentId.toString());
            }
            final InvoicePaymentModelDao chargeBack = new InvoicePaymentModelDao(UUIDs.randomUUID(), context.getCreatedDate(), InvoicePaymentType.CHARGED_BACK,
                                                                                 payment.getInvoiceId(), payment.getPaymentId(), context.getCreatedDate(),
                                                                                 requestedChargedBackAmount.negate(), payment.getCurrency(), payment.getProcessedCurrency(),
                                                                                 chargebackTransactionExternalKey, payment.getId(), true);
            createAndRefresh(transactional, chargeBack, context);

            // Notify the bus since the balance of the invoice changed
            // FIXME-1615 : Intellij report that this line and another line in #postChargebackReversal() contains the same logic
            final UUID accountId = transactional.getAccountIdFromInvoicePaymentId(chargeBack.getId().toString(), context);

            final CBALogicWrapper cbaWrapper = new CBALogicWrapper(accountId, invoicesTags, context, entitySqlDaoWrapperFactory);
            cbaWrapper.runCBALogicWithNotificationEvents(Set.of(payment.getInvoiceId()));

            notifyBusOfInvoicePayment(entitySqlDaoWrapperFactory, chargeBack, accountId, paymentAttemptId, context.getUserToken(), context);

            return chargeBack;
        });
    }

    @Override
    public InvoicePaymentModelDao postChargebackReversal(final UUID paymentId, final UUID paymentAttemptId, final String chargebackTransactionExternalKey, final InternalCallContext context) throws InvoiceApiException {
        final List<Tag> invoicesTags = getInvoicesTags(context);

        return transactionalSqlDao.execute(false, InvoiceApiException.class, entitySqlDaoWrapperFactory -> {
            final InvoicePaymentSqlDao transactional = entitySqlDaoWrapperFactory.become(InvoicePaymentSqlDao.class);

            final InvoicePaymentModelDao invoicePayment = transactional.getPaymentForCookieId(chargebackTransactionExternalKey, context);
            if (invoicePayment == null) {
                throw new InvoiceApiException(ErrorCode.PAYMENT_NO_SUCH_PAYMENT, paymentId);
            }

            transactional.updateAttempt(invoicePayment.getId().toString(),
                                        invoicePayment.getPaymentId().toString(),
                                        invoicePayment.getPaymentDate().toDate(),
                                        invoicePayment.getAmount(),
                                        invoicePayment.getCurrency(),
                                        invoicePayment.getProcessedCurrency(),
                                        invoicePayment.getPaymentCookieId(),
                                        invoicePayment.getLinkedInvoicePaymentId() == null ? null : invoicePayment.getLinkedInvoicePaymentId().toString(),
                                        false,
                                        context);
            final InvoicePaymentModelDao chargebackReversed = transactional.getByRecordId(invoicePayment.getRecordId(), context);

            // Notify the bus since the balance of the invoice changed
            final UUID accountId = transactional.getAccountIdFromInvoicePaymentId(chargebackReversed.getId().toString(), context);

            final CBALogicWrapper cbaWrapper = new CBALogicWrapper(accountId, invoicesTags, context, entitySqlDaoWrapperFactory);
            cbaWrapper.runCBALogicWithNotificationEvents(Set.of(chargebackReversed.getInvoiceId()));

            notifyBusOfInvoicePayment(entitySqlDaoWrapperFactory, chargebackReversed, accountId, paymentAttemptId, context.getUserToken(), context);

            return chargebackReversed;
        });
    }

    @Override
    public InvoiceItemModelDao doCBAComplexity(final InvoiceModelDao invoice, final InternalCallContext context) throws InvoiceApiException {
        return transactionalSqlDao.execute(false, InvoiceApiException.class, entitySqlDaoWrapperFactory -> cbaDao.computeCBAComplexity(invoice, null, entitySqlDaoWrapperFactory, context));
    }

    @Override
    public Map<UUID, BigDecimal> computeItemAdjustments(final String invoiceId, final Map<UUID, BigDecimal> invoiceItemIdsWithNullAmounts, final InternalTenantContext context) throws InvoiceApiException {
        final List<Tag> invoicesTags = getInvoicesTags(context);
        return transactionalSqlDao.execute(false, InvoiceApiException.class, sqlWrapperFactory -> invoiceDaoHelper.computeItemAdjustments(invoiceId, invoicesTags, sqlWrapperFactory, invoiceItemIdsWithNullAmounts, context));
    }

    @Override
    public BigDecimal getRemainingAmountPaid(final UUID invoicePaymentId, final InternalTenantContext context) {
        return transactionalSqlDao.execute(true, entitySqlDaoWrapperFactory -> invoiceDaoHelper.getRemainingAmountPaidFromTransaction(invoicePaymentId, entitySqlDaoWrapperFactory, context));
    }

    @Override
    public UUID getAccountIdFromInvoicePaymentId(final UUID invoicePaymentId, final InternalTenantContext context) throws InvoiceApiException {
        return transactionalSqlDao.execute(true, InvoiceApiException.class, entitySqlDaoWrapperFactory -> {
            final UUID accountId = entitySqlDaoWrapperFactory.become(InvoicePaymentSqlDao.class).getAccountIdFromInvoicePaymentId(invoicePaymentId.toString(), context);
            if (accountId == null) {
                throw new InvoiceApiException(ErrorCode.CHARGE_BACK_COULD_NOT_FIND_ACCOUNT_ID, invoicePaymentId);
            } else {
                return accountId;
            }
        });
    }

    @Override
    public List<InvoicePaymentModelDao> getChargebacksByAccountId(final UUID accountId, final InternalTenantContext context) {
        return transactionalSqlDao.execute(true, sqlWrapperFactory -> sqlWrapperFactory.become(InvoicePaymentSqlDao.class).getChargeBacksByAccountId(accountId.toString(), context));
    }

    @Override
    public List<InvoicePaymentModelDao> getChargebacksByPaymentId(final UUID paymentId, final InternalTenantContext context) {
        return transactionalSqlDao.execute(true, entitySqlDaoWrapperFactory -> entitySqlDaoWrapperFactory.become(InvoicePaymentSqlDao.class).getChargebacksByPaymentId(paymentId.toString(), context));
    }

    @Override
    public InvoicePaymentModelDao getChargebackById(final UUID chargebackId, final InternalTenantContext context) throws InvoiceApiException {
        return transactionalSqlDao.execute(true, InvoiceApiException.class, entitySqlDaoWrapperFactory -> {
            final InvoicePaymentModelDao chargeback = entitySqlDaoWrapperFactory.become(InvoicePaymentSqlDao.class).getById(chargebackId.toString(), context);
            if (chargeback == null) {
                throw new InvoiceApiException(ErrorCode.CHARGE_BACK_DOES_NOT_EXIST, chargebackId);
            } else {
                return chargeback;
            }
        });
    }

    @Override
    public InvoiceItemModelDao getExternalChargeById(final UUID externalChargeId, final InternalTenantContext context) throws InvoiceApiException {
        return getInvoiceItemById(externalChargeId, context);
    }

    /**
     * {@link #getExternalChargeById(UUID, InternalTenantContext)} and {@link #getCreditById(UUID, InternalTenantContext)}
     * contains the same logic, thus unify them here.
     */
    private InvoiceItemModelDao getInvoiceItemById(final UUID invoiceItemId, final InternalTenantContext context) throws InvoiceApiException {
        return transactionalSqlDao.execute(true, InvoiceApiException.class, entitySqlDaoWrapperFactory -> {
            final InvoiceItemSqlDao invoiceItemSqlDao = entitySqlDaoWrapperFactory.become(InvoiceItemSqlDao.class);
            final InvoiceItemModelDao invoiceItemModelDao = invoiceItemSqlDao.getById(invoiceItemId.toString(), context);
            if (invoiceItemModelDao == null) {
                throw new InvoiceApiException(ErrorCode.INVOICE_ITEM_NOT_FOUND, invoiceItemId.toString());
            }
            return invoiceItemModelDao;
        });
    }

    @Override
    public void notifyOfPaymentInit(final InvoicePaymentModelDao invoicePayment, final UUID paymentAttemptId, final InternalCallContext context) {
        notifyOfPaymentCompletionInternal(invoicePayment, paymentAttemptId, false, context);
    }

    @Override
    public void notifyOfPaymentCompletion(final InvoicePaymentModelDao invoicePayment, final UUID paymentAttemptId, final InternalCallContext context) {
        notifyOfPaymentCompletionInternal(invoicePayment, paymentAttemptId, true, context);
    }

    private void notifyOfPaymentCompletionInternal(final InvoicePaymentModelDao invoicePayment, final UUID paymentAttemptId, final boolean completion, final InternalCallContext context) {
        transactionalSqlDao.execute(false, entitySqlDaoWrapperFactory -> {
            final InvoicePaymentSqlDao transactional = entitySqlDaoWrapperFactory.become(InvoicePaymentSqlDao.class);
            //
            // In case of notifyOfPaymentInit we always want to record the row with success = false
            // Otherwise, if the payment id is null, the payment wasn't attempted (e.g. no payment method so we don't record an attempt but send
            // an event nonetheless (e.g. for Overdue))
            //
            if (!completion || invoicePayment.getPaymentId() != null) {
                //
                // extract entries by invoiceId (which is always set, as opposed to paymentId) and then filter based on type and
                // paymentCookieId = transactionExternalKey
                //
                final List<InvoicePaymentModelDao> invoicePayments = transactional.getAllPaymentsForInvoiceIncludedInit(invoicePayment.getInvoiceId().toString(), context);
                final InvoicePaymentModelDao existingAttempt = invoicePayments.stream()
                                                                              .filter(input -> input.getType() == InvoicePaymentType.ATTEMPT &&
                                                                                               input.getPaymentCookieId().equals(invoicePayment.getPaymentCookieId()))
                                                                              .findFirst()
                                                                              .orElse(null);

                if (existingAttempt == null) {
                    createAndRefresh(transactional, invoicePayment, context);
                } else {
                    final UUID updatedPaymentId;
                    if (invoicePayment.getPaymentId() == null) {
                        // Likely invalid state (https://github.com/killbill/killbill/issues/1230) but go ahead nonetheless to run the payment state machine validations
                        updatedPaymentId = existingAttempt.getPaymentId();
                    } else if (existingAttempt.getPaymentId() == null) {
                        updatedPaymentId = invoicePayment.getPaymentId();
                    } else {
                        Preconditions.checkState(invoicePayment.getPaymentId().equals(existingAttempt.getPaymentId()),
                                                 "PaymentAttempt cannot change paymentId: attemptId=%s, newInvoicePaymentId=%s, existingPaymentId=%s", existingAttempt.getId(), invoicePayment.getPaymentId(), existingAttempt.getPaymentId());
                        updatedPaymentId = invoicePayment.getPaymentId();
                    }
                    transactional.updateAttempt(existingAttempt.getId().toString(),
                                                updatedPaymentId == null ? null : updatedPaymentId.toString(),
                                                invoicePayment.getPaymentDate().toDate(),
                                                invoicePayment.getAmount(),
                                                invoicePayment.getCurrency(),
                                                invoicePayment.getProcessedCurrency(),
                                                invoicePayment.getPaymentCookieId(),
                                                null,
                                                invoicePayment.getSuccess(),
                                                context);
                }
            }

            if (completion) {
                final UUID accountId = nonEntityDao.retrieveIdFromObjectInTransaction(context.getAccountRecordId(), ObjectType.ACCOUNT, objectIdCacheController, entitySqlDaoWrapperFactory.getHandle());
                notifyBusOfInvoicePayment(entitySqlDaoWrapperFactory, invoicePayment, accountId, paymentAttemptId, context.getUserToken(), context);
            }
            return null;
        });
    }

    @Override
    public InvoiceItemModelDao getCreditById(final UUID creditId, final InternalTenantContext context) throws InvoiceApiException {
        return getInvoiceItemById(creditId, context);
    }

    // FIXME-1615 : accountId not used
    private BigDecimal reclaimCreditFromTransaction(final UUID accountId,
                                                    final BigDecimal amountToReclaim,
                                                    final Set<UUID> invoiceIds,
                                                    final EntitySqlDaoWrapperFactory entitySqlDaoWrapperFactory,
                                                    final InternalCallContext context) throws InvoiceApiException, EntityPersistenceException {

        final InvoiceItemSqlDao transactional = entitySqlDaoWrapperFactory.become(InvoiceItemSqlDao.class);
        final List<InvoiceItemModelDao> cbaUsedItems = transactional.getConsumedCBAItems(context);

        BigDecimal leftToReclaim = amountToReclaim;
        for (final InvoiceItemModelDao cbaItem : cbaUsedItems) {

            final BigDecimal positiveCbaAmount = cbaItem.getAmount().negate();
            final BigDecimal adjustedAmount = leftToReclaim.compareTo(positiveCbaAmount) >= 0 ? positiveCbaAmount : leftToReclaim;
            final BigDecimal itemAmount = positiveCbaAmount.subtract(adjustedAmount);
            transactional.updateItemFields(cbaItem.getId().toString(), itemAmount.negate(), "Reclaim used credit", null, context);

            invoiceIds.add(cbaItem.getInvoiceId());
            leftToReclaim = leftToReclaim.subtract(adjustedAmount);
            if (leftToReclaim.compareTo(BigDecimal.ZERO) <= 0) {
                break;
            }
        }
        return amountToReclaim.subtract(leftToReclaim);
    }

    @Override
    public void deleteCBA(final UUID accountId, final UUID invoiceId, final UUID invoiceItemId, final InternalCallContext context) throws InvoiceApiException {

        final List<Tag> invoicesTags = getInvoicesTags(context);
        final Set<UUID> invoiceIds = new HashSet<>();

        transactionalSqlDao.execute(false, InvoiceApiException.class, entitySqlDaoWrapperFactory -> {
            final InvoiceSqlDao invoiceSqlDao = entitySqlDaoWrapperFactory.become(InvoiceSqlDao.class);

            // Retrieve the invoice and make sure it belongs to the right account
            final InvoiceModelDao invoice = invoiceSqlDao.getById(invoiceId.toString(), context);
            if (invoice == null ||
                !invoice.getAccountId().equals(accountId) ||
                invoice.isMigrated() ||
                invoice.getStatus() != InvoiceStatus.COMMITTED) {
                throw new InvoiceApiException(ErrorCode.INVOICE_NOT_FOUND, invoiceId);
            }
            invoiceDaoHelper.populateChildren(invoice, invoicesTags, entitySqlDaoWrapperFactory, context);

            // Retrieve the invoice item and make sure it belongs to the right invoice
            final InvoiceItemSqlDao invoiceItemSqlDao = entitySqlDaoWrapperFactory.become(InvoiceItemSqlDao.class);
            final InvoiceItemModelDao cbaItem = invoiceItemSqlDao.getById(invoiceItemId.toString(), context);
            if (cbaItem == null || !cbaItem.getInvoiceId().equals(invoice.getId())) {
                throw new InvoiceApiException(ErrorCode.INVOICE_ITEM_NOT_FOUND, invoiceItemId);
            }

            if (cbaItem.getAmount().compareTo(BigDecimal.ZERO) < 0) { /* Credit consumption */

                invoiceItemSqlDao.updateItemFields(cbaItem.getId().toString(), BigDecimal.ZERO, "Delete used credit", null, context);
                invoiceIds.add(invoice.getId());
            } else if (cbaItem.getAmount().compareTo(BigDecimal.ZERO) > 0) {  /* Credit generation */
                final InvoiceItemModelDao creditItem = invoice.getInvoiceItems().stream()
                                                              .filter(targetItem -> targetItem.getType() == InvoiceItemType.CREDIT_ADJ &&
                                                                                    targetItem.getAmount().negate().compareTo(cbaItem.getAmount()) >= 0)
                                                              .findFirst()
                                                              .orElse(null);

                // In case this is a credit invoice (pure credit, or mixed), we allow to 'delete' credit generation
                if (creditItem != null) { /* Credit Invoice */
                    final BigDecimal accountCBA = cbaDao.getAccountCBAFromTransaction(entitySqlDaoWrapperFactory, context);
                    // If we don't have enough credit left on the account, we reclaim what is necessary
                    if (accountCBA.compareTo(cbaItem.getAmount()) < 0) {
                        final BigDecimal amountToReclaim = cbaItem.getAmount().subtract(accountCBA);
                        final BigDecimal reclaimed = reclaimCreditFromTransaction(accountId, amountToReclaim, invoiceIds, entitySqlDaoWrapperFactory, context);
                        Preconditions.checkState(reclaimed.compareTo(amountToReclaim) == 0,
                                                 String.format("Unexpected state, reclaimed used credit [%s/%s]", reclaimed, amountToReclaim));
                    }

                    invoiceItemSqlDao.updateItemFields(cbaItem.getId().toString(), BigDecimal.ZERO, "Delete gen credit", null, context);
                    final BigDecimal adjustedCreditAmount = creditItem.getAmount().add(cbaItem.getAmount());
                    invoiceItemSqlDao.updateItemFields(creditItem.getId().toString(), adjustedCreditAmount, "Delete gen credit", null, context);
                    invoiceIds.add(invoice.getId());
                } else /* System generated credit, e.g Repair invoice */ {
                    // TODO Add missing error https://github.com/killbill/killbill/issues/1501
                    throw new IllegalStateException("Cannot delete system generated credit");
                }
            }
            // renamed to 'invId' because: Variable 'invoiceId' is already defined in the scope
            for (final UUID invId : invoiceIds) {
                notifyBusOfInvoiceAdjustment(entitySqlDaoWrapperFactory, invId, accountId, context.getUserToken(), context);
            }
            return null;
        });
    }

    @Override
    public void consumeExstingCBAOnAccountWithUnpaidInvoices(final UUID accountId, final InternalCallContext context) {
        final List<Tag> invoicesTags = getInvoicesTags(context);

        transactionalSqlDao.execute(false, entitySqlDaoWrapperFactory -> {
            cbaDao.doCBAComplexityFromTransaction(invoicesTags, entitySqlDaoWrapperFactory, context);
            return null;
        });
    }

    private void notifyOfFutureBillingEvents(final EntitySqlDaoWrapperFactory entitySqlDaoWrapperFactory,
                                             final UUID accountId,
                                             final FutureAccountNotifications callbackDateTimePerSubscriptions,
                                             final InternalCallContext internalCallContext) {
        if (callbackDateTimePerSubscriptions == null) {
            return;
        }
        for (final LocalDate notificationDate : callbackDateTimePerSubscriptions.getNotificationsForTrigger().keySet()) {
            final DateTime notificationDateTime = internalCallContext.toUTCDateTime(notificationDate);
            final Set<UUID> subscriptionIds = callbackDateTimePerSubscriptions.getNotificationsForTrigger().get(notificationDate);
            nextBillingDatePoster.insertNextBillingNotificationFromTransaction(entitySqlDaoWrapperFactory, accountId, subscriptionIds, notificationDateTime, callbackDateTimePerSubscriptions.isRescheduled(), internalCallContext);
        }

        final long dryRunNotificationTime = invoiceConfig.getDryRunNotificationSchedule(internalCallContext).getMillis();
        if (dryRunNotificationTime > 0) {
            for (final LocalDate notificationDate : callbackDateTimePerSubscriptions.getNotificationsForDryRun().keySet()) {
                final DateTime notificationDateTime = internalCallContext.toUTCDateTime(notificationDate);
                if (notificationDateTime.compareTo(internalCallContext.getCreatedDate()) > 0) {
                    final Set<UUID> subscriptionIds = callbackDateTimePerSubscriptions.getNotificationsForDryRun().get(notificationDate);
                    nextBillingDatePoster.insertNextBillingDryRunNotificationFromTransaction(entitySqlDaoWrapperFactory,
                                                                                             accountId,
                                                                                             subscriptionIds,
                                                                                             notificationDateTime,
                                                                                             notificationDateTime.plusMillis((int) dryRunNotificationTime),
                                                                                             internalCallContext);
                }
            }
        }
    }

    private void notifyBusOfInvoiceAdjustment(final EntitySqlDaoWrapperFactory entitySqlDaoWrapperFactory,
                                              final UUID invoiceId, final UUID accountId,
                                              final UUID userToken, final InternalCallContext context) {
        try {
            eventBus.postFromTransaction(new DefaultInvoiceAdjustmentEvent(invoiceId,
                                                                           accountId,
                                                                           context.getAccountRecordId(),
                                                                           context.getTenantRecordId(),
                                                                           userToken),
                                         entitySqlDaoWrapperFactory.getHandle().getConnection());
        } catch (final EventBusException e) {
            log.warn("Failed to post adjustment event for invoiceId='{}'", invoiceId, e);
        }
    }

    private void notifyBusOfInvoicePayment(final EntitySqlDaoWrapperFactory entitySqlDaoWrapperFactory,
                                           final InvoicePaymentModelDao invoicePaymentModelDao,
                                           final UUID accountId, final UUID paymentAttemptId, final UUID userToken,
                                           final InternalCallContext context) {
        final BusEvent busEvent;
        if (Boolean.TRUE.equals(invoicePaymentModelDao.getSuccess())) {
            busEvent = new DefaultInvoicePaymentInfoEvent(accountId,
                                                          invoicePaymentModelDao.getPaymentId(),
                                                          paymentAttemptId,
                                                          invoicePaymentModelDao.getType(),
                                                          invoicePaymentModelDao.getInvoiceId(),
                                                          invoicePaymentModelDao.getPaymentDate(),
                                                          invoicePaymentModelDao.getAmount(),
                                                          invoicePaymentModelDao.getCurrency(),
                                                          invoicePaymentModelDao.getLinkedInvoicePaymentId(),
                                                          invoicePaymentModelDao.getPaymentCookieId(),
                                                          invoicePaymentModelDao.getProcessedCurrency(),
                                                          context.getAccountRecordId(),
                                                          context.getTenantRecordId(),
                                                          userToken);
        } else {
            busEvent = new DefaultInvoicePaymentErrorEvent(accountId,
                                                           invoicePaymentModelDao.getPaymentId(),
                                                           paymentAttemptId,
                                                           invoicePaymentModelDao.getType(),
                                                           invoicePaymentModelDao.getInvoiceId(),
                                                           invoicePaymentModelDao.getPaymentDate(),
                                                           invoicePaymentModelDao.getAmount(),
                                                           invoicePaymentModelDao.getCurrency(),
                                                           invoicePaymentModelDao.getLinkedInvoicePaymentId(),
                                                           invoicePaymentModelDao.getPaymentCookieId(),
                                                           invoicePaymentModelDao.getProcessedCurrency(),
                                                           context.getAccountRecordId(),
                                                           context.getTenantRecordId(),
                                                           userToken);
        }
        try {
            eventBus.postFromTransaction(busEvent, entitySqlDaoWrapperFactory.getHandle().getConnection());
        } catch (final EventBusException e) {
            log.warn("Failed to post invoice payment event for invoiceId='{}'", invoicePaymentModelDao.getInvoiceId(), e);
        }
    }

    private void createInvoiceItemFromTransaction(final InvoiceItemSqlDao invoiceItemSqlDao,
                                                  final InvoiceItemModelDao invoiceItemModelDao,
                                                  final InternalCallContext context) throws EntityPersistenceException, InvoiceApiException {
        validateInvoiceItemToBeAdjustedIfNeeded(invoiceItemSqlDao, invoiceItemModelDao, context);

        createAndRefresh(invoiceItemSqlDao, invoiceItemModelDao, context);
    }

    private void createInvoiceItemsFromTransaction(final InvoiceItemSqlDao invoiceItemSqlDao,
                                                   final List<InvoiceItemModelDao> invoiceItemModelDaos,
                                                   final InternalCallContext context) throws EntityPersistenceException, InvoiceApiException {
        for (final InvoiceItemModelDao invoiceItemModelDao : invoiceItemModelDaos) {
            validateInvoiceItemToBeAdjustedIfNeeded(invoiceItemSqlDao, invoiceItemModelDao, context);
        }

        bulkCreate(invoiceItemSqlDao, invoiceItemModelDaos, context);
    }

    private void validateInvoiceItemToBeAdjustedIfNeeded(final InvoiceItemSqlDao invoiceItemSqlDao, final InvoiceItemModelDao invoiceItemModelDao, final InternalCallContext context) throws InvoiceApiException {
        // There is no efficient way to retrieve an invoice item given an ID today (and invoice plugins can put item adjustments
        // on a different invoice than the original item), so it's easier to do the check in the DAO rather than in the API layer
        // See also https://github.com/killbill/killbill/issues/7
        if (InvoiceItemType.ITEM_ADJ.equals(invoiceItemModelDao.getType())) {
            validateInvoiceItemToBeAdjusted(invoiceItemSqlDao, invoiceItemModelDao, context);
        }
    }

    private void validateInvoiceItemToBeAdjusted(final InvoiceItemSqlDao invoiceItemSqlDao, final InvoiceItemModelDao invoiceItemModelDao, final InternalCallContext context) throws InvoiceApiException {
        Preconditions.checkNotNull(invoiceItemModelDao.getLinkedItemId(), "LinkedItemId cannot be null for ITEM_ADJ item: " + invoiceItemModelDao);
        // Note: this assumes the linked item has already been created in or prior to the transaction, which should almost always be the case
        // (unless some whacky plugin creates an out-of-order item adjustment on a subsequent external charge)
        final InvoiceItemModelDao invoiceItemToBeAdjusted = invoiceItemSqlDao.getById(invoiceItemModelDao.getLinkedItemId().toString(), context);
        if (!INVOICE_ITEM_TYPES_ADJUSTABLE.contains(invoiceItemToBeAdjusted.getType())) {
            throw new InvoiceApiException(ErrorCode.INVOICE_ITEM_ADJUSTMENT_ITEM_INVALID, invoiceItemToBeAdjusted.getId());
        }
    }

    @Override
    public void changeInvoiceStatus(final UUID invoiceId, final InvoiceStatus newStatus, final InternalCallContext context) throws InvoiceApiException {
        final List<Tag> invoicesTags = getInvoicesTags(context);

        transactionalSqlDao.execute(false, InvoiceApiException.class, entitySqlDaoWrapperFactory -> {
            final InvoiceSqlDao transactional = entitySqlDaoWrapperFactory.become(InvoiceSqlDao.class);

            // Retrieve the invoice and make sure it belongs to the right account
            final InvoiceModelDao invoice = transactional.getById(invoiceId.toString(), context);

            if (invoice == null) {
                throw new InvoiceApiException(ErrorCode.INVOICE_NOT_FOUND, invoiceId);
            }

            if (invoice.getStatus().equals(newStatus) || invoice.getStatus().equals(InvoiceStatus.VOID)) {
                throw new InvoiceApiException(ErrorCode.INVOICE_INVALID_STATUS, newStatus, invoiceId, invoice.getStatus());
            }

            transactional.updateStatusAndTargetDate(invoiceId.toString(), newStatus.toString(), invoice.getTargetDate(), context);

            // Run through all invoices
            // Current invoice could be a credit item that needs to be rebalanced
            cbaDao.doCBAComplexityFromTransaction(invoicesTags, entitySqlDaoWrapperFactory, context);

            // Invoice creation event sent on COMMITTED
            if (InvoiceStatus.COMMITTED.equals(newStatus)) {
                notifyBusOfInvoiceCreation(entitySqlDaoWrapperFactory, invoice, context);
            } else if (InvoiceStatus.VOID.equals(newStatus)) {
                // https://github.com/killbill/killbill/issues/1448
                notifyBusOfInvoiceAdjustment(entitySqlDaoWrapperFactory, invoiceId, invoice.getAccountId(), context.getUserToken(), context);

                // Deactivate any usage trackingIds if necessary
                final InvoiceTrackingSqlDao trackingSqlDao = entitySqlDaoWrapperFactory.become(InvoiceTrackingSqlDao.class);
                final List<InvoiceTrackingModelDao> invoiceTrackingModelDaos = trackingSqlDao.getTrackingsForInvoices(List.of(invoiceId.toString()), context);
                if (!invoiceTrackingModelDaos.isEmpty()) {
                    final Collection<String> invoiceTrackingIdsToDeactivate = invoiceTrackingModelDaos.stream()
                            .map(input -> input.getId().toString())
                            .collect(Collectors.toUnmodifiableList());

                    trackingSqlDao.deactivateByIds(invoiceTrackingIdsToDeactivate, context);
                }
            }
            return null;
        });
    }

    private void notifyBusOfInvoiceCreation(final EntitySqlDaoWrapperFactory entitySqlDaoWrapperFactory, final InvoiceModelDao invoice, final InternalCallContext context) {
        try {
            // This is called for a new COMMITTED invoice (which cannot be writtenOff as it does not exist yet, so rawBalance == balance)
            final BigDecimal rawBalance = InvoiceModelDaoHelper.getRawBalanceForRegularInvoice(invoice);
            final DefaultInvoiceCreationEvent event = new DefaultInvoiceCreationEvent(invoice.getId(),
                                                                                      invoice.getAccountId(),
                                                                                      rawBalance,
                                                                                      invoice.getCurrency(),
                                                                                      context.getAccountRecordId(),
                                                                                      context.getTenantRecordId(),
                                                                                      context.getUserToken());
            eventBus.postFromTransaction(event, entitySqlDaoWrapperFactory.getHandle().getConnection());
        } catch (final EventBusException e) {
            log.error("Failed to post invoice creation event for account '{}'", invoice.getAccountId(), e);
        }
    }

    private void notifyOfParentInvoiceCreation(final EntitySqlDaoWrapperFactory entitySqlDaoWrapperFactory,
                                               final InvoiceModelDao parentInvoice,
                                               final InternalCallContext context) {
        final LocalTime localTime = LocalTime.parse(invoiceConfig.getParentAutoCommitUtcTime(context));

        DateTime targetFutureNotificationDate = context.getCreatedDate().withTime(localTime);
        while (targetFutureNotificationDate.compareTo(context.getCreatedDate()) < 0) {
            targetFutureNotificationDate = targetFutureNotificationDate.plusDays(1);
        }

        parentInvoiceCommitmentPoster.insertParentInvoiceFromTransactionInternal(entitySqlDaoWrapperFactory, parentInvoice.getId(), targetFutureNotificationDate, context);
    }

    @Override
    public void createParentChildInvoiceRelation(final InvoiceParentChildModelDao invoiceRelation, final InternalCallContext context) throws InvoiceApiException {
        transactionalSqlDao.execute(false, entitySqlDaoWrapperFactory -> {
            final InvoiceParentChildrenSqlDao transactional = entitySqlDaoWrapperFactory.become(InvoiceParentChildrenSqlDao.class);
            createAndRefresh(transactional, invoiceRelation, context);
            return null;
        });
    }

    @Override
    public List<InvoiceParentChildModelDao> getChildInvoicesByParentInvoiceId(final UUID parentInvoiceId, final InternalCallContext context) throws InvoiceApiException {
        return transactionalSqlDao.execute(true, entitySqlDaoWrapperFactory -> {
            final InvoiceParentChildrenSqlDao transactional = entitySqlDaoWrapperFactory.become(InvoiceParentChildrenSqlDao.class);
            return transactional.getChildInvoicesByParentInvoiceId(parentInvoiceId.toString(), context);
        });
    }

    @Override
    public InvoiceModelDao getParentDraftInvoice(final UUID parentAccountId, final InternalCallContext context) throws InvoiceApiException {
        final List<Tag> invoicesTags = getInvoicesTags(context);

        return transactionalSqlDao.execute(true, InvoiceApiException.class, entitySqlDaoWrapperFactory -> {
            final InvoiceSqlDao invoiceSqlDao = entitySqlDaoWrapperFactory.become(InvoiceSqlDao.class);
            final InvoiceModelDao invoice = invoiceSqlDao.getParentDraftInvoice(parentAccountId.toString(), context);
            if (invoice != null) {
                invoiceDaoHelper.populateChildren(invoice, invoicesTags, entitySqlDaoWrapperFactory, context);
            }
            return invoice;
        });
    }

    @Override
    public void updateInvoiceItemAmount(final UUID invoiceItemId, final BigDecimal amount, final InternalCallContext context) throws InvoiceApiException {
        transactionalSqlDao.execute(false, InvoiceApiException.class, entitySqlDaoWrapperFactory -> {
            final InvoiceItemSqlDao transactional = entitySqlDaoWrapperFactory.become(InvoiceItemSqlDao.class);

            // Retrieve the invoice and make sure it belongs to the right account
            final InvoiceItemModelDao invoiceItem = transactional.getById(invoiceItemId.toString(), context);

            if (invoiceItem == null) {
                throw new InvoiceApiException(ErrorCode.INVOICE_ITEM_NOT_FOUND, invoiceItemId);
            }

            transactional.updateItemFields(invoiceItemId.toString(), amount, null, null, context);
            return null;
        });
    }

    @Override
    public void transferChildCreditToParent(final Account childAccount, final InternalCallContext childAccountContext) throws InvoiceApiException {
        // Need to create an internalCallContext for parent account because it's needed to save the correct accountRecordId in Invoice tables.
        // Then it's used to load invoices by account.
        final InternalTenantContext internalTenantContext = internalCallContextFactory.createInternalTenantContext(childAccount.getParentAccountId(), childAccountContext);
        final InternalCallContext parentAccountContext = internalCallContextFactory.createInternalCallContext(internalTenantContext.getAccountRecordId(), childAccountContext);

        final List<Tag> parentInvoicesTags = getInvoicesTags(parentAccountContext);
        final List<Tag> childInvoicesTags = getInvoicesTags(childAccountContext);

        transactionalSqlDao.execute(false, entitySqlDaoWrapperFactory -> {
            final InvoiceSqlDao invoiceSqlDao = entitySqlDaoWrapperFactory.become(InvoiceSqlDao.class);
            final InvoiceItemSqlDao transInvoiceItemSqlDao = entitySqlDaoWrapperFactory.become(InvoiceItemSqlDao.class);

            // create child and parent invoices

            final DateTime childCreatedDate = childAccountContext.getCreatedDate();
            final BigDecimal accountCBA = getAccountCBA(childAccount.getId(), childAccountContext);

            // create external charge to child account
            final LocalDate childInvoiceDate = childAccountContext.toLocalDate(childAccountContext.getCreatedDate());
            final Invoice invoiceForExternalCharge = new DefaultInvoice(childAccount.getId(),
                                                                        childInvoiceDate,
                                                                        childCreatedDate.toLocalDate(),
                                                                        childAccount.getCurrency(),
                                                                        InvoiceStatus.COMMITTED);
            final String chargeDescription = "Charge to move credit from child to parent account";
            final InvoiceItem externalChargeItem = new ExternalChargeInvoiceItem(UUIDs.randomUUID(),
                                                                                 childCreatedDate,
                                                                                 invoiceForExternalCharge.getId(),
                                                                                 childAccount.getId(),
                                                                                 null,
                                                                                 chargeDescription,
                                                                                 childCreatedDate.toLocalDate(),
                                                                                 childCreatedDate.toLocalDate(),
                                                                                 accountCBA,
                                                                                 childAccount.getCurrency(),
                                                                                 null);
            invoiceForExternalCharge.addInvoiceItem(externalChargeItem);

            // create credit to parent account
            final LocalDate parentInvoiceDate = parentAccountContext.toLocalDate(parentAccountContext.getCreatedDate());
            final Invoice invoiceForCredit = new DefaultInvoice(childAccount.getParentAccountId(),
                                                                parentInvoiceDate,
                                                                childCreatedDate.toLocalDate(),
                                                                childAccount.getCurrency(),
                                                                InvoiceStatus.COMMITTED);
            final String creditDescription = "Credit migrated from child account " + childAccount.getId();
            final InvoiceItem creditItem = new CreditAdjInvoiceItem(UUIDs.randomUUID(),
                                                                    childCreatedDate,
                                                                    invoiceForCredit.getId(),
                                                                    childAccount.getParentAccountId(),
                                                                    childCreatedDate.toLocalDate(),
                                                                    creditDescription,
                                                                    // Note! The amount is negated here!
                                                                    accountCBA.negate(),
                                                                    childAccount.getCurrency(),
                                                                    null);
            invoiceForCredit.addInvoiceItem(creditItem);

            // save invoices and invoice items
            final InvoiceModelDao childInvoice = new InvoiceModelDao(invoiceForExternalCharge);
            createAndRefresh(invoiceSqlDao, childInvoice, childAccountContext);
            final InvoiceItemModelDao childExternalChargeItem = new InvoiceItemModelDao(externalChargeItem);
            createInvoiceItemFromTransaction(transInvoiceItemSqlDao, childExternalChargeItem, childAccountContext);
            // Keep invoice up-to-date for CBA below
            childInvoice.addInvoiceItem(childExternalChargeItem);

            final InvoiceModelDao parentInvoice = new InvoiceModelDao(invoiceForCredit);
            createAndRefresh(invoiceSqlDao, parentInvoice, parentAccountContext);
            final InvoiceItemModelDao parentCreditItem = new InvoiceItemModelDao(creditItem);
            createInvoiceItemFromTransaction(transInvoiceItemSqlDao, parentCreditItem, parentAccountContext);
            // Keep invoice up-to-date for CBA below
            parentInvoice.addInvoiceItem(parentCreditItem);

            // Create Mapping relation
            final InvoiceParentChildrenSqlDao transactional = entitySqlDaoWrapperFactory.become(InvoiceParentChildrenSqlDao.class);
            final InvoiceParentChildModelDao invoiceRelation = new InvoiceParentChildModelDao(parentInvoice.getId(), childInvoice.getId(), childInvoice.getAccountId());
            createAndRefresh(transactional, invoiceRelation, parentAccountContext);

            // Add child CBA complexity and notify bus on child invoice creation
            final CBALogicWrapper childCbaWrapper = new CBALogicWrapper(childAccount.getId(), childInvoicesTags, childAccountContext, entitySqlDaoWrapperFactory);
            childCbaWrapper.runCBALogicWithNotificationEvents(Collections.emptySet(), Set.of(childInvoice.getId()), List.of(childInvoice));
            notifyBusOfInvoiceCreation(entitySqlDaoWrapperFactory, childInvoice, childAccountContext);

            // Add parent CBA complexity and notify bus on child invoice creation
            final CBALogicWrapper cbaWrapper = new CBALogicWrapper(childAccount.getParentAccountId(), parentInvoicesTags, parentAccountContext, entitySqlDaoWrapperFactory);
            cbaWrapper.runCBALogicWithNotificationEvents(Collections.emptySet(), Set.of(parentInvoice.getId()), List.of(parentInvoice));
            notifyBusOfInvoiceCreation(entitySqlDaoWrapperFactory, parentInvoice, parentAccountContext);

            return null;
        });
    }

    @Override
    public List<InvoiceItemModelDao> getInvoiceItemsByParentInvoice(final UUID parentInvoiceId, final InternalTenantContext context) throws InvoiceApiException {
        return transactionalSqlDao.execute(true, entitySqlDaoWrapperFactory -> {
            final InvoiceItemSqlDao transactional = entitySqlDaoWrapperFactory.become(InvoiceItemSqlDao.class);
            return transactional.getInvoiceItemsByParentInvoice(parentInvoiceId.toString(), context);
        });
    }

    @Override
    public List<InvoiceTrackingModelDao> getTrackingsByDateRange(final LocalDate startDate, final LocalDate endDate, final InternalCallContext context) {
        return transactionalSqlDao.execute(true, entitySqlDaoWrapperFactory -> {
            final InvoiceTrackingSqlDao transactional = entitySqlDaoWrapperFactory.become(InvoiceTrackingSqlDao.class);
            return transactional.getTrackingsByDateRange(startDate.toDate(), endDate.toDate(), context);
        });
    }

    @Override
    public List<AuditLogWithHistory> getInvoiceAuditLogsWithHistoryForId(final UUID invoiceId, final AuditLevel auditLevel, final InternalTenantContext context) {
        return transactionalSqlDao.execute(true, entitySqlDaoWrapperFactory -> {
            final InvoiceSqlDao transactional = entitySqlDaoWrapperFactory.become(InvoiceSqlDao.class);
            return auditDao.getAuditLogsWithHistoryForId(transactional, TableName.INVOICES, invoiceId, auditLevel, context);
        });
    }

    @Override
    public List<AuditLogWithHistory> getInvoiceItemAuditLogsWithHistoryForId(final UUID invoiceItemId, final AuditLevel auditLevel, final InternalTenantContext context) {
        return transactionalSqlDao.execute(true, entitySqlDaoWrapperFactory -> {
            final InvoiceItemSqlDao transactional = entitySqlDaoWrapperFactory.become(InvoiceItemSqlDao.class);
            return auditDao.getAuditLogsWithHistoryForId(transactional, TableName.INVOICE_ITEMS, invoiceItemId, auditLevel, context);
        });
    }

    @Override
    public List<AuditLogWithHistory> getInvoicePaymentAuditLogsWithHistoryForId(final UUID invoicePaymentId, final AuditLevel auditLevel, final InternalTenantContext context) {
        return transactionalSqlDao.execute(true, entitySqlDaoWrapperFactory -> {
            final InvoicePaymentSqlDao transactional = entitySqlDaoWrapperFactory.become(InvoicePaymentSqlDao.class);
            return auditDao.getAuditLogsWithHistoryForId(transactional, TableName.INVOICE_PAYMENTS, invoicePaymentId, auditLevel, context);
        });
    }

    private class CBALogicWrapper {

        private final UUID accountId;
        private final List<Tag> invoicesTags;
        private final InternalCallContext context;
        private final EntitySqlDaoWrapperFactory entitySqlDaoWrapperFactory;

        public CBALogicWrapper(final UUID accountId, final List<Tag> invoicesTags, final InternalCallContext context, final EntitySqlDaoWrapperFactory entitySqlDaoWrapperFactory) {
            this.accountId = accountId;
            this.invoicesTags = invoicesTags;
            this.context = context;
            this.entitySqlDaoWrapperFactory = entitySqlDaoWrapperFactory;
        }

        public void runCBALogicWithNotificationEvents(final Set<UUID> allInvoiceIds) throws EntityPersistenceException, InvoiceApiException {
            runCBALogicWithNotificationEventsInternal(Collections.emptySet(), Collections.emptySet(), runCBALogicWithInvoiceIds(allInvoiceIds));
        }

        public void runCBALogicWithNotificationEvents(final Set<UUID> initSet, final Set<UUID> excludedSet, final Set<UUID> allInvoiceIds) throws EntityPersistenceException, InvoiceApiException {
            runCBALogicWithNotificationEventsInternal(initSet, excludedSet, runCBALogicWithInvoiceIds(allInvoiceIds));
        }

        public void runCBALogicWithNotificationEvents(final List<InvoiceModelDao> invoices) throws EntityPersistenceException, InvoiceApiException {
            runCBALogicWithNotificationEvents(Collections.emptySet(), Collections.emptySet(), invoices);
        }

        public void runCBALogicWithNotificationEvents(final Set<UUID> initSet, final Set<UUID> excludedSet, final List<InvoiceModelDao> invoices) throws EntityPersistenceException, InvoiceApiException {
            runCBALogicWithNotificationEventsInternal(initSet, excludedSet, runCBALogicWithInvoices(invoices));
        }

        private void runCBALogicWithNotificationEventsInternal(final Set<UUID> initSet, final Set<UUID> excludedSet, final Set<UUID> resCbaInvoiceIds) {
            final Set<UUID> candidateModifiedInvoiceIds = new HashSet<>(initSet);
            candidateModifiedInvoiceIds.addAll(resCbaInvoiceIds);
            final Set<UUID> modifiedInvoiceIds = Sets.difference(candidateModifiedInvoiceIds, excludedSet);
            for (UUID id : modifiedInvoiceIds) {
                notifyBusOfInvoiceAdjustment(entitySqlDaoWrapperFactory, id, accountId, context.getUserToken(), context);
            }
        }

        private Set<UUID> runCBALogicWithInvoices(final List<InvoiceModelDao> invoices) throws EntityPersistenceException, InvoiceApiException {
            return cbaDao.doCBAComplexityFromTransaction(invoices, invoicesTags, entitySqlDaoWrapperFactory, context);
        }

        private Set<UUID> runCBALogicWithInvoiceIds(final Set<UUID> allInvoiceIds) throws EntityPersistenceException, InvoiceApiException {
            return cbaDao.doCBAComplexityFromTransaction(allInvoiceIds, invoicesTags, entitySqlDaoWrapperFactory, context);
        }
    }

    // PERF: fetch tags once. See also https://github.com/killbill/killbill/issues/720.
    @VisibleForTesting
    List<Tag> getInvoicesTags(final InternalTenantContext context) {
        return tagInternalApi.getTagsForAccountType(ObjectType.INVOICE, false, context);
    }

    private static boolean checkAgainstExistingInvoiceItemState(final InvoiceItemModelDao existingInvoiceItem, final InvoiceItemModelDao inputInvoiceItem) {
        boolean itemShouldBeUpdated = false;
        if (inputInvoiceItem.getAmount() != null) {
            itemShouldBeUpdated = existingInvoiceItem.getAmount() == null /* unlikely */ || inputInvoiceItem.getAmount().compareTo(existingInvoiceItem.getAmount()) != 0;
        } else if (inputInvoiceItem.getDescription() != null) {
            itemShouldBeUpdated = existingInvoiceItem.getDescription() == null || inputInvoiceItem.getDescription().compareTo(existingInvoiceItem.getDescription()) != 0;
        } else if (inputInvoiceItem.getItemDetails() != null) {
            itemShouldBeUpdated = existingInvoiceItem.getItemDetails() == null || inputInvoiceItem.getItemDetails().compareTo(existingInvoiceItem.getItemDetails()) != 0;
        }
        return itemShouldBeUpdated;
    }

}<|MERGE_RESOLUTION|>--- conflicted
+++ resolved
@@ -577,20 +577,12 @@
                          cur.getParentInvoice().getStatus() == InvoiceStatus.VOID ||
                          InvoiceModelDaoHelper.getRawBalanceForRegularInvoice(cur.getParentInvoice()).compareTo(BigDecimal.ZERO) == 0);
 
-<<<<<<< HEAD
-                // invoices that are WRITTEN_OFF or paid children invoices are excluded from balance computation but the cba summation needs to be included
-                accountBalance = cur.isWrittenOff() || hasZeroParentBalance ? BigDecimal.ZERO : accountBalance.add(InvoiceModelDaoHelper.getRawBalanceForRegularInvoice(cur));
-                cba = cba.add(InvoiceModelDaoHelper.getCBAAmount(cur));
-=======
                     // invoices that are WRITTEN_OFF or paid children invoices are excluded from balance computation but the cba summation needs to be included
                     final BigDecimal invoiceBalance = cur.isWrittenOff() || hasZeroParentBalance ? BigDecimal.ZERO : InvoiceModelDaoHelper.getRawBalanceForRegularInvoice(cur);
                     accountBalance = accountBalance.add(invoiceBalance);
                     cba = cba.add(InvoiceModelDaoHelper.getCBAAmount(cur));
                 }
                 return accountBalance.subtract(cba);
->>>>>>> 186bcd59
-            }
-            return accountBalance.subtract(cba);
         });
     }
 
