--- conflicted
+++ resolved
@@ -524,11 +524,6 @@
 
         final Payment initialPayment = paymentApi.createAuthorization(account, account.getPaymentMethodId(), null, requestedAmount, account.getCurrency(),
                                                                       UUID.randomUUID().toString(), UUID.randomUUID().toString(), ImmutableList.<PluginProperty>of(), callContext);
-<<<<<<< HEAD
-=======
-
->>>>>>> 4acb19fa
-
         try {
             paymentApi.createCapture(account, UUID.randomUUID(), requestedAmount, account.getCurrency(), UUID.randomUUID().toString(), ImmutableList.<PluginProperty>of(), callContext);
             Assert.fail("Expected capture to fail...");
@@ -583,9 +578,6 @@
         }
     }
 
-<<<<<<< HEAD
-=======
-
     @Test(groups = "slow")
     public void testApiRetryWithUnknownPaymentTransaction() throws Exception {
         final BigDecimal requestedAmount = BigDecimal.TEN;
@@ -595,17 +587,14 @@
 
         final Payment badPayment = paymentApi.createAuthorization(account, account.getPaymentMethodId(), null, requestedAmount, account.getCurrency(),
                                                                   paymentExternalKey, paymentTransactionExternalKey, ImmutableList.<PluginProperty>of(), callContext);
-
 
         final String paymentStateName = paymentSMHelper.getErroredStateForTransaction(TransactionType.AUTHORIZE).toString();
         paymentDao.updatePaymentAndTransactionOnCompletion(account.getId(), badPayment.getId(), TransactionType.AUTHORIZE, paymentStateName, paymentStateName,
                                                            badPayment.getTransactions().get(0).getId(), TransactionStatus.UNKNOWN, requestedAmount, account.getCurrency(),
                                                            "eroor 64", "bad something happened", internalCallContext);
 
-
         final Payment payment = paymentApi.createAuthorization(account, account.getPaymentMethodId(), null, requestedAmount, account.getCurrency(),
                                                                paymentExternalKey, paymentTransactionExternalKey, ImmutableList.<PluginProperty>of(), callContext);
-
 
         Assert.assertEquals(payment.getId(), badPayment.getId());
         Assert.assertEquals(payment.getExternalKey(), paymentExternalKey);
@@ -614,11 +603,9 @@
         Assert.assertEquals(payment.getTransactions().size(), 1);
         Assert.assertEquals(payment.getTransactions().get(0).getTransactionStatus(), TransactionStatus.SUCCESS);
         Assert.assertEquals(payment.getTransactions().get(0).getExternalKey(), paymentTransactionExternalKey);
-
-    }
-
-
-    // Example of a 3D secure payment for instnace
+    }
+
+    // Example of a 3D secure payment for instance
     @Test(groups = "slow")
     public void testApiWithPendingPaymentTransaction() throws Exception {
         final BigDecimal requestedAmount = BigDecimal.TEN;
@@ -627,18 +614,15 @@
         final String paymentTransactionExternalKey = UUID.randomUUID().toString();
 
         final Payment pendingPayment = paymentApi.createAuthorization(account, account.getPaymentMethodId(), null, requestedAmount, account.getCurrency(),
-                                                                  paymentExternalKey, paymentTransactionExternalKey, ImmutableList.<PluginProperty>of(), callContext);
-
+                                                                      paymentExternalKey, paymentTransactionExternalKey, ImmutableList.<PluginProperty>of(), callContext);
 
         final String paymentStateName = paymentSMHelper.getPendingStateForTransaction(TransactionType.AUTHORIZE).toString();
         paymentDao.updatePaymentAndTransactionOnCompletion(account.getId(), pendingPayment.getId(), TransactionType.AUTHORIZE, paymentStateName, paymentStateName,
                                                            pendingPayment.getTransactions().get(0).getId(), TransactionStatus.PENDING, requestedAmount, account.getCurrency(),
                                                            null, null, internalCallContext);
 
-
         final Payment payment = paymentApi.createAuthorization(account, account.getPaymentMethodId(), pendingPayment.getId(), requestedAmount, account.getCurrency(),
                                                                paymentExternalKey, paymentTransactionExternalKey, ImmutableList.<PluginProperty>of(), callContext);
-
 
         Assert.assertEquals(payment.getId(), pendingPayment.getId());
         Assert.assertEquals(payment.getExternalKey(), paymentExternalKey);
@@ -650,10 +634,6 @@
 
     }
 
-
-
-
->>>>>>> 4acb19fa
     private List<PluginProperty> createPropertiesForInvoice(final Invoice invoice) {
         final List<PluginProperty> result = new ArrayList<PluginProperty>();
         result.add(new PluginProperty(InvoicePaymentControlPluginApi.PROP_IPCD_INVOICE_ID, invoice.getId().toString(), false));
