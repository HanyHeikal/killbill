/*
 * Copyright 2010-2011 Ning, Inc.
 *
 * Ning licenses this file to you under the Apache License, version 2.0
 * (the "License"); you may not use this file except in compliance with the
 * License.  You may obtain a copy of the License at:
 *
 *    http://www.apache.org/licenses/LICENSE-2.0
 *
 * Unless required by applicable law or agreed to in writing, software
 * distributed under the License is distributed on an "AS IS" BASIS, WITHOUT
 * WARRANTIES OR CONDITIONS OF ANY KIND, either express or implied.  See the
 * License for the specific language governing permissions and limitations
 * under the License.
 */

package com.ning.billing.entitlement.engine.core;



import java.util.HashMap;
import java.util.Iterator;
import java.util.List;
import java.util.Map;
import java.util.UUID;

import org.joda.time.DateTime;
import org.slf4j.Logger;
import org.slf4j.LoggerFactory;

import com.google.inject.Inject;
<<<<<<< HEAD
import com.google.inject.name.Named;

=======
>>>>>>> 09a9c057
import com.ning.billing.catalog.api.Plan;
import com.ning.billing.catalog.api.Product;
import com.ning.billing.catalog.api.ProductCategory;
import com.ning.billing.config.EntitlementConfig;
import com.ning.billing.config.NotificationConfig;
import com.ning.billing.entitlement.alignment.PlanAligner;
import com.ning.billing.entitlement.alignment.TimedPhase;
import com.ning.billing.entitlement.api.EntitlementService;
<<<<<<< HEAD
import com.ning.billing.entitlement.api.SubscriptionFactory;
import com.ning.billing.entitlement.api.billing.DefaultEntitlementBillingApi;
import com.ning.billing.entitlement.api.billing.EntitlementBillingApi;
=======
import com.ning.billing.entitlement.api.billing.ChargeThruApi;
import com.ning.billing.entitlement.api.billing.DefaultChargeThruApi;
>>>>>>> 09a9c057
import com.ning.billing.entitlement.api.migration.DefaultEntitlementMigrationApi;
import com.ning.billing.entitlement.api.migration.EntitlementMigrationApi;
import com.ning.billing.entitlement.api.repair.EntitlementRepairApi;
import com.ning.billing.entitlement.api.user.DefaultEntitlementUserApi;
import com.ning.billing.entitlement.api.user.EntitlementUserApi;
import com.ning.billing.entitlement.api.user.Subscription;
<<<<<<< HEAD
import com.ning.billing.entitlement.api.user.DefaultSubscriptionFactory;
=======
>>>>>>> 09a9c057
import com.ning.billing.entitlement.api.user.Subscription.SubscriptionState;
import com.ning.billing.entitlement.api.user.SubscriptionData;
import com.ning.billing.entitlement.api.user.SubscriptionFactory;
import com.ning.billing.entitlement.engine.addon.AddonUtils;
import com.ning.billing.entitlement.engine.dao.EntitlementDao;
import com.ning.billing.entitlement.events.EntitlementEvent;
import com.ning.billing.entitlement.events.EntitlementEvent.EventType;
import com.ning.billing.entitlement.events.phase.PhaseEvent;
import com.ning.billing.entitlement.events.phase.PhaseEventData;
import com.ning.billing.entitlement.events.user.ApiEvent;
import com.ning.billing.entitlement.events.user.ApiEventBuilder;
import com.ning.billing.entitlement.events.user.ApiEventCancel;
import com.ning.billing.entitlement.exceptions.EntitlementError;
import com.ning.billing.junction.api.BillingApi;
import com.ning.billing.lifecycle.LifecycleHandlerType;
import com.ning.billing.lifecycle.LifecycleHandlerType.LifecycleLevel;
import com.ning.billing.util.bus.Bus;
import com.ning.billing.util.bus.Bus.EventBusException;
import com.ning.billing.util.callcontext.CallContext;
import com.ning.billing.util.callcontext.CallContextFactory;
import com.ning.billing.util.callcontext.CallOrigin;
import com.ning.billing.util.callcontext.UserType;
import com.ning.billing.util.clock.Clock;
import com.ning.billing.util.notificationq.NotificationQueue;
import com.ning.billing.util.notificationq.NotificationQueueService;
import com.ning.billing.util.notificationq.NotificationQueueService.NotificationQueueAlreadyExists;
import com.ning.billing.util.notificationq.NotificationQueueService.NotificationQueueHandler;

public class Engine implements EventListener, EntitlementService {

	
    public static final String NOTIFICATION_QUEUE_NAME = "subscription-events";
    public static final String ENTITLEMENT_SERVICE_NAME = "entitlement-service";

    private final static Logger log = LoggerFactory.getLogger(Engine.class);

    private final Clock clock;
    private final EntitlementDao dao;
    private final PlanAligner planAligner;
<<<<<<< HEAD
    private final EntitlementUserApi userApi;
    private final EntitlementBillingApi billingApi;
    private final EntitlementMigrationApi migrationApi;
    private final EntitlementRepairApi repairApi;
=======
>>>>>>> 09a9c057
    private final AddonUtils addonUtils;
    private final Bus eventBus;

    private final EntitlementConfig config;
    private final NotificationQueueService notificationQueueService;
    private final CallContextFactory factory;
    private final SubscriptionFactory subscriptionFactory;
    private NotificationQueue subscriptionEventQueue;

    @Inject
    public Engine(Clock clock, EntitlementDao dao, PlanAligner planAligner,
<<<<<<< HEAD
            EntitlementConfig config, DefaultEntitlementUserApi userApi,
            DefaultEntitlementBillingApi billingApi,
            EntitlementRepairApi repairApi,
            DefaultEntitlementMigrationApi migrationApi, AddonUtils addonUtils, Bus eventBus,
=======
            EntitlementConfig config, AddonUtils addonUtils, Bus eventBus,
>>>>>>> 09a9c057
            NotificationQueueService notificationQueueService,
            SubscriptionFactory subscriptionFactory,
            CallContextFactory factory) {
        super();
        this.clock = clock;
        this.dao = dao;
        this.planAligner = planAligner;
<<<<<<< HEAD
        this.userApi = userApi;
        this.repairApi = repairApi;
        this.billingApi = billingApi;
        this.migrationApi = migrationApi;
=======
>>>>>>> 09a9c057
        this.addonUtils = addonUtils;
        this.config = config;
        this.eventBus = eventBus;
        this.notificationQueueService = notificationQueueService;
        this.subscriptionFactory = subscriptionFactory;
        this.factory = factory;
    }

    @Override
    public String getName() {
        return ENTITLEMENT_SERVICE_NAME;
    }

    @LifecycleHandlerType(LifecycleLevel.INIT_SERVICE)
    public void initialize() {

        try {
            subscriptionEventQueue = notificationQueueService.createNotificationQueue(ENTITLEMENT_SERVICE_NAME,
                    NOTIFICATION_QUEUE_NAME,
                    new NotificationQueueHandler() {
                @Override
                public void handleReadyNotification(final String inputKey, final DateTime eventDateTime) {
                	
                	EntitlementNotificationKey key = new EntitlementNotificationKey(inputKey);
                    final EntitlementEvent event = dao.getEventById(key.getEventId());
                    if (event == null) {
                        log.warn("Failed to extract event for notification key {}", inputKey);
                        return;
                    }
                    final UUID userToken =  (event.getType() == EventType.API_USER) ? ((ApiEvent) event).getUserToken() : null;
                    final CallContext context = factory.createCallContext("SubscriptionEventQueue", CallOrigin.INTERNAL, UserType.SYSTEM, userToken);
                    processEventReady(event, key.getSeqId(), context);
                }
            },
            new NotificationConfig() {
                @Override
                public boolean isNotificationProcessingOff() {
                    return config.isNotificationProcessingOff();
                }
                @Override
                public long getNotificationSleepTimeMs() {
                    return config.getNotificationSleepTimeMs();
                }
                @Override
                public int getDaoMaxReadyEvents() {
                    return config.getDaoMaxReadyEvents();
                }
                @Override
                public long getDaoClaimTimeMs() {
                    return config.getDaoClaimTimeMs();
                }
            });
        } catch (NotificationQueueAlreadyExists e) {
            throw new RuntimeException(e);
        }
    }

    @LifecycleHandlerType(LifecycleLevel.START_SERVICE)
    public void start() {
        subscriptionEventQueue.startQueue();
    }

    @LifecycleHandlerType(LifecycleLevel.STOP_SERVICE)
    public void stop() {
        if (subscriptionEventQueue != null) {
            subscriptionEventQueue.stopQueue();
         }
    }
<<<<<<< HEAD

    @Override
    public EntitlementUserApi getUserApi() {
        return userApi;
    }

    @Override
    public EntitlementBillingApi getBillingApi() {
        return billingApi;
    }


    @Override
    public EntitlementMigrationApi getMigrationApi() {
        return migrationApi;
    }

    @Override
    public EntitlementRepairApi getRepairApi() {
        return repairApi;
    }

=======
>>>>>>> 09a9c057
    @Override
    public void processEventReady(final EntitlementEvent event, final int seqId, final CallContext context) {
        if (!event.isActive()) {
            return;
        }
        SubscriptionData subscription = (SubscriptionData) dao.getSubscriptionFromId(subscriptionFactory, event.getSubscriptionId());
        if (subscription == null) {
            log.warn("Failed to retrieve subscription for id %s", event.getSubscriptionId());
            return;
        }
        if (subscription.getActiveVersion() > event.getActiveVersion()) {
            // Skip repaired events
            return;
        }
        
        //
        // Do any internal processing on that event before we send the event to the bus
        //
        
        int theRealSeqId = seqId;
        if (event.getType() == EventType.PHASE) {
            onPhaseEvent(subscription, context);
        } else if (event.getType() == EventType.API_USER &&
                subscription.getCategory() == ProductCategory.BASE) {
        	theRealSeqId = onBasePlanEvent(subscription, (ApiEvent) event, context);
        }
        try {
            eventBus.post(subscription.getTransitionFromEvent(event, theRealSeqId));
        } catch (EventBusException e) {
            log.warn("Failed to post entitlement event " + event, e);
        }
    }


    private void onPhaseEvent(SubscriptionData subscription, CallContext context) {
        try {
            DateTime now = clock.getUTCNow();
            TimedPhase nextTimedPhase = planAligner.getNextTimedPhase(subscription, now, now);
            PhaseEvent nextPhaseEvent = (nextTimedPhase != null) ?
                    PhaseEventData.createNextPhaseEvent(nextTimedPhase.getPhase().getName(), subscription, now, nextTimedPhase.getStartPhase()) :
                        null;
            if (nextPhaseEvent != null) {
                dao.createNextPhaseEvent(subscription.getId(), nextPhaseEvent, context);
            }
        } catch (EntitlementError e) {
            log.error(String.format("Failed to insert next phase for subscription %s", subscription.getId()), e);
        }
    }

    private int onBasePlanEvent(SubscriptionData baseSubscription, ApiEvent event, CallContext context) {

        DateTime now = clock.getUTCNow();

        Product baseProduct = (baseSubscription.getState() == SubscriptionState.CANCELLED ) ?
                null : baseSubscription.getCurrentPlan().getProduct();

        List<Subscription> subscriptions = dao.getSubscriptions(subscriptionFactory, baseSubscription.getBundleId());

        
        Map<UUID, EntitlementEvent> addOnCancellations = new HashMap<UUID, EntitlementEvent>();
        
        Iterator<Subscription> it = subscriptions.iterator();
        while (it.hasNext()) {
            SubscriptionData cur = (SubscriptionData) it.next();
            if (cur.getState() == SubscriptionState.CANCELLED ||
                    cur.getCategory() != ProductCategory.ADD_ON) {
                continue;
            }
            Plan addonCurrentPlan = cur.getCurrentPlan();
            if (baseProduct == null ||
                    addonUtils.isAddonIncluded(baseProduct, addonCurrentPlan) ||
                    ! addonUtils.isAddonAvailable(baseProduct, addonCurrentPlan)) {
                //
                // Perform AO cancellation using the effectiveDate of the BP
                //
                EntitlementEvent cancelEvent = new ApiEventCancel(new ApiEventBuilder()
                .setSubscriptionId(cur.getId())
                .setActiveVersion(cur.getActiveVersion())
                .setProcessedDate(now)
                .setEffectiveDate(event.getEffectiveDate())
                .setRequestedDate(now)
                .setUserToken(context.getUserToken())
                .setFromDisk(true));
                
                addOnCancellations.put(cur.getId(), cancelEvent);
            }
        }
        final int addOnSize = addOnCancellations.size();
        int cancelSeq = addOnSize - 1;
        for (final UUID key : addOnCancellations.keySet()) {
            dao.cancelSubscription(key, addOnCancellations.get(key), context, cancelSeq);
            cancelSeq--;
        }
        return addOnSize;
    }
}<|MERGE_RESOLUTION|>--- conflicted
+++ resolved
@@ -29,11 +29,10 @@
 import org.slf4j.LoggerFactory;
 
 import com.google.inject.Inject;
-<<<<<<< HEAD
+
 import com.google.inject.name.Named;
 
-=======
->>>>>>> 09a9c057
+
 import com.ning.billing.catalog.api.Plan;
 import com.ning.billing.catalog.api.Product;
 import com.ning.billing.catalog.api.ProductCategory;
@@ -42,27 +41,10 @@
 import com.ning.billing.entitlement.alignment.PlanAligner;
 import com.ning.billing.entitlement.alignment.TimedPhase;
 import com.ning.billing.entitlement.api.EntitlementService;
-<<<<<<< HEAD
 import com.ning.billing.entitlement.api.SubscriptionFactory;
-import com.ning.billing.entitlement.api.billing.DefaultEntitlementBillingApi;
-import com.ning.billing.entitlement.api.billing.EntitlementBillingApi;
-=======
-import com.ning.billing.entitlement.api.billing.ChargeThruApi;
-import com.ning.billing.entitlement.api.billing.DefaultChargeThruApi;
->>>>>>> 09a9c057
-import com.ning.billing.entitlement.api.migration.DefaultEntitlementMigrationApi;
-import com.ning.billing.entitlement.api.migration.EntitlementMigrationApi;
-import com.ning.billing.entitlement.api.repair.EntitlementRepairApi;
-import com.ning.billing.entitlement.api.user.DefaultEntitlementUserApi;
-import com.ning.billing.entitlement.api.user.EntitlementUserApi;
 import com.ning.billing.entitlement.api.user.Subscription;
-<<<<<<< HEAD
-import com.ning.billing.entitlement.api.user.DefaultSubscriptionFactory;
-=======
->>>>>>> 09a9c057
 import com.ning.billing.entitlement.api.user.Subscription.SubscriptionState;
 import com.ning.billing.entitlement.api.user.SubscriptionData;
-import com.ning.billing.entitlement.api.user.SubscriptionFactory;
 import com.ning.billing.entitlement.engine.addon.AddonUtils;
 import com.ning.billing.entitlement.engine.dao.EntitlementDao;
 import com.ning.billing.entitlement.events.EntitlementEvent;
@@ -73,7 +55,6 @@
 import com.ning.billing.entitlement.events.user.ApiEventBuilder;
 import com.ning.billing.entitlement.events.user.ApiEventCancel;
 import com.ning.billing.entitlement.exceptions.EntitlementError;
-import com.ning.billing.junction.api.BillingApi;
 import com.ning.billing.lifecycle.LifecycleHandlerType;
 import com.ning.billing.lifecycle.LifecycleHandlerType.LifecycleLevel;
 import com.ning.billing.util.bus.Bus;
@@ -99,13 +80,6 @@
     private final Clock clock;
     private final EntitlementDao dao;
     private final PlanAligner planAligner;
-<<<<<<< HEAD
-    private final EntitlementUserApi userApi;
-    private final EntitlementBillingApi billingApi;
-    private final EntitlementMigrationApi migrationApi;
-    private final EntitlementRepairApi repairApi;
-=======
->>>>>>> 09a9c057
     private final AddonUtils addonUtils;
     private final Bus eventBus;
 
@@ -117,14 +91,8 @@
 
     @Inject
     public Engine(Clock clock, EntitlementDao dao, PlanAligner planAligner,
-<<<<<<< HEAD
-            EntitlementConfig config, DefaultEntitlementUserApi userApi,
-            DefaultEntitlementBillingApi billingApi,
-            EntitlementRepairApi repairApi,
-            DefaultEntitlementMigrationApi migrationApi, AddonUtils addonUtils, Bus eventBus,
-=======
-            EntitlementConfig config, AddonUtils addonUtils, Bus eventBus,
->>>>>>> 09a9c057
+            EntitlementConfig config,
+            AddonUtils addonUtils, Bus eventBus,
             NotificationQueueService notificationQueueService,
             SubscriptionFactory subscriptionFactory,
             CallContextFactory factory) {
@@ -132,13 +100,6 @@
         this.clock = clock;
         this.dao = dao;
         this.planAligner = planAligner;
-<<<<<<< HEAD
-        this.userApi = userApi;
-        this.repairApi = repairApi;
-        this.billingApi = billingApi;
-        this.migrationApi = migrationApi;
-=======
->>>>>>> 09a9c057
         this.addonUtils = addonUtils;
         this.config = config;
         this.eventBus = eventBus;
@@ -207,31 +168,7 @@
             subscriptionEventQueue.stopQueue();
          }
     }
-<<<<<<< HEAD
-
-    @Override
-    public EntitlementUserApi getUserApi() {
-        return userApi;
-    }
-
-    @Override
-    public EntitlementBillingApi getBillingApi() {
-        return billingApi;
-    }
-
-
-    @Override
-    public EntitlementMigrationApi getMigrationApi() {
-        return migrationApi;
-    }
-
-    @Override
-    public EntitlementRepairApi getRepairApi() {
-        return repairApi;
-    }
-
-=======
->>>>>>> 09a9c057
+
     @Override
     public void processEventReady(final EntitlementEvent event, final int seqId, final CallContext context) {
         if (!event.isActive()) {
