/*
 * Copyright 2010-2013 Ning, Inc.
 * Copyright 2014-2017 Groupon, Inc
 * Copyright 2014-2017 The Billing Project, LLC
 *
 * The Billing Project licenses this file to you under the Apache License, version 2.0
 * (the "License"); you may not use this file except in compliance with the
 * License.  You may obtain a copy of the License at:
 *
 *    http://www.apache.org/licenses/LICENSE-2.0
 *
 * Unless required by applicable law or agreed to in writing, software
 * distributed under the License is distributed on an "AS IS" BASIS, WITHOUT
 * WARRANTIES OR CONDITIONS OF ANY KIND, either express or implied.  See the
 * License for the specific language governing permissions and limitations
 * under the License.
 */

package org.killbill.billing.jaxrs;

import java.math.BigDecimal;
import java.sql.Date;
import java.util.HashSet;
import java.util.List;
import java.util.Set;
import java.util.UUID;

import org.joda.time.DateTime;
import org.killbill.billing.catalog.api.BillingPeriod;
import org.killbill.billing.catalog.api.Currency;
import org.killbill.billing.catalog.api.ProductCategory;
import org.killbill.billing.catalog.api.TimeUnit;
import org.killbill.billing.client.KillBillClientException;
import org.killbill.billing.client.KillBillHttpClient;
import org.killbill.billing.client.RequestOptions;
import org.killbill.billing.client.model.Catalog;
import org.killbill.billing.client.model.Plan;
import org.killbill.billing.client.model.PlanDetail;
import org.killbill.billing.client.model.Product;
import org.killbill.billing.client.model.SimplePlan;
import org.killbill.billing.client.model.Tenant;
import org.killbill.billing.client.model.Usage;
import org.testng.Assert;
import org.testng.annotations.Test;

import com.google.common.collect.HashMultimap;
import com.google.common.collect.ImmutableList;
import com.google.common.collect.Multimap;
import com.google.common.io.Resources;

public class TestCatalog extends TestJaxrsBase {

    @Test(groups = "slow", description = "Upload and retrieve a per tenant catalog")
    public void testMultiTenantCatalog() throws Exception {
        final String versionPath1 = Resources.getResource("SpyCarBasic.xml").getPath();
        killBillClient.uploadXMLCatalog(versionPath1, requestOptions);
        String catalog = killBillClient.getXMLCatalog(requestOptions);
        Assert.assertNotNull(catalog);
        //
        // We can't deserialize the VersionedCatalog using our JAXB models because it contains several
        // Standalone catalog and ids (JAXB name) are not unique across the various catalogs so deserialization would fail
        //
    }

    @Test(groups = "slow")
    public void testUploadAndFetchUsageCatlog() throws Exception {
        final String versionPath1 = Resources.getResource("UsageExperimental.xml").getPath();
        killBillClient.uploadXMLCatalog(versionPath1, requestOptions);
        String catalog = killBillClient.getXMLCatalog(requestOptions);
        Assert.assertNotNull(catalog);
    }


    @Test(groups = "slow")
    public void testUploadWithErrors() throws Exception {
        final String versionPath1 = Resources.getResource("SpyCarBasic.xml").getPath();
        killBillClient.uploadXMLCatalog(versionPath1, requestOptions);

        // Retry to upload same version
        try {
            killBillClient.uploadXMLCatalog(versionPath1, requestOptions);
            Assert.fail("Uploading same version should fail");
        } catch (KillBillClientException e) {
            Assert.assertTrue(e.getMessage().startsWith("Invalid catalog for tenant : "));
        }

        // Try to upload another version with an invalid name (different than orignal name)
        try {
            final String versionPath2 = Resources.getResource("SpyCarBasicInvalidName.xml").getPath();
            killBillClient.uploadXMLCatalog(versionPath2, requestOptions);
            Assert.fail("Uploading same version should fail");
        } catch (KillBillClientException e) {
            Assert.assertTrue(e.getMessage().startsWith("Invalid catalog for tenant : "));
        }

        String catalog = killBillClient.getXMLCatalog(requestOptions);
        Assert.assertNotNull(catalog);
    }

    @Test(groups = "slow", description = "Can retrieve a json version of the catalog")
    public void testCatalog() throws Exception {
        final Set<String> allBasePlans = new HashSet<String>();

        final List<Catalog> catalogsJson = killBillClient.getJSONCatalog(requestOptions);

        Assert.assertEquals(catalogsJson.get(0).getName(), "Firearms");
        Assert.assertEquals(catalogsJson.get(0).getEffectiveDate(), Date.valueOf("2011-01-01"));
        Assert.assertEquals(catalogsJson.get(0).getCurrencies().size(), 3);
        Assert.assertEquals(catalogsJson.get(0).getProducts().size(), 11);
        Assert.assertEquals(catalogsJson.get(0).getPriceLists().size(), 6);

        for (final Product productJson : catalogsJson.get(0).getProducts()) {
            if (!"BASE".equals(productJson.getType())) {
                Assert.assertEquals(productJson.getIncluded().size(), 0);
                Assert.assertEquals(productJson.getAvailable().size(), 0);
                continue;
            }

            // Save all plans for later (see below)
            for (final Plan planJson : productJson.getPlans()) {
                allBasePlans.add(planJson.getName());
            }

            // Verify Usage info in json
            if (productJson.getName().equals("Bullets")) {
                Assert.assertEquals(productJson.getPlans().get(0).getName(), "bullets-usage-in-arrear");
                Assert.assertEquals(productJson.getPlans().get(0).getPhases().get(0).getType(), "EVERGREEN");
                List<Usage> usages = productJson.getPlans().get(0).getPhases().get(0).getUsages();
                Assert.assertEquals(usages.get(0).getBillingPeriod(), "MONTHLY");
                Assert.assertEquals(usages.get(0).getTiers().get(0).getBlocks().get(0).getUnit(), "bullets");
                Assert.assertEquals(usages.get(0).getTiers().get(0).getBlocks().get(0).getSize(), "100.0");
                Assert.assertEquals(usages.get(0).getTiers().get(0).getBlocks().get(0).getPrices().get(0).getCurrency(), "USD");
                Assert.assertEquals(usages.get(0).getTiers().get(0).getBlocks().get(0).getPrices().get(0).getValue(), 2.95);
            }

            // Retrieve available products (addons) for that base product
            final List<PlanDetail> availableAddons = killBillClient.getAvailableAddons(productJson.getName(), requestOptions);
            final Set<String> availableAddonsNames = new HashSet<String>();
            for (final PlanDetail planDetailJson : availableAddons) {
                availableAddonsNames.add(planDetailJson.getProduct());
            }
            Assert.assertEquals(availableAddonsNames, new HashSet<String>(productJson.getAvailable()));
        }

        // Verify base plans endpoint
        final List<PlanDetail> basePlans = killBillClient.getBasePlans(requestOptions);
        final Set<String> foundBasePlans = new HashSet<String>();
        for (final PlanDetail planDetailJson : basePlans) {
            foundBasePlans.add(planDetailJson.getPlan());
        }
        Assert.assertEquals(foundBasePlans, allBasePlans);
    }

<<<<<<< HEAD
    @Test(groups = "slow", description = "Try to retrieve catalog with an effective date in the past")
    public void testCatalogWithEffectiveDateInThePast() throws Exception {
        final List<Catalog> catalogsJson = killBillClient.getJSONCatalog(DateTime.parse("2008-01-01"), requestOptions);
        // We expect to see our catalogTest.xml (date in the past returns the first version. See #760
        Assert.assertEquals(catalogsJson.size(), 1);
=======
    @Test(groups = "slow", description = "Try to retrieve a json version of the catalog with an invalid date")
    public void testCatalogInvalidDate() throws Exception {
        final List<Catalog> catalogsJson = killBillClient.getJSONCatalog(DateTime.parse("2008-01-01"), requestOptions);
        Assert.assertEquals(catalogsJson.size(), 1);
        // Return the oldest catalog
        Assert.assertEquals(catalogsJson.get(0).getEffectiveDate().compareTo(new DateTime(2011, 1, 1, 0, 0).toDate()), 0);
>>>>>>> b7d11fb6
    }

    @Test(groups = "slow", description = "Can create a simple Plan into a per-tenant catalog")
    public void testAddSimplePlan() throws Exception {

        killBillClient.addSimplePan(new SimplePlan("foo-monthly", "Foo", ProductCategory.BASE, Currency.USD, BigDecimal.TEN, BillingPeriod.MONTHLY, 0, TimeUnit.UNLIMITED, ImmutableList.<String>of()), requestOptions);
        List<Catalog> catalogsJson = killBillClient.getJSONCatalog(requestOptions);
        Assert.assertEquals(catalogsJson.size(),1);
        Assert.assertEquals(catalogsJson.get(0).getProducts().size(),1);
        Assert.assertEquals(catalogsJson.get(0).getProducts().get(0).getName(),"Foo");
        Assert.assertEquals(catalogsJson.get(0).getPriceLists().size(),1);
        Assert.assertEquals(catalogsJson.get(0).getPriceLists().get(0).getName(), "DEFAULT");
        Assert.assertEquals(catalogsJson.get(0).getPriceLists().get(0).getPlans().size(), 1);
        Assert.assertEquals(catalogsJson.get(0).getPriceLists().get(0).getPlans().get(0), "foo-monthly");


        killBillClient.addSimplePan(new SimplePlan("foo-annual", "Foo", ProductCategory.BASE, Currency.USD, new BigDecimal("100.00"), BillingPeriod.ANNUAL, 0, TimeUnit.UNLIMITED, ImmutableList.<String>of()), requestOptions);

        catalogsJson = killBillClient.getJSONCatalog(requestOptions);
        Assert.assertEquals(catalogsJson.size(),1);
        Assert.assertEquals(catalogsJson.get(0).getProducts().size(),1);
        Assert.assertEquals(catalogsJson.get(0).getProducts().get(0).getName(),"Foo");
        Assert.assertEquals(catalogsJson.get(0).getPriceLists().size(),1);
        Assert.assertEquals(catalogsJson.get(0).getPriceLists().get(0).getName(), "DEFAULT");
        Assert.assertEquals(catalogsJson.get(0).getPriceLists().get(0).getPlans().size(), 2);

    }

    @Test(groups = "slow", description = "Upload and retrieve a per plugin payment state machine config")
    public void testAddSimplePlanWithoutKBDefault() throws Exception {
        // Create another tenant initialized with no default catalog,...
        final Tenant otherTenantNoKBDefault = new Tenant();
        otherTenantNoKBDefault.setApiKey(UUID.randomUUID().toString());
        otherTenantNoKBDefault.setApiSecret(UUID.randomUUID().toString());

        killBillClient.createTenant(otherTenantNoKBDefault, false, requestOptions);

        final RequestOptions requestOptionsOtherTenant = requestOptions.extend()
                                                                       .withTenantApiKey(otherTenantNoKBDefault.getApiKey())
                                                                       .withTenantApiSecret(otherTenantNoKBDefault.getApiSecret())
                                                                       .build();
        // Verify the template catalog is not returned
        List<Catalog> catalogsJson = killBillClient.getJSONCatalog(requestOptionsOtherTenant);
        Assert.assertEquals(catalogsJson.size(), 0);

        killBillClient.addSimplePan(new SimplePlan("foo-monthly", "Foo", ProductCategory.BASE, Currency.USD, BigDecimal.TEN, BillingPeriod.MONTHLY, 0, TimeUnit.UNLIMITED, ImmutableList.<String>of()), requestOptionsOtherTenant);
        catalogsJson = killBillClient.getJSONCatalog(requestOptionsOtherTenant);
        Assert.assertEquals(catalogsJson.size(),1);
        Assert.assertEquals(catalogsJson.get(0).getProducts().size(),1);
        Assert.assertEquals(catalogsJson.get(0).getProducts().get(0).getName(),"Foo");
        Assert.assertEquals(catalogsJson.get(0).getPriceLists().size(),1);
        Assert.assertEquals(catalogsJson.get(0).getPriceLists().get(0).getName(), "DEFAULT");
        Assert.assertEquals(catalogsJson.get(0).getPriceLists().get(0).getPlans().size(), 1);
        Assert.assertEquals(catalogsJson.get(0).getPriceLists().get(0).getPlans().get(0), "foo-monthly");


        killBillClient.addSimplePan(new SimplePlan("foo-annual", "Foo", ProductCategory.BASE, Currency.USD, new BigDecimal("100.00"), BillingPeriod.ANNUAL, 0, TimeUnit.UNLIMITED, ImmutableList.<String>of()), requestOptionsOtherTenant);

        catalogsJson = killBillClient.getJSONCatalog(requestOptionsOtherTenant);
        Assert.assertEquals(catalogsJson.size(),1);
        Assert.assertEquals(catalogsJson.get(0).getProducts().size(),1);
        Assert.assertEquals(catalogsJson.get(0).getProducts().get(0).getName(),"Foo");
        Assert.assertEquals(catalogsJson.get(0).getPriceLists().size(),1);
        Assert.assertEquals(catalogsJson.get(0).getPriceLists().get(0).getName(), "DEFAULT");
        Assert.assertEquals(catalogsJson.get(0).getPriceLists().get(0).getPlans().size(), 2);
    }

    @Test(groups = "slow")
    public void testCatalogDeletionInTestMode() throws Exception {

        killBillClient.addSimplePan(new SimplePlan("something-monthly", "Something", ProductCategory.BASE, Currency.USD, BigDecimal.TEN, BillingPeriod.MONTHLY, 0, TimeUnit.UNLIMITED, ImmutableList.<String>of()), requestOptions);
        List<Catalog> catalogsJson = killBillClient.getJSONCatalog(requestOptions);
        Assert.assertEquals(catalogsJson.size(), 1);

        killBillClient.deleteCatalog(requestOptions);

        // Verify that we see no catalog -- and in particular not the KB default catalog
        catalogsJson = killBillClient.getJSONCatalog(requestOptions);
        Assert.assertEquals(catalogsJson.size(), 0);

    }
}<|MERGE_RESOLUTION|>--- conflicted
+++ resolved
@@ -151,20 +151,11 @@
         Assert.assertEquals(foundBasePlans, allBasePlans);
     }
 
-<<<<<<< HEAD
     @Test(groups = "slow", description = "Try to retrieve catalog with an effective date in the past")
     public void testCatalogWithEffectiveDateInThePast() throws Exception {
         final List<Catalog> catalogsJson = killBillClient.getJSONCatalog(DateTime.parse("2008-01-01"), requestOptions);
         // We expect to see our catalogTest.xml (date in the past returns the first version. See #760
         Assert.assertEquals(catalogsJson.size(), 1);
-=======
-    @Test(groups = "slow", description = "Try to retrieve a json version of the catalog with an invalid date")
-    public void testCatalogInvalidDate() throws Exception {
-        final List<Catalog> catalogsJson = killBillClient.getJSONCatalog(DateTime.parse("2008-01-01"), requestOptions);
-        Assert.assertEquals(catalogsJson.size(), 1);
-        // Return the oldest catalog
-        Assert.assertEquals(catalogsJson.get(0).getEffectiveDate().compareTo(new DateTime(2011, 1, 1, 0, 0).toDate()), 0);
->>>>>>> b7d11fb6
     }
 
     @Test(groups = "slow", description = "Can create a simple Plan into a per-tenant catalog")
