/*
 * Copyright 2010-2011 Ning, Inc.
 *
 * Ning licenses this file to you under the Apache License, version 2.0
 * (the "License"); you may not use this file except in compliance with the
 * License.  You may obtain a copy of the License at:
 *
 *    http://www.apache.org/licenses/LICENSE-2.0
 *
 * Unless required by applicable law or agreed to in writing, software
 * distributed under the License is distributed on an "AS IS" BASIS, WITHOUT
 * WARRANTIES OR CONDITIONS OF ANY KIND, either express or implied.  See the
 * License for the specific language governing permissions and limitations
 * under the License.
 */

package com.ning.billing.account.dao;

import static org.testng.Assert.assertEquals;
import static org.testng.Assert.assertNotNull;
import static org.testng.Assert.assertTrue;

import java.util.List;
import java.util.UUID;

import org.joda.time.DateTime;
import org.joda.time.DateTimeZone;
import org.testng.annotations.Test;

import com.ning.billing.account.api.Account;
import com.ning.billing.account.api.AccountApiException;
import com.ning.billing.account.api.AccountData;
import com.ning.billing.account.api.DefaultAccount;
<<<<<<< HEAD
import com.ning.billing.util.tag.DefaultTagDefinition;
import com.ning.billing.util.tag.Tag;
import com.ning.billing.util.tag.TagDefinition;
import com.ning.billing.account.api.user.AccountBuilder;
import com.ning.billing.catalog.api.Currency;
import com.ning.billing.util.clock.DefaultClock;
import com.ning.billing.util.tag.dao.TagDefinitionSqlDao;

import static org.testng.Assert.assertEquals;
import static org.testng.Assert.assertNotNull;
import static org.testng.Assert.assertTrue;
import static org.testng.Assert.fail;

=======
import com.ning.billing.account.api.user.AccountBuilder;
import com.ning.billing.catalog.api.Currency;
import com.ning.billing.util.clock.DefaultClock;
import com.ning.billing.util.tag.DefaultTagDescription;
import com.ning.billing.util.tag.Tag;
import com.ning.billing.util.tag.TagDescription;
import com.ning.billing.util.tag.dao.TagDescriptionDao;

>>>>>>> a48ce79c
@Test(groups = {"account-dao"})
public class TestSimpleAccountDao extends AccountDaoTestBase {
    private DefaultAccount createTestAccount() {
        String thisKey = "test" + UUID.randomUUID().toString();
        String lastName = UUID.randomUUID().toString();
        String thisEmail = "me@me.com" + " " + UUID.randomUUID();
        String firstName = "Bob";
        String name = firstName + " " + lastName;
        String phone = "123-456-7890";
<<<<<<< HEAD
        String locale = "EN-US";
        DateTimeZone timeZone = DateTimeZone.forID("America/Los_Angeles");

        int firstNameLength = firstName.length();
        return new AccountBuilder().externalKey(thisKey).name(name).phone(phone).firstNameLength(firstNameLength)
                                   .email(thisEmail).currency(Currency.USD).locale(locale)
                                   .timeZone(timeZone).build();
=======
        DateTime createdDate = new DateTime(DateTimeZone.UTC);
        DateTime updatedDate = new DateTime(DateTimeZone.UTC);

        int firstNameLength = firstName.length();
        return new AccountBuilder().externalKey(thisKey)
                                   .name(name)
                                   .phone(phone)
                                   .firstNameLength(firstNameLength)
                                   .email(thisEmail)
                                   .currency(Currency.USD)
                                   .createdDate(createdDate)
                                   .updatedDate(updatedDate)
                                   .build();
>>>>>>> a48ce79c
    }

    public void testBasic() throws AccountApiException {

        Account a = createTestAccount();
        accountDao.create(a);
        String key = a.getExternalKey();

        Account r = accountDao.getAccountByKey(key);
        assertNotNull(r);
        assertEquals(r.getExternalKey(), a.getExternalKey());

        r = accountDao.getById(r.getId().toString());
        assertNotNull(r);
        assertEquals(r.getExternalKey(), a.getExternalKey());

        List<Account> all = accountDao.get();
        assertNotNull(all);
        assertTrue(all.size() >= 1);
    }

    @Test
    public void testGetById() throws AccountApiException {
        Account account = createTestAccount();
        UUID id = account.getId();
        String key = account.getExternalKey();
        String name = account.getName();
        int firstNameLength = account.getFirstNameLength();

        accountDao.create(account);

        account = accountDao.getById(id.toString());
        assertNotNull(account);
        assertEquals(account.getId(), id);
        assertEquals(account.getExternalKey(), key);
        assertEquals(account.getName(), name);
        assertEquals(account.getFirstNameLength(), firstNameLength);

    }

    @Test
    public void testCustomFields() throws AccountApiException {
        Account account = createTestAccount();
        String fieldName = "testField1";
        String fieldValue = "testField1_value";
        account.setFieldValue(fieldName, fieldValue);

        accountDao.create(account);

        Account thisAccount = accountDao.getAccountByKey(account.getExternalKey());
        assertNotNull(thisAccount);
        assertEquals(thisAccount.getExternalKey(), account.getExternalKey());
        assertEquals(thisAccount.getFieldValue(fieldName), fieldValue);
    }

    @Test
    public void testTags() throws AccountApiException {
        Account account = createTestAccount();
        TagDefinition definition = new DefaultTagDefinition("Test Tag", "For testing only", "Test System", new DateTime());
        TagDefinitionSqlDao tagDescriptionDao = dbi.onDemand(TagDefinitionSqlDao.class);
        tagDescriptionDao.create(definition);

        String addedBy = "testTags()";
        DateTime dateAdded = new DefaultClock().getUTCNow();
        account.addTag(definition, addedBy, dateAdded);
        assertEquals(account.getTagList().size(), 1);
        accountDao.create(account);

        Account thisAccount = accountDao.getById(account.getId().toString());
        List<Tag> tagList = thisAccount.getTagList();
        assertEquals(tagList.size(), 1);
        Tag tag = tagList.get(0);
        assertEquals(tag.getTagDefinitionName(), definition.getName());
        assertEquals(tag.getAddedBy(), addedBy);
        assertEquals(tag.getAddedDate().compareTo(dateAdded), 0);
    }

    @Test
    public void testGetIdFromKey() throws AccountApiException {
        Account account = createTestAccount();
        accountDao.create(account);

        try {
            UUID accountId = accountDao.getIdFromKey(account.getExternalKey());
            assertEquals(accountId, account.getId());
        } catch (AccountApiException a) {
            fail("Retrieving account failed.");
        }
    }

    @Test(expectedExceptions = AccountApiException.class)
    public void testGetIdFromKeyForNullKey() throws AccountApiException {
        accountDao.getIdFromKey(null);
    }

    @Test
    public void testUpdate() throws Exception {
        final Account account = createTestAccount();
        accountDao.create(account);

        AccountData accountData = new AccountData() {
            @Override
            public String getExternalKey() {
                return account.getExternalKey();
            }

            @Override
            public String getName() {
                return "Jane Doe";
            }

            @Override
            public int getFirstNameLength() {
                return 4;
            }

            @Override
            public String getEmail() {
                return account.getEmail();
            }

            @Override
            public String getPhone() {
                return account.getPhone();
            }

            @Override
            public int getBillCycleDay() {
                return account.getBillCycleDay();
            }

            @Override
            public Currency getCurrency() {
                return account.getCurrency();
            }

            @Override
            public String getPaymentProviderName() {
                return account.getPaymentProviderName();
            }
<<<<<<< HEAD
            @Override
            public DateTimeZone getTimeZone() {
                return DateTimeZone.forID("Australia/Darwin");
            }

            @Override
            public String getLocale() {
                return "FR-CA";
            }
            @Override
            public String getAddress1() {
                return null;
            }

            @Override
            public String getAddress2() {
                return null;
            }

            @Override
            public String getCompanyName() {
                return null;
            }

            @Override
            public String getCity() {
                return null;
            }

            @Override
            public String getStateOrProvince() {
                return null;
            }

            @Override
            public String getPostalCode() {
                return null;
            }

            @Override
            public String getCountry() {
                return null;
            }
=======

>>>>>>> a48ce79c
        };

        Account updatedAccount = new DefaultAccount(account.getId(), accountData);
        accountDao.update(updatedAccount);

        Account savedAccount = accountDao.getAccountByKey(account.getExternalKey());

        assertNotNull(savedAccount);
        assertEquals(savedAccount.getName(), updatedAccount.getName());
        assertEquals(savedAccount.getEmail(), updatedAccount.getEmail());
        assertEquals(savedAccount.getPaymentProviderName(), updatedAccount.getPaymentProviderName());
        assertEquals(savedAccount.getBillCycleDay(), updatedAccount.getBillCycleDay());
        assertEquals(savedAccount.getFirstNameLength(), updatedAccount.getFirstNameLength());
        assertEquals(savedAccount.getTimeZone(), updatedAccount.getTimeZone());
        assertEquals(savedAccount.getLocale(), updatedAccount.getLocale());
        assertEquals(savedAccount.getAddress1(), updatedAccount.getAddress1());
        assertEquals(savedAccount.getAddress2(), updatedAccount.getAddress2());
        assertEquals(savedAccount.getCity(), updatedAccount.getCity());
        assertEquals(savedAccount.getStateOrProvince(), updatedAccount.getStateOrProvince());
        assertEquals(savedAccount.getCountry(), updatedAccount.getCountry());
        assertEquals(savedAccount.getPostalCode(), updatedAccount.getPostalCode());
        assertEquals(savedAccount.getPhone(), updatedAccount.getPhone());
    }

    @Test
    public void testAddingContactInformation() throws Exception {
        UUID accountId = UUID.randomUUID();
        DefaultAccount account = new DefaultAccount(accountId, "extKey123456", "myemail123456@glam.com",
                                                    "John Smith", 4, Currency.USD, 15, null,
                                                    DateTimeZone.forID("America/Cambridge_Bay"), "EN-CA",
                                                    null, null, null, null, null, null, null, null);
        accountDao.create(account);

        String address1 = "123 address 1";
        String address2 = "456 address 2";
        String companyName = "Some Company";
        String city = "Cambridge Bay";
        String stateOrProvince = "Nunavut";
        String country = "Canada";
        String postalCode = "X0B 0C0";
        String phone = "18001112222";

        DefaultAccount updatedAccount = new DefaultAccount(accountId, "extKey123456", "myemail123456@glam.com",
                                                    "John Smith", 4, Currency.USD, 15, null,
                                                    DateTimeZone.forID("America/Cambridge_Bay"), "EN-CA",
                                                    address1, address2, companyName, city, stateOrProvince, country,
                                                    postalCode, phone);

        accountDao.update(updatedAccount);

        Account savedAccount = accountDao.getById(accountId.toString());

        assertNotNull(savedAccount);
        assertEquals(savedAccount.getId(), accountId);
        assertEquals(savedAccount.getAddress1(), address1);
        assertEquals(savedAccount.getAddress2(), address2);
        assertEquals(savedAccount.getCompanyName(), companyName);
        assertEquals(savedAccount.getCity(), city);
        assertEquals(savedAccount.getStateOrProvince(), stateOrProvince);
        assertEquals(savedAccount.getCity(), city);
        assertEquals(savedAccount.getPostalCode(), postalCode);
        assertEquals(savedAccount.getPhone(), phone);
    }

    @Test
    public void testRemovingContactInformation() throws Exception {
        UUID accountId = UUID.randomUUID();

        DefaultAccount account = new DefaultAccount(accountId, "extKey654321", "myemail654321@glam.com",
                                                    "John Smith", 4, Currency.USD, 15, null,
                                                    DateTimeZone.forID("America/Cambridge_Bay"), "EN-CA",
                                                    "123 address 1", "456 address 2", null, "Cambridge Bay",
                                                    "Nunavut", "Canada", "X0B 0C0", "18001112222");
        accountDao.create(account);

        DefaultAccount updatedAccount = new DefaultAccount(accountId, "extKey654321", "myemail654321@glam.com",
                                                    "John Smith", 4, Currency.USD, 15, null,
                                                    DateTimeZone.forID("America/Cambridge_Bay"), "EN-CA",
                                                    null, null, null, null, null, null, null, null);

        accountDao.update(updatedAccount);

        Account savedAccount = accountDao.getById(accountId.toString());

        assertNotNull(savedAccount);
        assertEquals(savedAccount.getId(), accountId);
        assertEquals(savedAccount.getAddress1(), null);
        assertEquals(savedAccount.getAddress2(), null);
        assertEquals(savedAccount.getCompanyName(), null);
        assertEquals(savedAccount.getCity(), null);
        assertEquals(savedAccount.getStateOrProvince(), null);
        assertEquals(savedAccount.getCity(), null);
        assertEquals(savedAccount.getPostalCode(), null);
        assertEquals(savedAccount.getPhone(), null);
    }

    @Test(expectedExceptions = AccountApiException.class)
    public void testExternalKeyCannotBeUpdated() throws Exception {
        UUID accountId = UUID.randomUUID();
        String originalExternalKey = "extKey1337";

        DefaultAccount account = new DefaultAccount(accountId, originalExternalKey, "myemail1337@glam.com",
                                                    "John Smith", 4, Currency.USD, 15, null,
                                                    null, null, null, null, null, null, null, null, null, null);
        accountDao.create(account);

        DefaultAccount updatedAccount = new DefaultAccount(accountId, "extKey1338", "myemail1337@glam.com",
                                                    "John Smith", 4, Currency.USD, 15, null,
                                                    null, null, null, null, null, null, null, null, null, null);
        accountDao.update(updatedAccount);
    }
    
    @Test(groups={"slow"},enabled=true)
    public void testDelete() throws AccountApiException {

        Account a = createTestAccount();
        accountDao.create(a);
        String key = a.getExternalKey();

        Account r = accountDao.getAccountByKey(key);
        assertNotNull(r);
        assertEquals(r.getExternalKey(), a.getExternalKey());
        
        accountDao.deleteByKey(key);
        
        Account s = accountDao.getAccountByKey(key);
        assertTrue(s==null);

    }

}<|MERGE_RESOLUTION|>--- conflicted
+++ resolved
@@ -19,6 +19,7 @@
 import static org.testng.Assert.assertEquals;
 import static org.testng.Assert.assertNotNull;
 import static org.testng.Assert.assertTrue;
+import static org.testng.Assert.fail;
 
 import java.util.List;
 import java.util.UUID;
@@ -31,30 +32,14 @@
 import com.ning.billing.account.api.AccountApiException;
 import com.ning.billing.account.api.AccountData;
 import com.ning.billing.account.api.DefaultAccount;
-<<<<<<< HEAD
+import com.ning.billing.account.api.user.AccountBuilder;
+import com.ning.billing.catalog.api.Currency;
+import com.ning.billing.util.clock.DefaultClock;
 import com.ning.billing.util.tag.DefaultTagDefinition;
 import com.ning.billing.util.tag.Tag;
 import com.ning.billing.util.tag.TagDefinition;
-import com.ning.billing.account.api.user.AccountBuilder;
-import com.ning.billing.catalog.api.Currency;
-import com.ning.billing.util.clock.DefaultClock;
 import com.ning.billing.util.tag.dao.TagDefinitionSqlDao;
 
-import static org.testng.Assert.assertEquals;
-import static org.testng.Assert.assertNotNull;
-import static org.testng.Assert.assertTrue;
-import static org.testng.Assert.fail;
-
-=======
-import com.ning.billing.account.api.user.AccountBuilder;
-import com.ning.billing.catalog.api.Currency;
-import com.ning.billing.util.clock.DefaultClock;
-import com.ning.billing.util.tag.DefaultTagDescription;
-import com.ning.billing.util.tag.Tag;
-import com.ning.billing.util.tag.TagDescription;
-import com.ning.billing.util.tag.dao.TagDescriptionDao;
-
->>>>>>> a48ce79c
 @Test(groups = {"account-dao"})
 public class TestSimpleAccountDao extends AccountDaoTestBase {
     private DefaultAccount createTestAccount() {
@@ -64,15 +49,9 @@
         String firstName = "Bob";
         String name = firstName + " " + lastName;
         String phone = "123-456-7890";
-<<<<<<< HEAD
         String locale = "EN-US";
         DateTimeZone timeZone = DateTimeZone.forID("America/Los_Angeles");
 
-        int firstNameLength = firstName.length();
-        return new AccountBuilder().externalKey(thisKey).name(name).phone(phone).firstNameLength(firstNameLength)
-                                   .email(thisEmail).currency(Currency.USD).locale(locale)
-                                   .timeZone(timeZone).build();
-=======
         DateTime createdDate = new DateTime(DateTimeZone.UTC);
         DateTime updatedDate = new DateTime(DateTimeZone.UTC);
 
@@ -83,10 +62,11 @@
                                    .firstNameLength(firstNameLength)
                                    .email(thisEmail)
                                    .currency(Currency.USD)
+                                   .locale(locale)
+                                   .timeZone(timeZone)
                                    .createdDate(createdDate)
                                    .updatedDate(updatedDate)
                                    .build();
->>>>>>> a48ce79c
     }
 
     public void testBasic() throws AccountApiException {
@@ -227,7 +207,6 @@
             public String getPaymentProviderName() {
                 return account.getPaymentProviderName();
             }
-<<<<<<< HEAD
             @Override
             public DateTimeZone getTimeZone() {
                 return DateTimeZone.forID("Australia/Darwin");
@@ -271,12 +250,9 @@
             public String getCountry() {
                 return null;
             }
-=======
-
->>>>>>> a48ce79c
         };
 
-        Account updatedAccount = new DefaultAccount(account.getId(), accountData);
+        Account updatedAccount = new DefaultAccount(account.getId(), accountData, null, null);
         accountDao.update(updatedAccount);
 
         Account savedAccount = accountDao.getAccountByKey(account.getExternalKey());
@@ -304,7 +280,7 @@
         DefaultAccount account = new DefaultAccount(accountId, "extKey123456", "myemail123456@glam.com",
                                                     "John Smith", 4, Currency.USD, 15, null,
                                                     DateTimeZone.forID("America/Cambridge_Bay"), "EN-CA",
-                                                    null, null, null, null, null, null, null, null);
+                                                    null, null, null, null, null, null, null, null,null,null);
         accountDao.create(account);
 
         String address1 = "123 address 1";
@@ -320,7 +296,7 @@
                                                     "John Smith", 4, Currency.USD, 15, null,
                                                     DateTimeZone.forID("America/Cambridge_Bay"), "EN-CA",
                                                     address1, address2, companyName, city, stateOrProvince, country,
-                                                    postalCode, phone);
+                                                    postalCode, phone, null,null);
 
         accountDao.update(updatedAccount);
 
@@ -346,13 +322,13 @@
                                                     "John Smith", 4, Currency.USD, 15, null,
                                                     DateTimeZone.forID("America/Cambridge_Bay"), "EN-CA",
                                                     "123 address 1", "456 address 2", null, "Cambridge Bay",
-                                                    "Nunavut", "Canada", "X0B 0C0", "18001112222");
+                                                    "Nunavut", "Canada", "X0B 0C0", "18001112222", null, null);
         accountDao.create(account);
 
         DefaultAccount updatedAccount = new DefaultAccount(accountId, "extKey654321", "myemail654321@glam.com",
                                                     "John Smith", 4, Currency.USD, 15, null,
                                                     DateTimeZone.forID("America/Cambridge_Bay"), "EN-CA",
-                                                    null, null, null, null, null, null, null, null);
+                                                    null, null, null, null, null, null, null, null, null, null);
 
         accountDao.update(updatedAccount);
 
@@ -377,12 +353,12 @@
 
         DefaultAccount account = new DefaultAccount(accountId, originalExternalKey, "myemail1337@glam.com",
                                                     "John Smith", 4, Currency.USD, 15, null,
-                                                    null, null, null, null, null, null, null, null, null, null);
+                                                    null, null, null, null, null, null, null, null, null, null, null, null);
         accountDao.create(account);
 
         DefaultAccount updatedAccount = new DefaultAccount(accountId, "extKey1338", "myemail1337@glam.com",
                                                     "John Smith", 4, Currency.USD, 15, null,
-                                                    null, null, null, null, null, null, null, null, null, null);
+                                                    null, null, null, null, null, null, null, null, null, null,null, null);
         accountDao.update(updatedAccount);
     }
     
