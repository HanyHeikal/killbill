--- conflicted
+++ resolved
@@ -9,57 +9,6 @@
 	the specific language governing permissions and limitations ~ under the License. -->
 
 <project xmlns="http://maven.apache.org/POM/4.0.0" xmlns:xsi="http://www.w3.org/2001/XMLSchema-instance"
-<<<<<<< HEAD
-	xsi:schemaLocation="http://maven.apache.org/POM/4.0.0 http://maven.apache.org/xsd/maven-4.0.0.xsd">
-	<modelVersion>4.0.0</modelVersion>
-	<parent>
-		<groupId>com.ning.billing</groupId>
-		<artifactId>killbill</artifactId>
-		<version>0.1.14-SNAPSHOT</version>
-		<relativePath>../pom.xml</relativePath>
-	</parent>
-	<artifactId>killbill-server</artifactId>
-	<name>killbill-server</name>
-	<packaging>war</packaging>
-
-	<properties>
-		<project.build.sourceEncoding>UTF-8</project.build.sourceEncoding>
-		<guice.version>3.0</guice.version>
-		<jersey.version>1.12</jersey.version>
-		<jetty.version>8.1.2.v20120308</jetty.version>
-		<logback.version>1.0.1</logback.version>
-		<metrics.version>2.1.2</metrics.version>
-		<skeleton.version>0.1.4-SNAPSHOT</skeleton.version>
-		<async-http-client.version>1.6.5</async-http-client.version>
-	</properties>
-
-	<dependencies>
-		<!-- Jetty test scope -->
-		<dependency>
-			<groupId>org.eclipse.jetty</groupId>
-			<artifactId>jetty-http</artifactId>
-			<version>${jetty.version}</version>
-			<scope>test</scope>
-		</dependency>
-		<dependency>
-			<groupId>org.eclipse.jetty</groupId>
-			<artifactId>jetty-io</artifactId>
-			<version>${jetty.version}</version>
-			<scope>test</scope>
-		</dependency>
-		<dependency>
-			<groupId>org.eclipse.jetty</groupId>
-			<artifactId>jetty-util</artifactId>
-			<version>${jetty.version}</version>
-			<scope>test</scope>
-		</dependency>
-		<dependency>
-			<groupId>org.eclipse.jetty</groupId>
-			<artifactId>jetty-server</artifactId>
-			<version>${jetty.version}</version>
-			<scope>test</scope>
-		</dependency>
-=======
          xsi:schemaLocation="http://maven.apache.org/POM/4.0.0 http://maven.apache.org/xsd/maven-4.0.0.xsd">
     <modelVersion>4.0.0</modelVersion>
     <parent>
@@ -79,6 +28,56 @@
         <jetty.version>8.1.2.v20120308</jetty.version>
         <logback.version>1.0.1</logback.version>
         <metrics.version>2.1.2</metrics.version>
+        <skeleton.version>0.1.4-SNAPSHOT</skeleton.version>
+        <async-http-client.version>1.6.5</async-http-client.version>
+    </properties>
+
+    <dependencies>
+    <!-- Jetty test scope -->
+    <dependency>
+        <groupId>org.eclipse.jetty</groupId>
+        <artifactId>jetty-http</artifactId>
+        <version>${jetty.version}</version>
+        <scope>test</scope>
+    </dependency>
+    <dependency>
+        <groupId>org.eclipse.jetty</groupId>
+        <artifactId>jetty-io</artifactId>
+        <version>${jetty.version}</version>
+        <scope>test</scope>
+    </dependency>
+    <dependency>
+        <groupId>org.eclipse.jetty</groupId>
+        <artifactId>jetty-util</artifactId>
+        <version>${jetty.version}</version>
+        <scope>test</scope>
+    </dependency>
+    <dependency>
+        <groupId>org.eclipse.jetty</groupId>
+        <artifactId>jetty-server</artifactId>
+        <version>${jetty.version}</version>
+        <scope>test</scope>
+    </dependency>
+    =======
+    xsi:schemaLocation="http://maven.apache.org/POM/4.0.0 http://maven.apache.org/xsd/maven-4.0.0.xsd">
+    <modelVersion>4.0.0</modelVersion>
+    <parent>
+        <groupId>com.ning.billing</groupId>
+        <artifactId>killbill</artifactId>
+        <version>0.1.14-SNAPSHOT</version>
+        <relativePath>../pom.xml</relativePath>
+    </parent>
+    <artifactId>killbill-server</artifactId>
+    <name>killbill-server</name>
+    <packaging>war</packaging>
+
+    <properties>
+        <project.build.sourceEncoding>UTF-8</project.build.sourceEncoding>
+        <guice.version>3.0</guice.version>
+        <jersey.version>1.12</jersey.version>
+        <jetty.version>8.1.2.v20120308</jetty.version>
+        <logback.version>1.0.1</logback.version>
+        <metrics.version>2.1.2</metrics.version>
         <slf4j.version>1.6.4</slf4j.version>
         <skeleton.version>0.1.2</skeleton.version>
         <async-http-client.version>1.6.5</async-http-client.version>
@@ -110,7 +109,7 @@
             <version>${jetty.version}</version>
             <scope>provided</scope>
         </dependency>
->>>>>>> 8d239103
+        >>>>>>> integration
 
         <dependency>
             <groupId>org.eclipse.jetty</groupId>
@@ -131,379 +130,13 @@
             <scope>test</scope>
         </dependency>
 
-<<<<<<< HEAD
-		<!-- NOT in master POM; include version as well -->
-		<dependency>
-			<groupId>org.weakref</groupId>
-			<artifactId>jmxutils</artifactId>
-			<version>1.12</version>
-		</dependency>
-		<dependency>
-			<groupId>com.google.inject.extensions</groupId>
-			<artifactId>guice-servlet</artifactId>
-			<version>${guice.version}</version>
-		</dependency>
-		<dependency>
-			<groupId>com.yammer.metrics</groupId>
-			<artifactId>metrics-core</artifactId>
-			<version>${metrics.version}</version>
-		</dependency>
-		<dependency>
-			<groupId>com.yammer.metrics</groupId>
-			<artifactId>metrics-guice</artifactId>
-			<version>${metrics.version}</version>
-		</dependency>
-		<dependency>
-			<groupId>com.sun.jersey</groupId>
-			<artifactId>jersey-server</artifactId>
-			<version>${jersey.version}</version>
-		</dependency>
-		<dependency>
-			<groupId>com.sun.jersey.contribs</groupId>
-			<artifactId>jersey-guice</artifactId>
-			<version>${jersey.version}</version>
-		</dependency>
-		<dependency>
-			<groupId>javax.servlet</groupId>
-			<artifactId>javax.servlet-api</artifactId>
-			<version>3.0.1</version>
-                        <scope>provided</scope>
-		</dependency>
-		<dependency>
-			<groupId>com.ning.jetty</groupId>
-			<artifactId>ning-service-skeleton-base</artifactId>
-			<version>${skeleton.version}</version>
-		</dependency>
-		<dependency>
-			<groupId>com.ning.jetty</groupId>
-			<artifactId>ning-service-skeleton-jdbi</artifactId>
-			<version>${skeleton.version}</version>
-		</dependency>
-		<dependency>
-			<groupId>org.slf4j</groupId>
-			<artifactId>slf4j-api</artifactId>
-		</dependency>
-		<dependency>
-			<groupId>org.slf4j</groupId>
-			<artifactId>jcl-over-slf4j</artifactId>
-			<version>${slf4j.version}</version>
-			<scope>runtime</scope>
-		</dependency>
-		<dependency>
-			<groupId>ch.qos.logback</groupId>
-			<artifactId>logback-core</artifactId>
-			<version>${logback.version}</version>
-                       <scope>runtime</scope>
-		</dependency>
-		<dependency>
-			<groupId>ch.qos.logback</groupId>
-			<artifactId>logback-classic</artifactId>
-			<version>${logback.version}</version>
-                       <scope>runtime</scope>
-		</dependency>
-
-		<!-- FROM MASTER POM / LIBRARY -->
-		<dependency>
-			<groupId>com.ning.billing</groupId>
-			<artifactId>killbill-api</artifactId>
-		</dependency>
-		<dependency>
-			<groupId>com.ning.billing</groupId>
-			<artifactId>killbill-account</artifactId>
-		</dependency>
-		<dependency>
-			<groupId>com.ning.billing</groupId>
-			<artifactId>killbill-jaxrs</artifactId>
-		</dependency>
-		<dependency>
-			<groupId>com.ning.billing</groupId>
-			<artifactId>killbill-beatrix</artifactId>
-		</dependency>
-		<dependency>
-			<groupId>com.ning.billing</groupId>
-			<artifactId>killbill-util</artifactId>
-		</dependency>
-		<dependency>
-			<groupId>com.ning.billing</groupId>
-			<artifactId>killbill-entitlement</artifactId>
-		</dependency>
-		<dependency>
-			<groupId>com.ning.billing</groupId>
-			<artifactId>killbill-invoice</artifactId>
-		</dependency>
-		<dependency>
-			<groupId>com.ning.billing</groupId>
-			<artifactId>killbill-payment</artifactId>
-		</dependency>
-		<dependency>
-			<groupId>com.ning.billing</groupId>
-			<artifactId>killbill-catalog</artifactId>
-		</dependency>
-		<dependency>
-			<groupId>com.ning.billing</groupId>
-			<artifactId>killbill-analytics</artifactId>
-		</dependency>
-		<dependency>
-			<groupId>com.ning.billing</groupId>
-			<artifactId>killbill-junction</artifactId>
-		</dependency>
-		<dependency>
-			<groupId>com.google.guava</groupId>
-			<artifactId>guava</artifactId>
-			<version>11.0.2</version>
-			<scope>compile</scope>
-		</dependency>
-		<dependency>
-			<groupId>com.google.inject</groupId>
-			<artifactId>guice</artifactId>
-			<scope>compile</scope>
-		</dependency>
-		<dependency><!-- Needed by jmxutils -->
-			<groupId>com.google.inject.extensions</groupId>
-			<artifactId>guice-multibindings</artifactId>
-			<scope>compile</scope>
-		</dependency>
-		<dependency>
-			<groupId>mysql</groupId>
-			<artifactId>mysql-connector-java</artifactId>
-			<scope>runtime</scope>
-		</dependency>
-		<dependency>
-			<groupId>org.antlr</groupId>
-			<artifactId>stringtemplate</artifactId>
-			<scope>runtime</scope>
-		</dependency>
-		<dependency>
-			<groupId>org.skife.config</groupId>
-			<artifactId>config-magic</artifactId>
-		</dependency>
-		<dependency>
-			<groupId>javax.ws.rs</groupId>
-			<artifactId>jsr311-api</artifactId>
-		</dependency>
-		<dependency>
-			<groupId>joda-time</groupId>
-			<artifactId>joda-time</artifactId>
-		</dependency>
-		<dependency>
-			<groupId>commons-io</groupId>
-			<artifactId>commons-io</artifactId>
-		</dependency>
-		<dependency>
-			<groupId>com.ning</groupId>
-			<artifactId>async-http-client</artifactId>
-			<version>${async-http-client.version}</version>
-			<scope>test</scope>
-		</dependency>
-		<dependency>
-			<groupId>org.testng</groupId>
-			<artifactId>testng</artifactId>
-			<scope>test</scope>
-		</dependency>
-		<dependency>
-			<groupId>com.ning.billing</groupId>
-			<artifactId>killbill-util</artifactId>
-			<type>test-jar</type>
-			<scope>test</scope>
-		</dependency>
-		<dependency>
-			<groupId>com.ning.billing</groupId>
-			<artifactId>killbill-beatrix</artifactId>
-			<type>test-jar</type>
-			<scope>test</scope>
-		</dependency>
-		<dependency>
-			<groupId>com.ning.billing</groupId>
-			<artifactId>killbill-payment</artifactId>
-			<type>test-jar</type>
-			<scope>test</scope>
-		</dependency>
-		<dependency>
-			<groupId>mysql</groupId>
-			<artifactId>mysql-connector-mxj</artifactId>
-			<scope>test</scope>
-		</dependency>
-		<dependency>
-			<groupId>mysql</groupId>
-			<artifactId>mysql-connector-mxj-db-files</artifactId>
-			<scope>test</scope>
-		</dependency>
-	</dependencies>
-	<build>
-		<resources>
-			<resource>
-				<directory>${basedir}/src/main/resources</directory>
-			</resource>
-		</resources>
-		<plugins>
-			<plugin>
-				<groupId>org.apache.maven.plugins</groupId>
-				<artifactId>maven-shade-plugin</artifactId>
-				<version>1.4</version>
-				<executions>
-					<execution>
-						<id>assemble-killbill</id>
-						<goals>
-							<goal>shade</goal>
-						</goals>
-						<phase>package</phase>
-						<configuration>
-							<createSourcesJar>true</createSourcesJar>
-							<shadedArtifactAttached>true</shadedArtifactAttached>
-							<shadedClassifierName>jar-with-dependencies</shadedClassifierName>
-							<filters>
-								<filter>
-									<artifact>${project.groupId}:${project.artifactId}</artifact>
-									</filter>
-							</filters>
-						</configuration>
-					</execution>
-				</executions>
-			</plugin>
-			<plugin>
-				<groupId>com.ning.maven.plugins</groupId>
-				<artifactId>maven-dependency-versions-check-plugin</artifactId>
-				<version>2.0.2</version>
-				<configuration>
-					<failBuildInCaseOfConflict>true</failBuildInCaseOfConflict>
-				</configuration>
-				<executions>
-					<execution>
-						<phase>verify</phase>
-						<goals>
-							<goal>check</goal>
-						</goals>
-					</execution>
-				</executions>
-			</plugin>
-			<plugin>
-				<!-- To make eclipse happy -->
-				<groupId>org.apache.maven.plugins</groupId>
-				<artifactId>maven-resources-plugin</artifactId>
-				<version>2.5</version>
-			</plugin>
-			<plugin>
-				<groupId>com.ning.maven.plugins</groupId>
-				<artifactId>maven-duplicate-finder-plugin</artifactId>
-				<version>1.0.2</version>
-				<configuration>
-					<failBuildInCaseOfConflict>false</failBuildInCaseOfConflict>
-					<!-- That's for Jetty -->
-					<ignoredResources>
-						<ignoredResource>about.html</ignoredResource>
-					</ignoredResources>
-				</configuration>
-				<executions>
-					<execution>
-						<phase>verify</phase>
-						<goals>
-							<goal>check</goal>
-						</goals>
-					</execution>
-				</executions>
-			</plugin>
-			<plugin>
-				<groupId>org.apache.maven.plugins</groupId>
-				<artifactId>maven-compiler-plugin</artifactId>
-				<version>2.3.2</version>
-				<configuration>
-					<source>1.6</source>
-					<target>1.6</target>
-				</configuration>
-			</plugin>
-			<plugin>
-				<groupId>org.apache.maven.plugins</groupId>
-				<artifactId>maven-dependency-plugin</artifactId>
-				<version>2.3</version>
-				<executions>
-					<execution>
-						<id>analyze</id>
-						<goals>
-							<goal>analyze-only</goal>
-						</goals>
-						<configuration>
-							<ignoreNonCompile>true</ignoreNonCompile>
-							<failOnWarning>false</failOnWarning>
-						</configuration>
-					</execution>
-				</executions>
-			</plugin>
-			<plugin>
-				<groupId>org.apache.maven.plugins</groupId>
-				<artifactId>maven-release-plugin</artifactId>
-				<version>2.2.1</version>
-				<configuration>
-					<mavenExecutorId>forked-path</mavenExecutorId>
-				</configuration>
-				<dependencies>
-					<dependency>
-						<groupId>org.apache.maven.scm</groupId>
-						<artifactId>maven-scm-provider-gitexe</artifactId>
-						<version>1.4</version>
-					</dependency>
-					<dependency>
-						<groupId>org.codehaus.plexus</groupId>
-						<artifactId>plexus-utils</artifactId>
-						<version>1.5.9</version>
-					</dependency>
-				</dependencies>
-			</plugin>
-			<plugin>
-				<!-- TODO: fix for http://jira.codehaus.org/browse/MSITE-286? -->
-				<groupId>org.apache.maven.plugins</groupId>
-				<artifactId>maven-site-plugin</artifactId>
-				<version>3.0</version>
-			</plugin>
-			<plugin>
-				<groupId>org.apache.maven.plugins</groupId>
-				<artifactId>maven-war-plugin</artifactId>
-				<version>2.1.1</version>
-				<configuration>
-					<attachClasses>true</attachClasses>
-				</configuration>
-			</plugin>
-			<plugin>
-				<groupId>org.mortbay.jetty</groupId>
-				<artifactId>jetty-maven-plugin</artifactId>
-				<version>${jetty.version}</version>
-				<dependencies>
-					<dependency><!-- For LogLevelCounterAppender -->
-						<groupId>com.ning.jetty</groupId>
-						<artifactId>ning-service-skeleton-log4j</artifactId>
-						<version>${skeleton.version}</version>
-						<classifier>selfcontained</classifier>
-						<scope>runtime</scope>
-					</dependency>
-					<!-- Needed to redirect Jetty logs to slf4j -->
-					<dependency>
-						<groupId>org.slf4j</groupId>
-						<artifactId>slf4j-api</artifactId>
-						<version>${slf4j.version}</version>
-					</dependency>
-					<dependency>
-						<groupId>ch.qos.logback</groupId>
-						<artifactId>logback-core</artifactId>
-						<version>${logback.version}</version>
-					</dependency>
-					<dependency>
-						<groupId>ch.qos.logback</groupId>
-						<artifactId>logback-classic</artifactId>
-						<version>${logback.version}</version>
-					</dependency>
-				</dependencies>
-				<configuration>
-					<scanIntervalSeconds>60</scanIntervalSeconds>
-					<systemProperties>
-						<systemProperty>
-							<name>logback.configurationFile</name>
-							<value>file:${basedir}/src/main/resources/logback.xml</value>
-						</systemProperty>
-					</systemProperties>
-				</configuration>
-			</plugin>
-		</plugins>
-	</build>
-=======
+        <
+        <
+        <
+        <
+        <
+        <
+        < HEAD
         <!-- NOT in master POM; include version as well -->
         <dependency>
             <groupId>org.weakref</groupId>
@@ -539,6 +172,7 @@
             <groupId>javax.servlet</groupId>
             <artifactId>javax.servlet-api</artifactId>
             <version>3.0.1</version>
+            <scope>provided</scope>
         </dependency>
         <dependency>
             <groupId>com.ning.jetty</groupId>
@@ -551,16 +185,8 @@
             <version>${skeleton.version}</version>
         </dependency>
         <dependency>
-            <groupId>com.ning.jetty</groupId>
-            <artifactId>ning-service-skeleton-log4j</artifactId>
-            <version>${skeleton.version}</version>
-            <classifier>selfcontained</classifier>
-            <scope>provided</scope>
-        </dependency>
-        <dependency>
             <groupId>org.slf4j</groupId>
             <artifactId>slf4j-api</artifactId>
-            <version>${slf4j.version}</version>
         </dependency>
         <dependency>
             <groupId>org.slf4j</groupId>
@@ -572,11 +198,13 @@
             <groupId>ch.qos.logback</groupId>
             <artifactId>logback-core</artifactId>
             <version>${logback.version}</version>
+            <scope>runtime</scope>
         </dependency>
         <dependency>
             <groupId>ch.qos.logback</groupId>
             <artifactId>logback-classic</artifactId>
             <version>${logback.version}</version>
+            <scope>runtime</scope>
         </dependency>
 
         <!-- FROM MASTER POM / LIBRARY -->
@@ -713,6 +341,30 @@
             </resource>
         </resources>
         <plugins>
+            <plugin>
+                <groupId>org.apache.maven.plugins</groupId>
+                <artifactId>maven-shade-plugin</artifactId>
+                <version>1.4</version>
+                <executions>
+                    <execution>
+                        <id>assemble-killbill</id>
+                        <goals>
+                            <goal>shade</goal>
+                        </goals>
+                        <phase>package</phase>
+                        <configuration>
+                            <createSourcesJar>true</createSourcesJar>
+                            <shadedArtifactAttached>true</shadedArtifactAttached>
+                            <shadedClassifierName>jar-with-dependencies</shadedClassifierName>
+                            <filters>
+                                <filter>
+                                    <artifact>${project.groupId}:${project.artifactId}</artifact>
+                                </filter>
+                            </filters>
+                        </configuration>
+                    </execution>
+                </executions>
+            </plugin>
             <plugin>
                 <groupId>com.ning.maven.plugins</groupId>
                 <artifactId>maven-dependency-versions-check-plugin</artifactId>
@@ -856,5 +508,4 @@
             </plugin>
         </plugins>
     </build>
->>>>>>> 8d239103
 </project>