--- conflicted
+++ resolved
@@ -166,11 +166,11 @@
     @POST
     @Consumes(APPLICATION_JSON)
     @Produces(APPLICATION_JSON)
-<<<<<<< HEAD
+
     @ApiOperation(value = "Create an subscription", response = SubscriptionJson.class)
     @ApiResponses(value = {@ApiResponse(code = 201, message = "Subscription created successfully")})
     public Response createSubscription(final SubscriptionJson subscription,
-                                       @ApiParam(hidden = true) @QueryParam(QUERY_REQUESTED_DT) final String requestedDate, /* This is deprecated, only used for backward compatibility */
+                                       @QueryParam(QUERY_REQUESTED_DT) final String requestedDate, /* This is deprecated, only used for backward compatibility */
                                        @QueryParam(QUERY_ENTITLEMENT_REQUESTED_DT) final String entitlementDate,
                                        @QueryParam(QUERY_BILLING_REQUESTED_DT) final String billingDate,
                                        @QueryParam(QUERY_BUNDLES_RENAME_KEY_IF_EXIST_UNUSED) @DefaultValue("true") final Boolean renameKeyIfExistsAndUnused,
@@ -184,95 +184,8 @@
                                        @HeaderParam(HDR_COMMENT) final String comment,
                                        @javax.ws.rs.core.Context final HttpServletRequest request,
                                        @javax.ws.rs.core.Context final UriInfo uriInfo) throws EntitlementApiException, AccountApiException, SubscriptionApiException {
-        verifyNonNullOrEmpty(subscription, "SubscriptionJson body should be specified");
-        if (subscription.getPlanName() == null) {
-            verifyNonNullOrEmpty(subscription.getProductName(), "SubscriptionJson productName needs to be set",
-                                 subscription.getProductCategory(), "SubscriptionJson productCategory needs to be set",
-                                 subscription.getBillingPeriod(), "SubscriptionJson billingPeriod needs to be set",
-                                 subscription.getPriceList(), "SubscriptionJson priceList needs to be set");
-        }
-
-        logDeprecationParameterWarningIfNeeded(QUERY_REQUESTED_DT, QUERY_ENTITLEMENT_REQUESTED_DT, QUERY_BILLING_REQUESTED_DT);
-
-        // For ADD_ON we need to provide externalKey or the bundleId
-        if (ProductCategory.ADD_ON.equals(subscription.getProductCategory())) {
-            Preconditions.checkArgument(subscription.getExternalKey() != null || subscription.getBundleId() != null, "SubscriptionJson bundleId or externalKey should be specified for ADD_ON");
-        }
-
-        final boolean isReusingExistingBundle = ProductCategory.ADD_ON == subscription.getProductCategory() ||
-                                                (ProductCategory.STANDALONE == subscription.getProductCategory() && subscription.getBundleId() != null);
-
-        final Iterable<PluginProperty> pluginProperties = extractPluginProperties(pluginPropertiesString);
-        final CallContext callContext = context.createCallContextNoAccountId(createdBy, reason, comment, request);
-
-        final EntitlementCallCompletionCallback<UUID> callback = new EntitlementCallCompletionCallback<UUID>() {
-            @Override
-            public UUID doOperation(final CallContext ctx) throws InterruptedException, TimeoutException, EntitlementApiException, SubscriptionApiException, AccountApiException {
-
-                final Account account = getAccountFromSubscriptionJson(subscription, callContext);
-                final PhaseType phaseType = subscription.getPhaseType();
-                final PlanPhaseSpecifier spec = subscription.getPlanName() != null ?
-                                                new PlanPhaseSpecifier(subscription.getPlanName(), phaseType) :
-                                                new PlanPhaseSpecifier(subscription.getProductName(),
-                                                                       subscription.getBillingPeriod(), subscription.getPriceList(), phaseType);
-
-                final LocalDate resolvedEntitlementDate = requestedDate != null ? toLocalDate(requestedDate) : toLocalDate(entitlementDate);
-                final LocalDate resolvedBillingDate = requestedDate != null ? toLocalDate(requestedDate) : toLocalDate(billingDate);
-                final List<PlanPhasePriceOverride> overrides = PhasePriceOverrideJson.toPlanPhasePriceOverrides(subscription.getPriceOverrides(), spec, account.getCurrency());
-                final UUID result = isReusingExistingBundle
-                                    ? entitlementApi.addEntitlement(getBundleIdForAddOnCreation(subscription), spec, overrides, resolvedEntitlementDate, resolvedBillingDate, isMigrated, pluginProperties, callContext)
-                                    : entitlementApi.createBaseEntitlement(account.getId(), spec, subscription.getExternalKey(), overrides, resolvedEntitlementDate, resolvedBillingDate, isMigrated, renameKeyIfExistsAndUnused, pluginProperties, callContext);
-                if (newBCD != null) {
-                    final Entitlement createdEntitlement = entitlementApi.getEntitlementForId(result, callContext);
-                    createdEntitlement.updateBCD(newBCD, null, callContext);
-                }
-                return result;
-            }
-
-            private UUID getBundleIdForAddOnCreation(final SubscriptionJson entitlement) throws SubscriptionApiException {
-
-                if (entitlement.getBundleId() != null) {
-                    return entitlement.getBundleId();
-                }
-                // If user only specified the externalKey we need to fech the bundle (expensive operation) to extract the bundleId
-                final SubscriptionBundle bundle = subscriptionApi.getActiveSubscriptionBundleForExternalKey(entitlement.getExternalKey(), callContext);
-                return bundle.getId();
-            }
-
-            @Override
-            public boolean isImmOperation() {
-                return true;
-            }
-
-            @Override
-            public Response doResponseOk(final UUID createdEntitlementId) {
-                return uriBuilder.buildResponse(uriInfo, SubscriptionResource.class, "getSubscription", createdEntitlementId, request);
-            }
-        };
-
-        final EntitlementCallCompletion<UUID> callCompletionCreation = new EntitlementCallCompletion<UUID>();
-        return callCompletionCreation.withSynchronization(callback, timeoutSec, callCompletion, callContext);
-=======
-    @ApiOperation(value = "Create an entitlement")
-    @ApiResponses(value = {@ApiResponse(code = 400, message = "Invalid entitlement supplied")})
-    public Response createEntitlement(final SubscriptionJson entitlement,
-                                      @QueryParam(QUERY_REQUESTED_DT) final String requestedDate, /* This is deprecated, only used for backward compatibility */
-                                      @QueryParam(QUERY_ENTITLEMENT_REQUESTED_DT) final String entitlementDate,
-                                      @QueryParam(QUERY_BILLING_REQUESTED_DT) final String billingDate,
-                                      @QueryParam(QUERY_BUNDLES_RENAME_KEY_IF_EXIST_UNUSED) @DefaultValue("true") final Boolean renameKeyIfExistsAndUnused,
-                                      @QueryParam(QUERY_MIGRATED) @DefaultValue("false") final Boolean isMigrated,
-                                      @QueryParam(QUERY_BCD) final Integer newBCD,
-                                      @QueryParam(QUERY_CALL_COMPLETION) @DefaultValue("false") final Boolean callCompletion,
-                                      @QueryParam(QUERY_CALL_TIMEOUT) @DefaultValue("3") final long timeoutSec,
-                                      @QueryParam(QUERY_PLUGIN_PROPERTY) final List<String> pluginPropertiesString,
-                                      @HeaderParam(HDR_CREATED_BY) final String createdBy,
-                                      @HeaderParam(HDR_REASON) final String reason,
-                                      @HeaderParam(HDR_COMMENT) final String comment,
-                                      @javax.ws.rs.core.Context final HttpServletRequest request,
-                                      @javax.ws.rs.core.Context final UriInfo uriInfo) throws EntitlementApiException, AccountApiException, SubscriptionApiException {
-        final List<BulkSubscriptionsBundleJson> entitlementsWithAddOns = ImmutableList.of(new BulkSubscriptionsBundleJson(ImmutableList.<SubscriptionJson>of(entitlement)));
-        return createEntitlementsWithAddOnsInternal(entitlementsWithAddOns, requestedDate, entitlementDate, billingDate, isMigrated, renameKeyIfExistsAndUnused, callCompletion, timeoutSec, pluginPropertiesString, createdBy, reason, comment, request, uriInfo, ObjectType.SUBSCRIPTION);
->>>>>>> 1260abd2
+        final List<BulkSubscriptionsBundleJson> entitlementsWithAddOns = ImmutableList.of(new BulkSubscriptionsBundleJson(ImmutableList.<SubscriptionJson>of(subscription)));
+        return createSubscriptionsWithAddOnsInternal(entitlementsWithAddOns, requestedDate, entitlementDate, billingDate, isMigrated, renameKeyIfExistsAndUnused, callCompletion, timeoutSec, pluginPropertiesString, createdBy, reason, comment, request, uriInfo, ObjectType.SUBSCRIPTION);
     }
 
     @TimedResource
@@ -339,12 +252,7 @@
                                                           final HttpServletRequest request,
                                                           final UriInfo uriInfo,
                                                           final ObjectType responseObject) throws EntitlementApiException, AccountApiException, SubscriptionApiException {
-<<<<<<< HEAD
-
-        Preconditions.checkArgument(Iterables.size(entitlementsWithAddOns) > 0, "Subscription bulk list mustn't be null or empty.");
-=======
         Preconditions.checkArgument(Iterables.size(entitlementsWithAddOns) > 0, "No subscription specified to create");
->>>>>>> 1260abd2
 
         logDeprecationParameterWarningIfNeeded(QUERY_REQUESTED_DT, QUERY_ENTITLEMENT_REQUESTED_DT, QUERY_BILLING_REQUESTED_DT);
 
@@ -355,43 +263,7 @@
         final Account account = accountUserApi.getAccountById(entitlementsWithAddOns.get(0).getBaseEntitlementAndAddOns().get(0).getAccountId(), callContext);
 
         final Collection<BaseEntitlementWithAddOnsSpecifier> baseEntitlementWithAddOnsSpecifierList = new ArrayList<BaseEntitlementWithAddOnsSpecifier>();
-<<<<<<< HEAD
-        for (final BulkSubscriptionsBundleJson bulkBaseEntitlementWithAddOns : entitlementsWithAddOns) {
-            final Iterable<SubscriptionJson> baseEntitlements = Iterables.filter(
-                    bulkBaseEntitlementWithAddOns.getBaseEntitlementAndAddOns(), new Predicate<SubscriptionJson>() {
-                        @Override
-                        public boolean apply(final SubscriptionJson subscription) {
-                            return ProductCategory.BASE.equals(subscription.getProductCategory());
-                        }
-                    });
-
-            final List<EntitlementSpecifier> entitlementSpecifierList;
-            final String bundleExternalKey;
-            if (baseEntitlements.iterator().hasNext()) {
-                Preconditions.checkArgument(Iterables.size(baseEntitlements) == 1, "Only one BASE product is allowed per bundle.");
-
-                final SubscriptionJson baseEntitlement = baseEntitlements.iterator().next();
-                final Iterable<SubscriptionJson> addonEntitlements = Iterables.filter(bulkBaseEntitlementWithAddOns.getBaseEntitlementAndAddOns(),
-                                                                                      new Predicate<SubscriptionJson>() {
-                                                                                          @Override
-                                                                                          public boolean apply(final SubscriptionJson subscription) {
-                                                                                              return ProductCategory.ADD_ON.equals(subscription.getProductCategory());
-                                                                                          }
-                                                                                      });
-
-                entitlementSpecifierList = buildEntitlementSpecifierList(baseEntitlement, addonEntitlements, account.getCurrency());
-                bundleExternalKey = baseEntitlement.getExternalKey();
-            } else {
-                final Collection<SubscriptionJson> standaloneEntitlements = Collections2.filter(bulkBaseEntitlementWithAddOns.getBaseEntitlementAndAddOns(),
-                                                                                                new Predicate<SubscriptionJson>() {
-                                                                                                    @Override
-                                                                                                    public boolean apply(final SubscriptionJson subscription) {
-                                                                                                        return ProductCategory.STANDALONE.equals(subscription.getProductCategory());
-                                                                                                    }
-                                                                                                });
-                entitlementSpecifierList = buildEntitlementSpecifierList(standaloneEntitlements, account.getCurrency());
-                bundleExternalKey = standaloneEntitlements.isEmpty() ? null : standaloneEntitlements.iterator().next().getExternalKey();
-=======
+
         for (final BulkSubscriptionsBundleJson subscriptionsBundleJson : entitlementsWithAddOns) {
             UUID bundleId = null;
             String bundleExternalKey = null;
@@ -423,7 +295,6 @@
                 }
                 // create the entitlementSpecifier
                 buildEntitlementSpecifier(entitlement, account.getCurrency(), entitlementSpecifierList);
->>>>>>> 1260abd2
             }
 
             final LocalDate resolvedEntitlementDate = requestedDate != null ? toLocalDate(requestedDate) : toLocalDate(entitlementDate);
@@ -495,7 +366,7 @@
                                                       new PlanPhaseSpecifier(subscriptionJson.getProductName(),
                                                                              subscriptionJson.getBillingPeriod(),
                                                                              subscriptionJson.getPriceList(),
-                                                                             subscriptionJson.getPhaseType() == null ? null : PhaseType.valueOf(subscriptionJson.getPhaseType()));
+                                                                             subscriptionJson.getPhaseType());
         final List<PlanPhasePriceOverride> overrides = PhasePriceOverrideJson.toPlanPhasePriceOverrides(subscriptionJson.getPriceOverrides(),
                                                                                                         planPhaseSpecifier,
                                                                                                         currency);
@@ -805,11 +676,7 @@
         final Entitlement entitlement = entitlementApi.getEntitlementForId(subscriptionId, callContext);
         if (effectiveFromDateStr != null) {
             final Account account = accountUserApi.getAccountById(entitlement.getAccountId(), callContext);
-<<<<<<< HEAD
-            final LocalDate accountToday = new LocalDate(clock.getUTCNow(), account.getTimeZone());
-=======
             final LocalDate accountToday = new LocalDate(callContext.getCreatedDate(), account.getTimeZone());
->>>>>>> 1260abd2
             int comp = effectiveFromDate.compareTo(accountToday);
             switch (comp) {
                 case -1:
