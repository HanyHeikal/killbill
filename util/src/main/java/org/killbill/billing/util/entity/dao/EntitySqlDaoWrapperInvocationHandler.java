/*
 * Copyright 2010-2012 Ning, Inc.
 * Copyright 2014-2019 Groupon, Inc
 * Copyright 2014-2019 The Billing Project, LLC
 *
 * The Billing Project licenses this file to you under the Apache License, version 2.0
 * (the "License"); you may not use this file except in compliance with the
 * License.  You may obtain a copy of the License at:
 *
 *    http://www.apache.org/licenses/LICENSE-2.0
 *
 * Unless required by applicable law or agreed to in writing, software
 * distributed under the License is distributed on an "AS IS" BASIS, WITHOUT
 * WARRANTIES OR CONDITIONS OF ANY KIND, either express or implied.  See the
 * License for the specific language governing permissions and limitations
 * under the License.
 */

package org.killbill.billing.util.entity.dao;

import java.lang.annotation.Annotation;
import java.lang.reflect.InvocationHandler;
import java.lang.reflect.InvocationTargetException;
import java.lang.reflect.Method;
import java.lang.reflect.ParameterizedType;
import java.lang.reflect.Type;
import java.sql.PreparedStatement;
import java.sql.SQLException;
import java.sql.SQLWarning;
import java.util.Collection;
import java.util.HashMap;
import java.util.Iterator;
import java.util.LinkedHashMap;
import java.util.LinkedList;
import java.util.List;
import java.util.Map;
import java.util.UUID;
import java.util.concurrent.ConcurrentHashMap;

import javax.annotation.Nullable;

import org.killbill.billing.ObjectType;
import org.killbill.billing.callcontext.InternalCallContext;
import org.killbill.billing.callcontext.InternalTenantContext;
import org.killbill.billing.util.audit.ChangeType;
import org.killbill.billing.util.cache.Cachable;
import org.killbill.billing.util.cache.Cachable.CacheType;
import org.killbill.billing.util.cache.CachableKey;
import org.killbill.billing.util.cache.CacheController;
import org.killbill.billing.util.cache.CacheControllerDispatcher;
import org.killbill.billing.util.cache.CacheLoaderArgument;
import org.killbill.billing.util.callcontext.InternalCallContextFactory;
import org.killbill.billing.util.dao.EntityAudit;
import org.killbill.billing.util.dao.EntityHistoryModelDao;
import org.killbill.billing.util.dao.TableName;
import org.killbill.billing.util.entity.Entity;
import org.killbill.clock.Clock;
import org.killbill.commons.profiling.Profiling;
import org.killbill.commons.profiling.Profiling.WithProfilingCallback;
import org.killbill.commons.profiling.ProfilingFeature.ProfilingFeatureType;
import org.skife.jdbi.v2.Binding;
import org.skife.jdbi.v2.Handle;
import org.skife.jdbi.v2.StatementContext;
import org.skife.jdbi.v2.exceptions.DBIException;
import org.skife.jdbi.v2.exceptions.StatementException;
import org.skife.jdbi.v2.sqlobject.Bind;
import org.skife.jdbi.v2.sqlobject.SqlBatch;
import org.skife.jdbi.v2.unstable.BindIn;
import org.slf4j.Logger;
import org.slf4j.LoggerFactory;

import com.google.common.base.MoreObjects;
import com.google.common.base.Preconditions;
import com.google.common.base.Predicate;
import com.google.common.collect.ImmutableList;
import com.google.common.collect.ImmutableList.Builder;
import com.google.common.collect.ImmutableMap;
import com.google.common.collect.Iterables;

/**
 * Wraps an instance of EntitySqlDao, performing extra work around each method (Sql query)
 *
 * @param <S> EntitySqlDao type of the wrapped instance
 * @param <M> EntityModel associated with S
 * @param <E> Entity associated with M
 */
public class EntitySqlDaoWrapperInvocationHandler<S extends EntitySqlDao<M, E>, M extends EntityModelDao<E>, E extends Entity> implements InvocationHandler {

    private final Logger logger = LoggerFactory.getLogger(EntitySqlDaoWrapperInvocationHandler.class);

    private final Map<String, Annotation[][]> parameterAnnotationsByMethod = new ConcurrentHashMap<String, Annotation[][]>();

    private final Class<S> sqlDaoClass;
    private final S sqlDao;
    private final Handle handle;

    private final CacheControllerDispatcher cacheControllerDispatcher;
    private final Clock clock;
    private final InternalCallContextFactory internalCallContextFactory;
    private final Profiling<Object, Throwable> prof;

    public EntitySqlDaoWrapperInvocationHandler(final Class<S> sqlDaoClass,
                                                final S sqlDao,
                                                final Handle handle,
                                                final Clock clock,
                                                // Special DAO that don't require caching can invoke EntitySqlDaoWrapperInvocationHandler with no caching (e.g NoCachingTenantDao)
                                                @Nullable final CacheControllerDispatcher cacheControllerDispatcher,
                                                final InternalCallContextFactory internalCallContextFactory) {
        this.sqlDaoClass = sqlDaoClass;
        this.sqlDao = sqlDao;
        this.handle = handle;
        this.clock = clock;
        this.cacheControllerDispatcher = cacheControllerDispatcher;
        this.internalCallContextFactory = internalCallContextFactory;
        this.prof = new Profiling<Object, Throwable>();
    }

    @Override
    public Object invoke(final Object proxy, final Method method, final Object[] args) throws Throwable {
        try {
            return prof.executeWithProfiling(ProfilingFeatureType.DAO, getProfilingId(null, method), new WithProfilingCallback<Object, Throwable>() {
                @Override
                public Object execute() throws Throwable {
                    return invokeSafely(proxy, method, args);
                }
            });
        } catch (final Throwable t) {
            if (t.getCause() != null && t.getCause().getCause() != null && DBIException.class.isAssignableFrom(t.getCause().getClass())) {
                // Likely a JDBC error, try to extract the SQL statement and JDBI bindings
                if (t.getCause() instanceof StatementException) {
                    final StatementContext statementContext = ((StatementException) t.getCause()).getStatementContext();

                    if (statementContext != null) {
                        // Grumble, we need to rely on the suxxor toString() method as nothing is exposed
                        final Binding binding = statementContext.getBinding();

                        final PreparedStatement statement = statementContext.getStatement();
                        if (statement != null) {
                            // Note: we rely on the JDBC driver to have a sane toString() method...
                            errorDuringTransaction(t.getCause().getCause(), method, statement.toString() + "\n" + binding.toString());
                        } else {
                            errorDuringTransaction(t.getCause().getCause(), method, binding.toString());
                        }

                        // Never reached
                        return null;
                    }
                }

                errorDuringTransaction(t.getCause().getCause(), method);
            } else if (t.getCause() != null) {
                // t is likely not interesting (java.lang.reflect.InvocationTargetException)
                errorDuringTransaction(t.getCause(), method);
            } else {
                errorDuringTransaction(t, method);
            }
        }

        // Never reached
        return null;
    }

    // Nice method name to ease debugging while looking at log files
    private void errorDuringTransaction(final Throwable t, final Method method, final String extraErrorMessage) throws Throwable {
        final StringBuilder errorMessageBuilder = new StringBuilder("Error during transaction for sql entity {} and method {}");
        if (t instanceof SQLException) {
            final SQLException sqlException = (SQLException) t;
            errorMessageBuilder.append(" [SQL DefaultState: ")
                               .append(sqlException.getSQLState())
                               .append(", Vendor Error Code: ")
                               .append(sqlException.getErrorCode())
                               .append("]");
        }
        if (extraErrorMessage != null) {
            // This is usually the SQL statement
            errorMessageBuilder.append("\n").append(extraErrorMessage);
        }
        logger.warn(errorMessageBuilder.toString(), sqlDaoClass, method.getName());

        // This is to avoid throwing an exception wrapped in an UndeclaredThrowableException
        if (!(t instanceof RuntimeException)) {
            throw new RuntimeException(t);
        } else {
            throw t;
        }
    }

    private void errorDuringTransaction(final Throwable t, final Method method) throws Throwable {
        errorDuringTransaction(t, method, null);
    }

    private Object invokeSafely(final Object proxy, final Method method, final Object[] args) throws Throwable {

        final Audited auditedAnnotation = method.getAnnotation(Audited.class);
        final Cachable cachableAnnotation = method.getAnnotation(Cachable.class);

        // This can't be AUDIT'ed and CACHABLE'd at the same time as we only cache 'get'
        if (auditedAnnotation != null) {
            return invokeWithAuditAndHistory(auditedAnnotation, method, args);
        } else if (cachableAnnotation != null && cacheControllerDispatcher != null) {
            return invokeWithCaching(cachableAnnotation, method, args);
        } else {
            return invokeRaw(method, args);
        }
    }

    private Object invokeRaw(final Method method, final Object[] args) throws Throwable {
        return prof.executeWithProfiling(ProfilingFeatureType.DAO_DETAILS, getProfilingId("raw", method), new WithProfilingCallback<Object, Throwable>() {
            @Override
            public Object execute() throws Throwable {
                // Real jdbc call
                final Object result = executeJDBCCall(method, args);
                // This is *almost* the default invocation except that we want to intercept getById calls to populate the caches; the pattern is to always fetch
                // the object after it was created, which means this method is (by pattern) first called right after object creation and contains all the goodies we care
                // about (record_id, account_record_id, object_id, tenant_record_id)
                //
                if (result != null && method.getName().equals("getById")) {
                    populateCacheOnGetByIdInvocation((M) result);
                }
                return result;
            }
        });
    }

    private Object invokeWithCaching(final Cachable cachableAnnotation, final Method method, final Object[] args)
            throws Throwable {
        final ObjectType objectType = getObjectType();
        final CacheType cacheType = cachableAnnotation.value();
        final CacheController<Object, Object> cache = cacheControllerDispatcher.getCacheController(cacheType);
        // TODO Change NonEntityDao to take in TableName instead to cache things like TenantBroadcastModelDao (no ObjectType)
        if (cache != null && objectType != null) {
            // Find all arguments marked with @CachableKey
            final Map<Integer, Object> keyPieces = new LinkedHashMap<Integer, Object>();
            final Annotation[][] annotations = getAnnotations(method);
            for (int i = 0; i < annotations.length; i++) {
                for (int j = 0; j < annotations[i].length; j++) {
                    final Annotation annotation = annotations[i][j];
                    if (CachableKey.class.equals(annotation.annotationType())) {
                        // CachableKey position starts at 1
                        keyPieces.put(((CachableKey) annotation).value() - 1, args[i]);
                        break;
                    }
                }
            }

            // Build the Cache key
            final String cacheKey = buildCacheKey(keyPieces);

            final InternalTenantContext internalTenantContext = (InternalTenantContext) Iterables.find(ImmutableList.copyOf(args), new Predicate<Object>() {
                @Override
                public boolean apply(final Object input) {
                    return input instanceof InternalTenantContext;
                }
            }, null);
            final CacheLoaderArgument cacheLoaderArgument = new CacheLoaderArgument(objectType, args, internalTenantContext, handle);
            return cache.get(cacheKey, cacheLoaderArgument);
        } else {
            return invokeRaw(method, args);
        }
    }

    /**
     * Extract object from sqlDaoClass by looking at first parameter type (EntityModelDao) and
     * constructing an empty object so we can call the getObjectType method on it.
     *
     * @return the objectType associated to that handler
     * @throws InstantiationException
     * @throws IllegalAccessException
     * @throws ClassNotFoundException
     */
    private ObjectType getObjectType() throws InstantiationException, IllegalAccessException, ClassNotFoundException {

        int foundIndexForEntitySqlDao = -1;
        // If the sqlDaoClass implements multiple interfaces, first figure out which one is the EntitySqlDao
        for (int i = 0; i < sqlDaoClass.getGenericInterfaces().length; i++) {
            final Type type = sqlDaoClass.getGenericInterfaces()[0];
            if (!(type instanceof java.lang.reflect.ParameterizedType)) {
                // AuditSqlDao for example won't extend EntitySqlDao
                return null;
            }

            if (EntitySqlDao.class.getName().equals(((Class) ((java.lang.reflect.ParameterizedType) type).getRawType()).getName())) {
                foundIndexForEntitySqlDao = i;
                break;
            }
        }
        // Find out from the parameters of the EntitySqlDao which one is the EntityModelDao, and extract his (sub)type to finally return the ObjectType
        if (foundIndexForEntitySqlDao >= 0) {
            final Type[] types = ((java.lang.reflect.ParameterizedType) sqlDaoClass.getGenericInterfaces()[foundIndexForEntitySqlDao]).getActualTypeArguments();
            int foundIndexForEntityModelDao = -1;
            for (int i = 0; i < types.length; i++) {
                final Class clz = ((Class) types[i]);
                final Type[] genericInterfaces = clz.getGenericInterfaces();
                for (final Type genericInterface : genericInterfaces) {
                    if (genericInterface instanceof ParameterizedType) {
                        if (EntityModelDao.class.getName().equals(((Class) ((ParameterizedType) genericInterface).getRawType()).getName())) {
                            foundIndexForEntityModelDao = i;
                            break;
                        }
                    }
                }
            }

            if (foundIndexForEntityModelDao >= 0) {
                final String modelClassName = ((Class) types[foundIndexForEntityModelDao]).getName();

                final Class<? extends EntityModelDao<?>> clz = (Class<? extends EntityModelDao<?>>) Class.forName(modelClassName);

                final EntityModelDao<?> modelDao = (EntityModelDao<?>) clz.newInstance();
                return modelDao.getTableName().getObjectType();
            }
        }
        return null;
    }

    private Object invokeWithAuditAndHistory(final Audited auditedAnnotation, final Method method, final Object[] args) throws Throwable {
        final InternalCallContext context = retrieveContextFromArguments(args);
        final List<String> entityIds = retrieveEntityIdsFromArguments(method, args);

        final ChangeType changeType = auditedAnnotation.value();

        // Get the current state before deletion for the history tables
        final Map<String, M> deletedEntities = new HashMap<String, M>();
        if (changeType == ChangeType.DELETE) {
            for (final String entityId : entityIds) {
                deletedEntities.put(entityId, sqlDao.getById(entityId, context));
                printSQLWarnings();
            }
        }

        // Real jdbc call
        final Object obj = prof.executeWithProfiling(ProfilingFeatureType.DAO_DETAILS, getProfilingId("raw", method), new WithProfilingCallback<Object, Throwable>() {
            @Override
            public Object execute() throws Throwable {
                return executeJDBCCall(method, args);
            }
        });

        if (entityIds.isEmpty() ) {
            return obj;
        }

        // PERF: override the return value with the reHydrated entity to avoid an extra 'get' in the transaction,
        // (see EntityDaoBase#createAndRefresh for an example, but it works for updates as well).
        final List<M> ms = updateHistoryAndAudit(entityIds, deletedEntities, changeType, context);
        final boolean isBatchQuery = method.getAnnotation(SqlBatch.class) != null;
        return isBatchQuery ? ms : Iterables.<M>getFirst(ms, null);
    }

    private Object executeJDBCCall(final Method method, final Object[] args) throws IllegalAccessException, InvocationTargetException {
        final Object invoke = method.invoke(sqlDao, args);
        printSQLWarnings();
        return invoke;
    }

    private void printSQLWarnings() {
        if (logger.isDebugEnabled()) {
            try {
                SQLWarning warning = handle.getConnection().getWarnings();
                while (warning != null) {
                    logger.debug("[SQL WARNING] {}", warning);
                    warning = warning.getNextWarning();
                }
                handle.getConnection().clearWarnings();
            } catch (final SQLException e) {
                logger.debug("Error whilst retrieving SQL warnings", e);
            }
        }
    }

    private void populateCacheOnGetByIdInvocation(final M model) {
        populateCaches(cacheControllerDispatcher, model);
    }

    public static void populateCaches(final CacheControllerDispatcher cacheControllerDispatcher, final EntityModelDao model) {
        final CacheController<String, Long> cacheRecordId = cacheControllerDispatcher.getCacheController(CacheType.RECORD_ID);
        cacheRecordId.putIfAbsent(getKey(model.getId().toString(), CacheType.RECORD_ID, model.getTableName()), model.getRecordId());

        final CacheController<String, UUID> cacheObjectId = cacheControllerDispatcher.getCacheController(CacheType.OBJECT_ID);
        cacheObjectId.putIfAbsent(getKey(model.getRecordId().toString(), CacheType.OBJECT_ID, model.getTableName()), model.getId());

        if (model.getTenantRecordId() != null) {
            final CacheController<String, Long> cacheTenantRecordId = cacheControllerDispatcher.getCacheController(CacheType.TENANT_RECORD_ID);
            cacheTenantRecordId.putIfAbsent(getKey(model.getId().toString(), CacheType.TENANT_RECORD_ID, model.getTableName()), model.getTenantRecordId());
        }

        if (model.getAccountRecordId() != null) {
            final CacheController<String, Long> cacheAccountRecordId = cacheControllerDispatcher.getCacheController(CacheType.ACCOUNT_RECORD_ID);
            cacheAccountRecordId.putIfAbsent(getKey(model.getId().toString(), CacheType.ACCOUNT_RECORD_ID, model.getTableName()), model.getAccountRecordId());
        }
    }

    private static String getKey(final String rawKey, final CacheType cacheType, final TableName tableName) {
        return cacheType.isKeyPrefixedWithTableName() ?
               tableName + CacheControllerDispatcher.CACHE_KEY_SEPARATOR + rawKey :
               rawKey;
    }

    private List<M> updateHistoryAndAudit(final Collection<String> entityIds,
                                          final Map<String, M> deletedEntities,
                                          final ChangeType changeType,
                                          final InternalCallContext context) throws Throwable {
        final Object reHydratedEntities = prof.executeWithProfiling(ProfilingFeatureType.DAO_DETAILS, getProfilingId("history/audit", null), new WithProfilingCallback<Object, Throwable>() {
            @Override
<<<<<<< HEAD
            public List<M> execute() {
                TableName tableName = null;
                // We'll keep the ordering
                final Map<M, Long> reHydratedEntityModelDaoAndHistoryRecordIds = new LinkedHashMap<M, Long>(entityIds.size());
                for (final String entityId : entityIds) {
                    final M reHydratedEntity;
                    if (changeType == ChangeType.DELETE) {
                        reHydratedEntity = deletedEntities.get(entityId);
                    } else {
                        // See note above regarding "markAsInactive" operations
                        // TODO Could we avoid this query?
                        reHydratedEntity = MoreObjects.firstNonNull(sqlDao.getById(entityId, context), deletedEntities.get(entityId));
                        printSQLWarnings();
                    }
                    Preconditions.checkNotNull(reHydratedEntity, "reHydratedEntity cannot be null");
                    final Long entityRecordId = reHydratedEntity.getRecordId();
                    if (tableName == null) {
                        tableName = reHydratedEntity.getTableName();
                    }

                    // Note: audit entries point to the history record id
                    final Long historyRecordId;
                    if (tableName.getHistoryTableName() != null) {
                        // TODO Could we do this in bulk too?
                        historyRecordId = insertHistory(entityRecordId, reHydratedEntity, changeType, context);
                    } else {
                        historyRecordId = entityRecordId;
                    }

                    reHydratedEntityModelDaoAndHistoryRecordIds.put(reHydratedEntity, historyRecordId);
=======
            public M execute() throws Throwable {
                final M reHydratedEntity = MoreObjects.firstNonNull(deletedEntity, sqlDao.getById(entityId, context));
                Preconditions.checkNotNull(reHydratedEntity, "reHydratedEntity cannot be null");
                final Long entityRecordId = reHydratedEntity.getRecordId();
                final TableName tableName = reHydratedEntity.getTableName();

                // Note: audit entries point to the history record id
                final Long historyRecordId;
                if (tableName.getHistoryTableName() != null) {
                    historyRecordId = insertHistory(entityRecordId, reHydratedEntity, changeType, context);
                } else {
                    historyRecordId = entityRecordId;
>>>>>>> 4c70f009
                }

                // Make sure to re-hydrate the objects first (especially needed for create calls)
                insertAudits(tableName, reHydratedEntityModelDaoAndHistoryRecordIds, changeType, context);

                return ImmutableList.<M>copyOf(reHydratedEntityModelDaoAndHistoryRecordIds.keySet());
            }
        });
        //noinspection unchecked
        return (List<M>) reHydratedEntities;
    }

    private List<String> retrieveEntityIdsFromArguments(final Method method, final Object[] args) {
        final Annotation[][] parameterAnnotations = getAnnotations(method);

        int i = -1;
        for (final Object arg : args) {
            i++;

            // Assume the first argument of type Entity is our type of Entity (type U here)
            // This is true for e.g. create calls
            if (arg instanceof Entity) {
                return ImmutableList.<String>of(((Entity) arg).getId().toString());
            }

            // For Batch calls, the first argument will be of type List<Entity>
            if (arg instanceof Iterable) {
                final Builder<String> entityIds = extractEntityIdsFromBatchArgument((Iterable) arg);
                if (entityIds != null) {
                    return entityIds.build();
                }
            }

            for (final Annotation annotation : parameterAnnotations[i]) {
                if (arg instanceof String && Bind.class.equals(annotation.annotationType()) && ("id").equals(((Bind) annotation).value())) {
                    return ImmutableList.<String>of((String) arg);
                } else if (arg instanceof Collection && BindIn.class.equals(annotation.annotationType()) && ("ids").equals(((BindIn) annotation).value())) {
                    return ImmutableList.<String>copyOf((Collection) arg);
                }
            }
        }
        return ImmutableList.<String>of();
    }

    private Annotation[][] getAnnotations(final Method method) {
        // Expensive to compute
        final String methodString = method.toString();

        // Method.getParameterAnnotations() generates lots of garbage objects
        Annotation[][] parameterAnnotations = parameterAnnotationsByMethod.get(methodString);
        if (parameterAnnotations == null) {
            parameterAnnotations = method.getParameterAnnotations();
            parameterAnnotationsByMethod.put(methodString, parameterAnnotations);
        }
        return parameterAnnotations;
    }

    private Builder<String> extractEntityIdsFromBatchArgument(final Iterable arg) {
        final Iterator iterator = arg.iterator();
        final Builder<String> entityIds = new Builder<String>();
        while (iterator.hasNext()) {
            final Object object = iterator.next();
            if (!(object instanceof Entity)) {
                // No good - ignore
                return null;
            } else {
                entityIds.add(((Entity) object).getId().toString());
            }
        }

        return entityIds;
    }

    private InternalCallContext retrieveContextFromArguments(final Object[] args) {
        for (final Object arg : args) {
            if (!(arg instanceof InternalCallContext)) {
                continue;
            }
            return (InternalCallContext) arg;
        }
        return null;
    }

    private Long insertHistory(final Long entityRecordId, final M entityModelDao, final ChangeType changeType, final InternalCallContext context) {
        final EntityHistoryModelDao<M, E> history = new EntityHistoryModelDao<M, E>(entityModelDao, entityRecordId, changeType, null, context.getCreatedDate());
        final Long recordId = sqlDao.addHistoryFromTransaction(history, context);
        printSQLWarnings();
        return recordId;
    }

    private void insertAudits(final TableName tableName,
                              final Map<M, Long> entityModelDaoAndHistoryRecordIds,
                              final ChangeType changeType,
                              final InternalCallContext contextMaybeWithoutAccountRecordId) {
        final TableName destinationTableName = MoreObjects.firstNonNull(tableName.getHistoryTableName(), tableName);

        InternalCallContext context = null;
        final Collection<EntityAudit> audits = new LinkedList<EntityAudit>();
        for (final M entityModelDao : entityModelDaoAndHistoryRecordIds.keySet()) {
            final Long targetRecordId = entityModelDaoAndHistoryRecordIds.get(entityModelDao);
            final EntityAudit audit = new EntityAudit(destinationTableName, targetRecordId, changeType, contextMaybeWithoutAccountRecordId.getCreatedDate());
            audits.add(audit);

            if (context == null) {
                // Populate the account record id when creating the account record
                if (TableName.ACCOUNT.equals(tableName) && ChangeType.INSERT.equals(changeType)) {
                    // AccountModelDao in practice
                    final TimeZoneAwareEntity accountModelDao = (TimeZoneAwareEntity) entityModelDao;
                    context = internalCallContextFactory.createInternalCallContext(accountModelDao, entityModelDao.getRecordId(), contextMaybeWithoutAccountRecordId);
                } else {
                    context = contextMaybeWithoutAccountRecordId;
                }
            }
        }

<<<<<<< HEAD
        sqlDao.insertAuditsFromTransaction(audits, context);
=======
        sqlDao.insertAuditFromTransaction(audit, context);
>>>>>>> 4c70f009
        printSQLWarnings();

        // We need to invalidate the caches. There is a small window of doom here where caches will be stale.
        for (final M entityModelDao : entityModelDaoAndHistoryRecordIds.keySet()) {
            final Long entityRecordId = entityModelDao.getRecordId();

            // TODO Knowledge on how the key is constructed is also in AuditSqlDao
            if (tableName.getHistoryTableName() != null) {
                final CacheController<String, List> cacheController = cacheControllerDispatcher.getCacheController(CacheType.AUDIT_LOG_VIA_HISTORY);
                if (cacheController != null) {
                    final String key = buildCacheKey(ImmutableMap.<Integer, Object>of(0, tableName.getHistoryTableName(), 1, tableName.getHistoryTableName(), 2, entityRecordId));
                    cacheController.remove(key);
                }
            } else {
                final CacheController<String, List> cacheController = cacheControllerDispatcher.getCacheController(CacheType.AUDIT_LOG);
                if (cacheController != null) {
                    final String key = buildCacheKey(ImmutableMap.<Integer, Object>of(0, tableName, 1, entityRecordId));
                    cacheController.remove(key);
                }
            }
        }
    }

    private String buildCacheKey(final Map<Integer, Object> keyPieces) {
        final StringBuilder cacheKey = new StringBuilder();
        for (int i = 0; i < keyPieces.size(); i++) {
            // To normalize the arguments and avoid casing issues, we make all pieces of the key uppercase.
            // Since the database engine may be case insensitive and we use arguments of the SQL method call
            // to build the key, the key has to be case insensitive as well.
            final String str = String.valueOf(keyPieces.get(i)).toUpperCase();
            cacheKey.append(str);
            if (i < keyPieces.size() - 1) {
                cacheKey.append(CacheControllerDispatcher.CACHE_KEY_SEPARATOR);
            }
        }
        return cacheKey.toString();
    }

    private String getProfilingId(@Nullable final String prefix, @Nullable final Method method) {
        final StringBuilder stringBuilder = new StringBuilder().append(sqlDaoClass.getSimpleName());

        if (prefix != null) {
            stringBuilder.append(" (")
                         .append(prefix)
                         .append(")");
        }

        if (method != null) {
            stringBuilder.append(": ").append(method.getName());
        }

        return stringBuilder.toString();
    }
}<|MERGE_RESOLUTION|>--- conflicted
+++ resolved
@@ -402,7 +402,6 @@
                                           final InternalCallContext context) throws Throwable {
         final Object reHydratedEntities = prof.executeWithProfiling(ProfilingFeatureType.DAO_DETAILS, getProfilingId("history/audit", null), new WithProfilingCallback<Object, Throwable>() {
             @Override
-<<<<<<< HEAD
             public List<M> execute() {
                 TableName tableName = null;
                 // We'll keep the ordering
@@ -412,9 +411,8 @@
                     if (changeType == ChangeType.DELETE) {
                         reHydratedEntity = deletedEntities.get(entityId);
                     } else {
-                        // See note above regarding "markAsInactive" operations
                         // TODO Could we avoid this query?
-                        reHydratedEntity = MoreObjects.firstNonNull(sqlDao.getById(entityId, context), deletedEntities.get(entityId));
+                        reHydratedEntity = sqlDao.getById(entityId, context);
                         printSQLWarnings();
                     }
                     Preconditions.checkNotNull(reHydratedEntity, "reHydratedEntity cannot be null");
@@ -433,20 +431,6 @@
                     }
 
                     reHydratedEntityModelDaoAndHistoryRecordIds.put(reHydratedEntity, historyRecordId);
-=======
-            public M execute() throws Throwable {
-                final M reHydratedEntity = MoreObjects.firstNonNull(deletedEntity, sqlDao.getById(entityId, context));
-                Preconditions.checkNotNull(reHydratedEntity, "reHydratedEntity cannot be null");
-                final Long entityRecordId = reHydratedEntity.getRecordId();
-                final TableName tableName = reHydratedEntity.getTableName();
-
-                // Note: audit entries point to the history record id
-                final Long historyRecordId;
-                if (tableName.getHistoryTableName() != null) {
-                    historyRecordId = insertHistory(entityRecordId, reHydratedEntity, changeType, context);
-                } else {
-                    historyRecordId = entityRecordId;
->>>>>>> 4c70f009
                 }
 
                 // Make sure to re-hydrate the objects first (especially needed for create calls)
@@ -562,11 +546,7 @@
             }
         }
 
-<<<<<<< HEAD
         sqlDao.insertAuditsFromTransaction(audits, context);
-=======
-        sqlDao.insertAuditFromTransaction(audit, context);
->>>>>>> 4c70f009
         printSQLWarnings();
 
         // We need to invalidate the caches. There is a small window of doom here where caches will be stale.
