--- conflicted
+++ resolved
@@ -17,18 +17,17 @@
 
 package org.killbill.billing.catalog.override;
 
-<<<<<<< HEAD
+
 import com.google.common.base.Predicate;
 import com.google.common.collect.Iterables;
 import com.google.inject.Inject;
-=======
+
 import java.util.List;
 import java.util.concurrent.atomic.AtomicLong;
 import java.util.regex.Pattern;
 
 import javax.annotation.Nullable;
 
->>>>>>> 55590fe8
 import org.joda.time.DateTime;
 import org.killbill.billing.ErrorCode;
 import org.killbill.billing.callcontext.InternalCallContext;
@@ -122,18 +121,14 @@
             }
         }
 
-<<<<<<< HEAD
-        final CatalogOverridePlanDefinitionModelDao overriddenPlan = overrideDao.getOrCreateOverridePlanDefinition(parentPlan, catalogEffectiveDate, resolvedOverride, context);
-        final String planName = new StringBuffer(parentPlan.getName()).append("-").append(overriddenPlan.getRecordId()).toString();
-=======
         final String planName;
         if (context != null) {
-            final CatalogOverridePlanDefinitionModelDao overriddenPlan = overrideDao.getOrCreateOverridePlanDefinition(parentPlan.getName(), catalogEffectiveDate, resolvedOverride, context);
+            final CatalogOverridePlanDefinitionModelDao overriddenPlan = overrideDao.getOrCreateOverridePlanDefinition(parentPlan, catalogEffectiveDate, resolvedOverride, context);
             planName = new StringBuffer(parentPlan.getName()).append("-").append(overriddenPlan.getRecordId()).toString();
         } else {
             planName = new StringBuffer(parentPlan.getName()).append("-dryrun-").append(DRY_RUN_PLAN_IDX.incrementAndGet()).toString();
         }
->>>>>>> 55590fe8
+
         final DefaultPlan result = new DefaultPlan(planName, (DefaultPlan) parentPlan, resolvedOverride);
         if (context == null) {
             overriddenPlanCache.addDryRunPlan(planName, result);
