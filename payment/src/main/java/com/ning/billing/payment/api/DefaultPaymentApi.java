--- conflicted
+++ resolved
@@ -40,13 +40,11 @@
 import com.ning.billing.payment.plugin.api.PaymentPluginApiException;
 import com.ning.billing.payment.plugin.api.PaymentProviderPlugin;
 import com.ning.billing.payment.provider.PaymentProviderPluginRegistry;
-<<<<<<< HEAD
+
 import com.ning.billing.payment.retry.FailedPaymentRetryService;
-=======
 import com.ning.billing.util.bus.Bus;
 import com.ning.billing.util.bus.BusEvent;
 import com.ning.billing.util.bus.Bus.EventBusException;
->>>>>>> 4095f4c5
 import com.ning.billing.util.callcontext.CallContext;
 import com.ning.billing.util.globallocker.GlobalLock;
 import com.ning.billing.util.globallocker.GlobalLocker;
@@ -63,7 +61,8 @@
     private final FailedPaymentRetryService retryService;
     private final PaymentDao paymentDao;
     private final PaymentConfig config;
-<<<<<<< HEAD
+    private final Bus eventBus;    
+
     private final GlobalLocker locker;
     
     private static final Logger log = LoggerFactory.getLogger(DefaultPaymentApi.class);
@@ -75,34 +74,16 @@
             final FailedPaymentRetryService retryService,
             final PaymentDao paymentDao,
             final PaymentConfig config,
+            final Bus eventBus,
             final GlobalLocker locker) {
-=======
-    private final Bus eventBus;
-
-
-    private static final Logger log = LoggerFactory.getLogger(DefaultPaymentApi.class);
-
-    @Inject
-    public DefaultPaymentApi(PaymentProviderPluginRegistry pluginRegistry,
-            AccountUserApi accountUserApi,
-            InvoicePaymentApi invoicePaymentApi,
-            RetryService retryService,
-            PaymentDao paymentDao,
-            PaymentConfig config,
-            Bus eventBus) {
->>>>>>> 4095f4c5
         this.pluginRegistry = pluginRegistry;
         this.accountUserApi = accountUserApi;
         this.invoicePaymentApi = invoicePaymentApi;
         this.retryService = retryService;
         this.paymentDao = paymentDao;
         this.config = config;
-<<<<<<< HEAD
+        this.eventBus = eventBus;        
         this.locker = locker;
-=======
-        this.eventBus = eventBus;
-
->>>>>>> 4095f4c5
     }
 
     @Override
@@ -214,6 +195,18 @@
     }
 
     @Override
+    public PaymentInfoEvent createPayment(final Account account, final UUID invoiceId, final CallContext context)
+    throws PaymentApiException {
+
+        return new WithAccountLock<PaymentInfoEvent>().processAccountWithLock(locker, account.getExternalKey(), new WithAccountLockCallback<PaymentInfoEvent>() {
+            @Override
+            public PaymentInfoEvent doOperation() throws PaymentApiException {
+                    return createPaymentWithAccountLocked(account, invoiceId, context);
+            }
+        });
+    }
+    
+    @Override
     public PaymentInfoEvent createPayment(final String accountKey, final UUID invoiceId, final CallContext context) 
         throws PaymentApiException {
 
@@ -223,7 +216,7 @@
             public PaymentInfoEvent doOperation() throws PaymentApiException {
                 try {
                     final Account account = accountUserApi.getAccountByKey(accountKey);
-                    return createPayment(account, invoiceId, context);
+                    return createPaymentWithAccountLocked(account, invoiceId, context);
                 } catch (AccountApiException e) {
                     throw new PaymentApiException(e);
                 }
@@ -273,106 +266,78 @@
         });
     }
 
-    @Override
-    public PaymentInfoEvent createPayment(final Account account, final UUID invoiceId, final CallContext context) 
-    throws PaymentApiException {
-
-        return new WithAccountLock<PaymentInfoEvent>().processAccountWithLock(locker, account.getExternalKey(), new WithAccountLockCallback<PaymentInfoEvent>() {
-
-            @Override
-            public PaymentInfoEvent doOperation()
-            throws PaymentApiException {
-
-                try {
-                    final PaymentProviderPlugin plugin = getPaymentProviderPlugin(account);
-
-
-
-                    Invoice invoice = invoicePaymentApi.getInvoice(invoiceId);
-
-                        if (invoice.isMigrationInvoice()) {
-                            log.error("Received invoice for payment that is a migration invoice - don't know how to handle those yet: {}", invoice);
-                            return null;
-                        }
-
-                        PaymentInfoEvent result = null;
-                        if (invoice.getBalance().compareTo(BigDecimal.ZERO) > 0 ) {
-                            PaymentAttempt paymentAttempt = paymentDao.createPaymentAttempt(invoice, PaymentAttemptStatus.IN_PROCESSING, context);
-                            result = processPaymentWithAccountLocked(plugin, account, invoice, paymentAttempt, context);
-                        }
-
-                    return result;
-                } catch (PaymentPluginApiException e) {
-                    throw new PaymentApiException(e, ErrorCode.PAYMENT_CREATE_PAYMENT, account.getId(), e.getMessage());
-                }
-            }
-        });
+    private PaymentInfoEvent createPaymentWithAccountLocked(final Account account, final UUID invoiceId, final CallContext context) 
+    throws PaymentApiException {
+
+        try {
+            final PaymentProviderPlugin plugin = getPaymentProviderPlugin(account);
+            Invoice invoice = invoicePaymentApi.getInvoice(invoiceId);
+
+            if (invoice.isMigrationInvoice()) {
+                log.error("Received invoice for payment that is a migration invoice - don't know how to handle those yet: {}", invoice);
+                return null;
+            }
+
+            PaymentInfoEvent result = null;
+            if (invoice.getBalance().compareTo(BigDecimal.ZERO) > 0 ) {
+                PaymentAttempt paymentAttempt = paymentDao.createPaymentAttempt(invoice, PaymentAttemptStatus.IN_PROCESSING, context);
+                result = processPaymentWithAccountLocked(plugin, account, invoice, paymentAttempt, context);
+            }
+
+            return result;
+        } catch (PaymentPluginApiException e) {
+            throw new PaymentApiException(e, ErrorCode.PAYMENT_CREATE_PAYMENT, account.getId(), e.getMessage());
+        }
     }
 
 
     private PaymentInfoEvent processPaymentWithAccountLocked(PaymentProviderPlugin plugin, Account account, Invoice invoice,
             PaymentAttempt paymentAttempt, CallContext context) throws PaymentPluginApiException {
 
-<<<<<<< HEAD
         PaymentInfoEvent paymentInfo = null;
+        BusEvent event = null;
         try {
             paymentInfo = new DefaultPaymentInfoEvent(plugin.processInvoice(account, invoice), account.getId(), invoice.getId());
+
+            paymentDao.savePaymentInfo(paymentInfo, context);
+
+            final String paymentMethodId = paymentInfo.getPaymentMethodId();
+            log.debug("Fetching payment method info for payment method id " + ((paymentMethodId == null) ? "null" : paymentMethodId));
+            PaymentMethodInfo paymentMethodInfo = plugin.getPaymentMethodInfo(paymentMethodId);
+
+            if (paymentMethodInfo instanceof CreditCardPaymentMethodInfo) {
+                CreditCardPaymentMethodInfo ccPaymentMethod = (CreditCardPaymentMethodInfo)paymentMethodInfo;
+                paymentDao.updatePaymentInfo(ccPaymentMethod.getType(), paymentInfo.getId(), ccPaymentMethod.getCardType(), ccPaymentMethod.getCardCountry(), context);
+
+
+            } else if (paymentMethodInfo instanceof PaypalPaymentMethodInfo) {
+                PaypalPaymentMethodInfo paypalPaymentMethodInfo = (PaypalPaymentMethodInfo)paymentMethodInfo;
+                paymentDao.updatePaymentInfo(paypalPaymentMethodInfo.getType(), paymentInfo.getId(), null, null, context);
+            }
+            if (paymentInfo.getId() != null) {
+                paymentDao.updatePaymentAttemptWithPaymentId(paymentAttempt.getId(), paymentInfo.getId(), context);
+            }
+
+            invoicePaymentApi.notifyOfPaymentAttempt(invoice.getId(),
+                        paymentInfo == null || paymentInfo.getStatus().equalsIgnoreCase("Error") ? null : paymentInfo.getAmount(),
+                          /*paymentInfo.getRefundAmount(), */
+                          paymentInfo == null || paymentInfo.getStatus().equalsIgnoreCase("Error") ? null : invoice.getCurrency(),
+                            paymentAttempt.getId(),
+                              paymentAttempt.getPaymentAttemptDate(),
+                                context);
+            event = paymentInfo;
+            return paymentInfo;
         } catch (PaymentPluginApiException e) {
             log.info("Could not process a payment for " + paymentAttempt + ", error was " + e.getMessage());
             scheduleRetry(paymentAttempt);
+            event = new DefaultPaymentErrorEvent(null, e.getMessage(), account.getId(), invoice.getId(), context.getUserToken());                        
             throw e;
-=======
-            scheduleRetry(paymentAttempt, error);
-            postPaymentEvent(paymentOrError.getLeft(), account.getId());
->>>>>>> 4095f4c5
-        }
-
-        paymentDao.savePaymentInfo(paymentInfo, context);
-
-        final String paymentMethodId = paymentInfo.getPaymentMethodId();
-        log.debug("Fetching payment method info for payment method id " + ((paymentMethodId == null) ? "null" : paymentMethodId));
-        PaymentMethodInfo paymentMethodInfo = plugin.getPaymentMethodInfo(paymentMethodId);
-
-        if (paymentMethodInfo instanceof CreditCardPaymentMethodInfo) {
-            CreditCardPaymentMethodInfo ccPaymentMethod = (CreditCardPaymentMethodInfo)paymentMethodInfo;
-            paymentDao.updatePaymentInfo(ccPaymentMethod.getType(), paymentInfo.getId(), ccPaymentMethod.getCardType(), ccPaymentMethod.getCardCountry(), context);
-
-<<<<<<< HEAD
-        } else if (paymentMethodInfo instanceof PaypalPaymentMethodInfo) {
-            PaypalPaymentMethodInfo paypalPaymentMethodInfo = (PaypalPaymentMethodInfo)paymentMethodInfo;
-            paymentDao.updatePaymentInfo(paypalPaymentMethodInfo.getType(), paymentInfo.getId(), null, null, context);
-        }
-        if (paymentInfo.getId() != null) {
-            paymentDao.updatePaymentAttemptWithPaymentId(paymentAttempt.getId(), paymentInfo.getId(), context);
-        }
-=======
-            if (paymentInfo.getId() != null) {
-                paymentDao.updatePaymentAttemptWithPaymentId(paymentAttempt.getId(), paymentInfo.getId(), context);
-            }
-            postPaymentEvent(paymentInfo, account.getId());
-       }
->>>>>>> 4095f4c5
-
-        invoicePaymentApi.notifyOfPaymentAttempt(invoice.getId(),
-                    paymentInfo == null || paymentInfo.getStatus().equalsIgnoreCase("Error") ? null : paymentInfo.getAmount(),
-                      /*paymentInfo.getRefundAmount(), */
-                      paymentInfo == null || paymentInfo.getStatus().equalsIgnoreCase("Error") ? null : invoice.getCurrency(),
-                        paymentAttempt.getId(),
-                          paymentAttempt.getPaymentAttemptDate(),
-                            context);
-        return paymentInfo;
-    }
-    
-    private void postPaymentEvent(BusEvent ev, UUID accountId) {
-        if (ev == null) {
-            return;
-        }
-        try {
-            eventBus.post(ev);
-        } catch (EventBusException e) {
-            log.error("Failed to post Payment event event for account {} ", accountId, e);
-        }
-    }
+        } finally {
+            postPaymentEvent(event, account.getId());
+        }
+
+    }
+   
 
     private void scheduleRetry(PaymentAttempt paymentAttempt) {
         final List<Integer> retryDays = config.getPaymentRetryDays();
@@ -506,6 +471,17 @@
         }
 
         return pluginRegistry.getPlugin(paymentProviderName);
+    }
+
+    private void postPaymentEvent(BusEvent ev, UUID accountId) {
+        if (ev == null) {
+            return;
+        }
+        try {
+            eventBus.post(ev);
+        } catch (EventBusException e) {
+            log.error("Failed to post Payment event event for account {} ", accountId, e);
+        }
     }
 
 
