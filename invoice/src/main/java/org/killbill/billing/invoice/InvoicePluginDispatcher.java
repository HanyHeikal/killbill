--- conflicted
+++ resolved
@@ -31,6 +31,7 @@
 import java.util.Objects;
 import java.util.Set;
 import java.util.UUID;
+import java.util.function.Function;
 import java.util.stream.Collectors;
 
 import javax.annotation.Nullable;
@@ -68,14 +69,6 @@
 import org.slf4j.Logger;
 import org.slf4j.LoggerFactory;
 
-<<<<<<< HEAD
-import com.google.common.annotations.VisibleForTesting;
-import com.google.common.base.Function;
-import com.google.common.base.MoreObjects;
-import com.google.common.collect.ImmutableList;
-
-=======
->>>>>>> 9f022969
 public class InvoicePluginDispatcher {
 
     private static final Logger log = LoggerFactory.getLogger(InvoicePluginDispatcher.class);
@@ -204,7 +197,7 @@
                 final List<DefaultInvoice> result = new ArrayList<>();
                 final Map<UUID, InvoiceItem> itemMap = originalInvoice.getInvoiceItems()
                                                                       .stream()
-                                                                      .map(new Function<InvoiceItem, AbstractMap.SimpleEntry<UUID, InvoiceItem>>() {
+                                                                      .map(new Function<InvoiceItem, SimpleEntry<UUID, InvoiceItem>>() {
                                                                           @Override
                                                                           public SimpleEntry<UUID, InvoiceItem> apply(final InvoiceItem invoiceItem) {
                                                                               return new SimpleEntry<>(invoiceItem.getId(), invoiceItem);
