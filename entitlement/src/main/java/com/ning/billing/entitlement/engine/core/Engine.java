/*
 * Copyright 2010-2011 Ning, Inc.
 *
 * Ning licenses this file to you under the Apache License, version 2.0
 * (the "License"); you may not use this file except in compliance with the
 * License.  You may obtain a copy of the License at:
 *
 *    http://www.apache.org/licenses/LICENSE-2.0
 *
 * Unless required by applicable law or agreed to in writing, software
 * distributed under the License is distributed on an "AS IS" BASIS, WITHOUT
 * WARRANTIES OR CONDITIONS OF ANY KIND, either express or implied.  See the
 * License for the specific language governing permissions and limitations
 * under the License.
 */

package com.ning.billing.entitlement.engine.core;

<<<<<<< HEAD
import java.util.Iterator;
import java.util.List;
=======
import java.util.UUID;

>>>>>>> a464d458

import org.joda.time.DateTime;
import org.slf4j.Logger;
import org.slf4j.LoggerFactory;

import com.google.inject.Inject;
import com.ning.billing.catalog.api.CatalogService;
import com.ning.billing.catalog.api.Plan;
import com.ning.billing.catalog.api.ProductCategory;
import com.ning.billing.config.EntitlementConfig;
import com.ning.billing.entitlement.alignment.PlanAligner;
import com.ning.billing.entitlement.alignment.TimedPhase;
import com.ning.billing.entitlement.api.EntitlementService;
import com.ning.billing.entitlement.api.billing.DefaultEntitlementBillingApi;
import com.ning.billing.entitlement.api.billing.EntitlementBillingApi;
import com.ning.billing.entitlement.api.migration.DefaultEntitlementMigrationApi;
import com.ning.billing.entitlement.api.migration.EntitlementMigrationApi;
import com.ning.billing.entitlement.api.test.DefaultEntitlementTestApi;
import com.ning.billing.entitlement.api.test.EntitlementTestApi;
import com.ning.billing.entitlement.api.user.DefaultEntitlementUserApi;
import com.ning.billing.entitlement.api.user.EntitlementUserApi;
import com.ning.billing.entitlement.api.user.Subscription;
import com.ning.billing.entitlement.api.user.Subscription.SubscriptionState;
import com.ning.billing.entitlement.api.user.SubscriptionData;
import com.ning.billing.entitlement.engine.addon.AddonUtils;
import com.ning.billing.entitlement.engine.dao.EntitlementDao;
import com.ning.billing.entitlement.events.EntitlementEvent;
import com.ning.billing.entitlement.events.EntitlementEvent.EventType;
import com.ning.billing.entitlement.events.phase.PhaseEvent;
import com.ning.billing.entitlement.events.phase.PhaseEventData;
import com.ning.billing.entitlement.events.user.ApiEvent;
import com.ning.billing.entitlement.events.user.ApiEventBuilder;
import com.ning.billing.entitlement.events.user.ApiEventCancel;
import com.ning.billing.entitlement.exceptions.EntitlementError;
import com.ning.billing.lifecycle.LifecycleHandlerType;
import com.ning.billing.lifecycle.LifecycleHandlerType.LifecycleLevel;
import com.ning.billing.util.clock.Clock;
import com.ning.billing.util.eventbus.EventBus;
import com.ning.billing.util.eventbus.EventBus.EventBusException;
import com.ning.billing.util.notificationq.NotificationConfig;
import com.ning.billing.util.notificationq.NotificationQueue;
import com.ning.billing.util.notificationq.NotificationQueueService;
import com.ning.billing.util.notificationq.NotificationQueueService.NotficationQueueAlreadyExists;
import com.ning.billing.util.notificationq.NotificationQueueService.NotificationQueueHandler;

public class Engine implements EventListener, EntitlementService {

    public static final String NOTIFICATION_QUEUE_NAME = "subscription-events";
    public static final String ENTITLEMENT_SERVICE_NAME = "entitlement-service";

    private final long MAX_NOTIFICATION_THREAD_WAIT_MS = 10000; // 10 secs
    private final long NOTIFICATION_THREAD_WAIT_INCREMENT_MS = 1000; // 1 sec
    private final long NANO_TO_MS = (1000 * 1000);

    private final static Logger log = LoggerFactory.getLogger(Engine.class);

    private final Clock clock;
    private final EntitlementDao dao;
    private final PlanAligner planAligner;
    private final EntitlementUserApi userApi;
    private final EntitlementBillingApi billingApi;
    private final EntitlementTestApi testApi;
    private final EntitlementMigrationApi migrationApi;
    private final AddonUtils addonUtils;
    private final EventBus eventBus;
    private final EntitlementConfig config;
    private final NotificationQueueService notificationQueueService;

    private boolean startedNotificationThread;
    private boolean stoppedNotificationThread;
    private NotificationQueue subscritionEventQueue;

    @Inject
    public Engine(Clock clock, EntitlementDao dao, PlanAligner planAligner,
            EntitlementConfig config, DefaultEntitlementUserApi userApi,
            DefaultEntitlementBillingApi billingApi, DefaultEntitlementTestApi testApi,
<<<<<<< HEAD
            DefaultEntitlementMigrationApi migrationApi, AddonUtils addonUtils, EventBus eventBus) {

=======
            DefaultEntitlementMigrationApi migrationApi, EventBus eventBus,
            NotificationQueueService notificationQueueService) {
>>>>>>> a464d458
        super();
        this.clock = clock;
        this.dao = dao;
        this.planAligner = planAligner;
        this.userApi = userApi;
        this.testApi = testApi;
        this.billingApi = billingApi;
        this.migrationApi = migrationApi;
<<<<<<< HEAD
        this.addonUtils = addonUtils;
=======
        this.config = config;
>>>>>>> a464d458
        this.eventBus = eventBus;
        this.notificationQueueService = notificationQueueService;
    }

    @Override
    public String getName() {
        return ENTITLEMENT_SERVICE_NAME;
    }

    @LifecycleHandlerType(LifecycleLevel.INIT_SERVICE)
    public void initialize() {

        try {
            this.stoppedNotificationThread = false;
            this.startedNotificationThread = false;
            subscritionEventQueue = notificationQueueService.createNotificationQueue(ENTITLEMENT_SERVICE_NAME,
                    NOTIFICATION_QUEUE_NAME,
                    new NotificationQueueHandler() {
                @Override
                public void handleReadyNotification(String notificationKey) {
                    EntitlementEvent event = dao.getEventById(UUID.fromString(notificationKey));
                    if (event == null) {
                        log.warn("Failed to extract event for notification key {}", notificationKey);
                    } else {
                        processEventReady(event);
                    }
                }

                @Override
                public void completedQueueStop() {
                    synchronized (this) {
                        stoppedNotificationThread = true;
                        this.notifyAll();
                    }
                }
                @Override
                public void completedQueueStart() {
                    synchronized (this) {
                        startedNotificationThread = true;
                        this.notifyAll();
                    }
                }
            },
            new NotificationConfig() {
                @Override
                public boolean isNotificationProcessingOff() {
                    return config.isEventProcessingOff();
                }
                @Override
                public long getNotificationSleepTimeMs() {
                    return config.getNotificationSleepTimeMs();
                }
                @Override
                public int getDaoMaxReadyEvents() {
                    return config.getDaoMaxReadyEvents();
                }
                @Override
                public long getDaoClaimTimeMs() {
                    return config.getDaoMaxReadyEvents();
                }
            });
        } catch (NotficationQueueAlreadyExists e) {
            throw new RuntimeException(e);
        }
    }

    @LifecycleHandlerType(LifecycleLevel.START_SERVICE)
    public void start() {
        subscritionEventQueue.startQueue();
        waitForNotificationStartCompletion();
    }

    @LifecycleHandlerType(LifecycleLevel.STOP_SERVICE)
    public void stop() {
        if (subscritionEventQueue != null) {
            subscritionEventQueue.stopQueue();
            waitForNotificationStopCompletion();
        }
        startedNotificationThread = false;
    }

    @Override
    public EntitlementUserApi getUserApi() {
        return userApi;
    }

    @Override
    public EntitlementBillingApi getBillingApi() {
        return billingApi;
    }


    @Override
    public EntitlementTestApi getTestApi() {
        return testApi;
    }

    @Override
    public EntitlementMigrationApi getMigrationApi() {
        return migrationApi;
    }


    @Override
    public void processEventReady(EntitlementEvent event) {
        if (!event.isActive()) {
            return;
        }
        SubscriptionData subscription = (SubscriptionData) dao.getSubscriptionFromId(event.getSubscriptionId());
        if (subscription == null) {
            log.warn("Failed to retrieve subscription for id %s", event.getSubscriptionId());
            return;
        }
        //
        // Do any internal processing on that event before we send the event to the bus
        //
        if (event.getType() == EventType.PHASE) {
            onPhaseEvent(subscription);
        } else if (event.getType() == EventType.API_USER &&
                subscription.getCategory() == ProductCategory.BASE) {
            onBasePlanEvent(subscription, (ApiEvent) event);
        }
        try {
            eventBus.post(subscription.getTransitionFromEvent(event));
        } catch (EventBusException e) {
            log.warn("Failed to post entitlement event " + event, e);
        }
    }

    private void waitForNotificationStartCompletion() {
        waitForNotificationEventCompletion(true);
    }

    private void waitForNotificationStopCompletion() {
        waitForNotificationEventCompletion(false);
    }

    private void waitForNotificationEventCompletion(boolean startEvent) {

        long ini = System.nanoTime();
        synchronized(this) {
            do {
                if ((startEvent ? startedNotificationThread : stoppedNotificationThread)) {
                    break;
                }
                try {
                    this.wait(NOTIFICATION_THREAD_WAIT_INCREMENT_MS);
                } catch (InterruptedException e ) {
                    Thread.currentThread().interrupt();
                    throw new EntitlementError(e);
                }
            } while (!(startEvent ? startedNotificationThread : stoppedNotificationThread) &&
                    (System.nanoTime() - ini) / NANO_TO_MS < MAX_NOTIFICATION_THREAD_WAIT_MS);

            if (!(startEvent ? startedNotificationThread : stoppedNotificationThread)) {
                log.error("Could not {} notification thread in {} msec !!!",
                        (startEvent ? "start" : "stop"),
                        MAX_NOTIFICATION_THREAD_WAIT_MS);
                throw new EntitlementError("Failed to start service!!");
            }
            log.info("Notification thread has been {} in {} ms",
                    (startEvent ? "started" : "stopped"),
                    (System.nanoTime() - ini) / NANO_TO_MS);
        }
    }

    private void onPhaseEvent(SubscriptionData subscription) {
        try {
            DateTime now = clock.getUTCNow();
            TimedPhase nextTimedPhase = planAligner.getNextTimedPhase(subscription, now);
            PhaseEvent nextPhaseEvent = (nextTimedPhase != null) ?
                    PhaseEventData.getNextPhaseEvent(nextTimedPhase.getPhase().getName(), subscription, now, nextTimedPhase.getStartPhase()) :
                        null;
            if (nextPhaseEvent != null) {
                dao.createNextPhaseEvent(subscription.getId(), nextPhaseEvent);
            }
        } catch (EntitlementError e) {
            log.error(String.format("Failed to insert next phase for subscription %s", subscription.getId()), e);
        }
    }

    private void onBasePlanEvent(SubscriptionData baseSubscription, ApiEvent event) {

        DateTime now = clock.getUTCNow();

        List<Subscription> subscriptions = dao.getSubscriptions(baseSubscription.getBundleId());
        Iterator<Subscription> it = subscriptions.iterator();
        while (it.hasNext()) {
            SubscriptionData cur = (SubscriptionData) it.next();
            if (cur.getState() == SubscriptionState.CANCELLED ||
                    cur.getCategory() != ProductCategory.ADD_ON) {
                continue;
            }
            Plan addonCurrentPlan = cur.getCurrentPlan();
            if (addonUtils.isAddonIncluded(baseSubscription, addonCurrentPlan) ||
                    ! addonUtils.isAddonAvailable(baseSubscription, addonCurrentPlan)) {
                //
                // Perform AO cancellation using the effectiveDate of the BP
                //
                EntitlementEvent cancelEvent = new ApiEventCancel(new ApiEventBuilder()
                .setSubscriptionId(cur.getId())
                .setActiveVersion(cur.getActiveVersion())
                .setProcessedDate(now)
                .setEffectiveDate(event.getEffectiveDate())
                .setRequestedDate(now));
                dao.cancelSubscription(cur.getId(), cancelEvent);
            }
        }
    }
}<|MERGE_RESOLUTION|>--- conflicted
+++ resolved
@@ -16,13 +16,10 @@
 
 package com.ning.billing.entitlement.engine.core;
 
-<<<<<<< HEAD
+
 import java.util.Iterator;
 import java.util.List;
-=======
 import java.util.UUID;
-
->>>>>>> a464d458
 
 import org.joda.time.DateTime;
 import org.slf4j.Logger;
@@ -99,13 +96,8 @@
     public Engine(Clock clock, EntitlementDao dao, PlanAligner planAligner,
             EntitlementConfig config, DefaultEntitlementUserApi userApi,
             DefaultEntitlementBillingApi billingApi, DefaultEntitlementTestApi testApi,
-<<<<<<< HEAD
-            DefaultEntitlementMigrationApi migrationApi, AddonUtils addonUtils, EventBus eventBus) {
-
-=======
-            DefaultEntitlementMigrationApi migrationApi, EventBus eventBus,
+            DefaultEntitlementMigrationApi migrationApi, AddonUtils addonUtils, EventBus eventBus,
             NotificationQueueService notificationQueueService) {
->>>>>>> a464d458
         super();
         this.clock = clock;
         this.dao = dao;
@@ -114,11 +106,8 @@
         this.testApi = testApi;
         this.billingApi = billingApi;
         this.migrationApi = migrationApi;
-<<<<<<< HEAD
         this.addonUtils = addonUtils;
-=======
         this.config = config;
->>>>>>> a464d458
         this.eventBus = eventBus;
         this.notificationQueueService = notificationQueueService;
     }
@@ -288,7 +277,7 @@
     private void onPhaseEvent(SubscriptionData subscription) {
         try {
             DateTime now = clock.getUTCNow();
-            TimedPhase nextTimedPhase = planAligner.getNextTimedPhase(subscription, now);
+            TimedPhase nextTimedPhase = planAligner.getNextTimedPhase(subscription, now, now);
             PhaseEvent nextPhaseEvent = (nextTimedPhase != null) ?
                     PhaseEventData.getNextPhaseEvent(nextTimedPhase.getPhase().getName(), subscription, now, nextTimedPhase.getStartPhase()) :
                         null;
