--- conflicted
+++ resolved
@@ -96,11 +96,7 @@
         result = readyNotifications.size();
         for (Notification cur : readyNotifications) {
             handler.handleReadyNotification(cur.getNotificationKey(), cur.getEffectiveDate());
-<<<<<<< HEAD
-            DefaultNotification processedNotification = new DefaultNotification(-1L, cur.getId(), hostname, hostname, "MockQueue", clock.getUTCNow().plus(config.getDaoClaimTimeMs()), NotificationLifecycleState.PROCESSED, cur.getNotificationKey(), cur.getEffectiveDate());
-=======
-            DefaultNotification processedNotification = new DefaultNotification(-1L, cur.getUUID(), hostname, hostname, "MockQueue", clock.getUTCNow().plus(CLAIM_TIME_MS), PersistentQueueEntryLifecycleState.PROCESSED, cur.getNotificationKey(), cur.getEffectiveDate());
->>>>>>> bbbc5eb4
+            DefaultNotification processedNotification = new DefaultNotification(-1L, cur.getId(), hostname, hostname, "MockQueue", clock.getUTCNow().plus(CLAIM_TIME_MS), PersistentQueueEntryLifecycleState.PROCESSED, cur.getNotificationKey(), cur.getEffectiveDate());
             oldNotifications.add(cur);
             processedNotifications.add(processedNotification);
         }
