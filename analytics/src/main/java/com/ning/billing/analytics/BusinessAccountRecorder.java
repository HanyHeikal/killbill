--- conflicted
+++ resolved
@@ -54,8 +54,8 @@
 
     @Inject
     public BusinessAccountRecorder(final BusinessAccountDao dao, final AccountUserApi accountApi,
-                                   final InvoiceUserApi invoiceUserApi, final PaymentApi paymentApi,
-                                   final TagUserApi tagUserApi) {
+            final InvoiceUserApi invoiceUserApi, final PaymentApi paymentApi,
+            final TagUserApi tagUserApi) {
         this.dao = dao;
         this.accountApi = accountApi;
         this.invoiceUserApi = invoiceUserApi;
@@ -202,13 +202,12 @@
             }
 
             // Retrieve payments information for these invoices
-<<<<<<< HEAD
-
             final PaymentInfoEvent payment = paymentApi.getLastPaymentInfo(invoiceIds);
-
-            lastPaymentStatus = payment.getStatus();
-            paymentMethod = payment.getPaymentMethod();
-            creditCardType = payment.getCardType();
+            if (payment != null) {
+                lastPaymentStatus = payment.getStatus();
+                paymentMethod = payment.getPaymentMethod();
+                creditCardType = payment.getCardType();
+            }
             billingAddressCountry = payment.getCardCountry();
 
             bac.setLastPaymentStatus(lastPaymentStatus);
@@ -222,28 +221,6 @@
 
         } catch (PaymentApiException ex) {
             log.error(String.format("Failed to handle acount update for account %s", account.getId()), ex);
-=======
-            try {
-                final PaymentInfoEvent payment = paymentApi.getLastPaymentInfo(invoiceIds);
-                if (payment != null) {
-                    lastPaymentStatus = payment.getStatus();
-                    paymentMethod = payment.getPaymentMethod();
-                    creditCardType = payment.getCardType();
-                    billingAddressCountry = payment.getCardCountry();
-                }
-
-                bac.setLastPaymentStatus(lastPaymentStatus);
-                bac.setPaymentMethod(paymentMethod);
-                bac.setCreditCardType(creditCardType);
-                bac.setBillingAddressCountry(billingAddressCountry);
-                bac.setLastInvoiceDate(lastInvoiceDate);
-                bac.setTotalInvoiceBalance(totalInvoiceBalance);
-
-                bac.setBalance(invoiceUserApi.getAccountBalance(account.getId()));
-            } catch (PaymentApiException ex) {
-                // TODO: handle this exception
-            }
->>>>>>> 51a7a76a
         }
     }
 }