/*
 * Copyright 2010-2011 Ning, Inc.
 *
 * Ning licenses this file to you under the Apache License, version 2.0
 * (the "License"); you may not use this file except in compliance with the
 * License.  You may obtain a copy of the License at:
 *
 *    http://www.apache.org/licenses/LICENSE-2.0
 *
 * Unless required by applicable law or agreed to in writing, software
 * distributed under the License is distributed on an "AS IS" BASIS, WITHOUT
 * WARRANTIES OR CONDITIONS OF ANY KIND, either express or implied.  See the
 * License for the specific language governing permissions and limitations
 * under the License.
 */

package com.ning.billing.analytics.api;

import java.io.IOException;
import java.math.BigDecimal;
import java.sql.SQLException;
import java.util.ArrayList;
import java.util.Arrays;
import java.util.List;
import java.util.UUID;

<<<<<<< HEAD
import com.ning.billing.payment.api.PaymentInfoEvent;
import com.ning.billing.util.tag.TagDefinition;
import com.ning.billing.util.tag.dao.AuditedTagDao;
import com.ning.billing.util.tag.dao.TagDao;
import org.apache.commons.io.IOUtils;
=======
>>>>>>> dc1337c3
import org.joda.time.DateTime;
import org.mockito.Mockito;
import org.testng.Assert;
import org.testng.annotations.BeforeClass;
import org.testng.annotations.BeforeMethod;
import org.testng.annotations.Guice;
import org.testng.annotations.Test;

import com.google.inject.Inject;
import com.ning.billing.account.api.Account;
import com.ning.billing.account.api.AccountCreationEvent;
import com.ning.billing.account.api.AccountUserApi;
import com.ning.billing.account.api.user.DefaultAccountCreationEvent;
import com.ning.billing.analytics.AnalyticsTestModule;
import com.ning.billing.analytics.BusinessSubscription;
import com.ning.billing.analytics.BusinessSubscriptionEvent;
import com.ning.billing.analytics.BusinessSubscriptionTransition;
import com.ning.billing.analytics.MockAccount;
import com.ning.billing.analytics.MockDuration;
import com.ning.billing.analytics.MockPhase;
import com.ning.billing.analytics.MockPlan;
import com.ning.billing.analytics.MockProduct;
import com.ning.billing.analytics.TestWithEmbeddedDB;
import com.ning.billing.analytics.dao.BusinessAccountDao;
import com.ning.billing.analytics.dao.BusinessSubscriptionTransitionDao;
import com.ning.billing.catalog.MockPriceList;
import com.ning.billing.catalog.api.Catalog;
import com.ning.billing.catalog.api.CatalogApiException;
import com.ning.billing.catalog.api.CatalogService;
import com.ning.billing.catalog.api.Currency;
import com.ning.billing.catalog.api.PhaseType;
import com.ning.billing.catalog.api.Plan;
import com.ning.billing.catalog.api.PlanPhase;
import com.ning.billing.catalog.api.PriceList;
import com.ning.billing.catalog.api.Product;
import com.ning.billing.catalog.api.ProductCategory;
import com.ning.billing.entitlement.api.user.DefaultSubscriptionEvent;
import com.ning.billing.entitlement.api.user.EntitlementUserApi;
import com.ning.billing.entitlement.api.user.EntitlementUserApiException;
import com.ning.billing.entitlement.api.user.Subscription;
import com.ning.billing.entitlement.api.user.SubscriptionBundle;
import com.ning.billing.entitlement.api.user.SubscriptionEvent;
import com.ning.billing.entitlement.api.user.SubscriptionTransitionData;
import com.ning.billing.entitlement.events.EntitlementEvent;
import com.ning.billing.entitlement.events.user.ApiEventType;
import com.ning.billing.invoice.api.Invoice;
import com.ning.billing.invoice.api.InvoiceCreationEvent;
import com.ning.billing.invoice.api.user.DefaultInvoiceCreationEvent;
import com.ning.billing.invoice.dao.InvoiceDao;
import com.ning.billing.invoice.model.DefaultInvoice;
import com.ning.billing.invoice.model.FixedPriceInvoiceItem;
import com.ning.billing.payment.api.DefaultPaymentAttempt;
import com.ning.billing.payment.api.DefaultPaymentInfoEvent;
import com.ning.billing.payment.dao.PaymentDao;
import com.ning.billing.util.bus.Bus;
import com.ning.billing.util.callcontext.CallContext;
import com.ning.billing.util.callcontext.CallOrigin;
import com.ning.billing.util.callcontext.DefaultCallContextFactory;
import com.ning.billing.util.callcontext.UserType;
import com.ning.billing.util.clock.Clock;
import com.ning.billing.util.clock.DefaultClock;
import com.ning.billing.util.tag.DefaultTagDefinition;
import com.ning.billing.util.tag.TagDefinition;
import com.ning.billing.util.tag.dao.AuditedTagDao;
import com.ning.billing.util.tag.dao.TagDao;
import com.ning.billing.util.tag.dao.TagDefinitionSqlDao;

import static org.testng.Assert.fail;

@Guice(modules = {AnalyticsTestModule.class})
public class TestAnalyticsService extends TestWithEmbeddedDB {
    final Product product = new MockProduct("platinum", "subscription", ProductCategory.BASE);
    final Plan plan = new MockPlan("platinum-monthly", product);
    final PlanPhase phase = new MockPhase(PhaseType.EVERGREEN, plan, MockDuration.UNLIMITED(), 25.95);

    private static final UUID ID = UUID.randomUUID();
    private static final String KEY = "12345";
    private static final String ACCOUNT_KEY = "pierre-12345";
    private static final Currency ACCOUNT_CURRENCY = Currency.EUR;
    private static final DefaultTagDefinition TAG_ONE = new DefaultTagDefinition("batch20", "something", false);
    private static final DefaultTagDefinition TAG_TWO = new DefaultTagDefinition("awesome", "something", false);
    private static final BigDecimal INVOICE_AMOUNT = BigDecimal.valueOf(1243.11);
    private static final String PAYMENT_METHOD = "Paypal";
    private static final String CARD_COUNTRY = "France";

    private final Clock clock = new DefaultClock();
    private final CallContext context = new DefaultCallContextFactory(clock).createCallContext("Analytics Test", CallOrigin.TEST, UserType.TEST);

    @Inject
    private AccountUserApi accountApi;

    @Inject
    private EntitlementUserApi entitlementApi;

    @Inject
    private TagDefinitionSqlDao tagDao;

    @Inject
    private InvoiceDao invoiceDao;

    @Inject
    private PaymentDao paymentDao;

    @Inject
    private DefaultAnalyticsService service;

    @Inject
    private Bus bus;

    @Inject
    private BusinessSubscriptionTransitionDao subscriptionDao;

    @Inject
    private BusinessAccountDao accountDao;

    private SubscriptionEvent transition;
    private BusinessSubscriptionTransition expectedTransition;

    private AccountCreationEvent accountCreationNotification;
    private InvoiceCreationEvent invoiceCreationNotification;
    private PaymentInfoEvent paymentInfoNotification;

    @Inject
    private CatalogService catalogService;

    private Catalog catalog;

    @BeforeClass(groups = "slow")
    public void setUp() throws IOException, ClassNotFoundException, SQLException, EntitlementUserApiException, CatalogApiException {
        catalog = catalogService.getFullCatalog();
        Mockito.when(catalog.findPlan(Mockito.anyString(), Mockito.<DateTime>any())).thenReturn(plan);
        Mockito.when(catalog.findPhase(Mockito.anyString(), Mockito.<DateTime>any(), Mockito.<DateTime>any())).thenReturn(phase);

        // Killbill generic setup
        bus.start();
    }

    @BeforeMethod(groups = "slow")
    public void createMocks() {
        tagDao.create(TAG_ONE, context);
        tagDao.create(TAG_TWO, context);

        final MockAccount account = new MockAccount(UUID.randomUUID(), ACCOUNT_KEY, ACCOUNT_CURRENCY);
        try {
            final List<TagDefinition> tagDefinitions = new ArrayList<TagDefinition>();
            tagDefinitions.add(TAG_ONE);
            tagDefinitions.add(TAG_TWO);

            final Account storedAccount = accountApi.createAccount(account, null, tagDefinitions, context);

            // Create events for the bus and expected results
            createSubscriptionTransitionEvent(storedAccount);
            createAccountCreationEvent(storedAccount);
            createInvoiceAndPaymentCreationEvents(storedAccount);
        } catch (Throwable t) {
            fail("Initializing accounts failed.", t);
        }
    }

    private void createSubscriptionTransitionEvent(final Account account) throws EntitlementUserApiException {
        final SubscriptionBundle bundle = entitlementApi.createBundleForAccount(account.getId(), KEY, context);

        // Verify we correctly initialized the account subsystem
        Assert.assertNotNull(bundle);
        Assert.assertEquals(bundle.getKey(), KEY);

        // Create a subscription transition event
        final UUID subscriptionId = UUID.randomUUID();
        final DateTime effectiveTransitionTime = clock.getUTCNow();
        final DateTime requestedTransitionTime = clock.getUTCNow();
        final PriceList priceList = new MockPriceList().setName("something");


        transition = new DefaultSubscriptionEvent(new SubscriptionTransitionData(
                ID,
                subscriptionId,
                bundle.getId(),
                EntitlementEvent.EventType.API_USER,
                ApiEventType.CREATE,
                requestedTransitionTime,
                effectiveTransitionTime,
                null,
                null,
                null,
                null,
                Subscription.SubscriptionState.ACTIVE,
                plan,
                phase,
                priceList,
                1L,
                null,
                true), null);
        expectedTransition = new BusinessSubscriptionTransition(
                ID,
                KEY,
                ACCOUNT_KEY,
                requestedTransitionTime,
                BusinessSubscriptionEvent.subscriptionCreated(plan.getName(), catalog, new DateTime(), new DateTime()),
                null,
                new BusinessSubscription(priceList.getName(), plan.getName(), phase.getName(), ACCOUNT_CURRENCY, effectiveTransitionTime, Subscription.SubscriptionState.ACTIVE, subscriptionId, bundle.getId(), catalog)
        );
    }

    private void createAccountCreationEvent(final Account account) {
        accountCreationNotification = new DefaultAccountCreationEvent(account, null);
    }

    private void createInvoiceAndPaymentCreationEvents(final Account account) {
        final DefaultInvoice invoice = new DefaultInvoice(account.getId(), clock.getUTCNow(), clock.getUTCNow(), ACCOUNT_CURRENCY);
        final FixedPriceInvoiceItem invoiceItem = new FixedPriceInvoiceItem(
                UUID.randomUUID(), invoice.getId(), account.getId(), UUID.randomUUID(), UUID.randomUUID(), "somePlan", "somePhase", clock.getUTCNow(), clock.getUTCNow().plusDays(1),
                INVOICE_AMOUNT, ACCOUNT_CURRENCY);
        invoice.addInvoiceItem(invoiceItem);

        invoiceDao.create(invoice, context);
        final List<Invoice> invoices = invoiceDao.getInvoicesByAccount(account.getId());
        Assert.assertEquals(invoices.size(), 1);
        Assert.assertEquals(invoices.get(0).getInvoiceItems().size(), 1);

        // It doesn't really matter what the events contain - the listener will go back to the db
        invoiceCreationNotification = new DefaultInvoiceCreationEvent(invoice.getId(), account.getId(),
                INVOICE_AMOUNT, ACCOUNT_CURRENCY, clock.getUTCNow(), null);

        //STEPH talk to Pierre
        /*
        paymentInfoNotification = new DefaultPaymentInfoEvent.Builder().setId(UUID.randomUUID()).setExternalPaymentId("12345abcdef").setPaymentMethod(PAYMENT_METHOD).setCardCountry(CARD_COUNTRY).build();
        final PaymentAttempt2 paymentAttempt = new DefaultPaymentAttempt2(UUID.randomUUID(), invoice.getId(), account.getId(), BigDecimal.TEN,
                ACCOUNT_CURRENCY, clock.getUTCNow(), clock.getUTCNow(), paymentInfoNotification.getId(), 1, new DateTime(), new DateTime(), PaymentAttemptStatus.COMPLETED_SUCCESS);
        paymentDao.createPaymentAttempt(paymentAttempt, PaymentAttemptStatus.COMPLETED_SUCCESS, context);
        paymentDao.insertPaymentInfoWithPaymentAttemptUpdate(paymentInfoNotification, paymentAttempt.getId(), context);
        Assert.assertEquals(paymentDao.getPaymentInfoList(Arrays.asList(invoice.getId())).size(), 1);
    */
    }

<<<<<<< HEAD
    @AfterClass(groups = "slow")
    public void stopMysql() {
        helper.stopMysql();
    }

    // STEPH disabled until talk to Pierre
    @Test(groups = "slow", enabled=false)
=======
    @Test(groups = "slow")
>>>>>>> dc1337c3
    public void testRegisterForNotifications() throws Exception {
        // Make sure the service has been instantiated
        Assert.assertEquals(service.getName(), "analytics-service");

        // Test the bus and make sure we can register our service
        try {
            service.registerForNotifications();
        } catch (Throwable t) {
            Assert.fail("Unable to start the bus or service! " + t);
        }

        Assert.assertNull(accountDao.getAccount(ACCOUNT_KEY));

        // Send events and wait for the async part...
        bus.post(transition);
        bus.post(accountCreationNotification);
        Thread.sleep(5000);

        Assert.assertEquals(subscriptionDao.getTransitions(KEY).size(), 1);
        Assert.assertEquals(subscriptionDao.getTransitions(KEY).get(0), expectedTransition);

//        Assert.assertEquals(accountDao.getAccount(ACCOUNT_KEY).getKey(), ACCOUNT_KEY);
//        Assert.assertEquals(accountDao.getAccount(ACCOUNT_KEY).getTags().size(), 2);
//        Assert.assertTrue(accountDao.getAccount(ACCOUNT_KEY).getTags().indexOf(TAG_ONE.getName()) != -1);
//        Assert.assertTrue(accountDao.getAccount(ACCOUNT_KEY).getTags().indexOf(TAG_TWO.getName()) != -1);
        TagDao tagDao = new AuditedTagDao(helper.getDBI());

        // Test invoice integration - the account creation notification has triggered a BAC update
        Assert.assertTrue(accountDao.getAccount(ACCOUNT_KEY).getTotalInvoiceBalance().compareTo(INVOICE_AMOUNT) == 0);

        // Post the same invoice event again - the invoice balance shouldn't change
        bus.post(invoiceCreationNotification);
        Thread.sleep(5000);
        Assert.assertTrue(accountDao.getAccount(ACCOUNT_KEY).getTotalInvoiceBalance().compareTo(INVOICE_AMOUNT) == 0);

        // Test payment integration - the fields have already been populated, just make sure the code is exercised
        bus.post(paymentInfoNotification);
        Thread.sleep(5000);
        Assert.assertEquals(accountDao.getAccount(ACCOUNT_KEY).getPaymentMethod(), PAYMENT_METHOD);
        Assert.assertEquals(accountDao.getAccount(ACCOUNT_KEY).getBillingAddressCountry(), CARD_COUNTRY);

        // Test the shutdown sequence
        try {
            bus.stop();
        } catch (Throwable t) {
            Assert.fail("Unable to stop the bus!");
        }
    }
}<|MERGE_RESOLUTION|>--- conflicted
+++ resolved
@@ -24,17 +24,11 @@
 import java.util.List;
 import java.util.UUID;
 
-<<<<<<< HEAD
-import com.ning.billing.payment.api.PaymentInfoEvent;
-import com.ning.billing.util.tag.TagDefinition;
-import com.ning.billing.util.tag.dao.AuditedTagDao;
-import com.ning.billing.util.tag.dao.TagDao;
-import org.apache.commons.io.IOUtils;
-=======
->>>>>>> dc1337c3
+
 import org.joda.time.DateTime;
 import org.mockito.Mockito;
 import org.testng.Assert;
+import org.testng.annotations.AfterClass;
 import org.testng.annotations.BeforeClass;
 import org.testng.annotations.BeforeMethod;
 import org.testng.annotations.Guice;
@@ -83,8 +77,8 @@
 import com.ning.billing.invoice.dao.InvoiceDao;
 import com.ning.billing.invoice.model.DefaultInvoice;
 import com.ning.billing.invoice.model.FixedPriceInvoiceItem;
-import com.ning.billing.payment.api.DefaultPaymentAttempt;
 import com.ning.billing.payment.api.DefaultPaymentInfoEvent;
+import com.ning.billing.payment.api.PaymentInfoEvent;
 import com.ning.billing.payment.dao.PaymentDao;
 import com.ning.billing.util.bus.Bus;
 import com.ning.billing.util.callcontext.CallContext;
@@ -266,17 +260,14 @@
     */
     }
 
-<<<<<<< HEAD
+
     @AfterClass(groups = "slow")
     public void stopMysql() {
         helper.stopMysql();
     }
 
-    // STEPH disabled until talk to Pierre
-    @Test(groups = "slow", enabled=false)
-=======
+
     @Test(groups = "slow")
->>>>>>> dc1337c3
     public void testRegisterForNotifications() throws Exception {
         // Make sure the service has been instantiated
         Assert.assertEquals(service.getName(), "analytics-service");
