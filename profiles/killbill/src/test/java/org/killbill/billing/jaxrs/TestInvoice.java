--- conflicted
+++ resolved
@@ -19,11 +19,7 @@
 package org.killbill.billing.jaxrs;
 
 import java.math.BigDecimal;
-<<<<<<< HEAD
 import java.util.Currency;
-=======
-import java.util.ArrayList;
->>>>>>> 6a450889
 import java.util.List;
 import java.util.UUID;
 
@@ -35,17 +31,7 @@
 import org.killbill.billing.catalog.api.ProductCategory;
 import org.killbill.billing.client.JaxrsResource;
 import org.killbill.billing.client.KillBillClientException;
-<<<<<<< HEAD
 import org.killbill.billing.client.model.InvoiceItems;
-=======
-import org.killbill.billing.client.model.Account;
-import org.killbill.billing.client.model.AuditLog;
-import org.killbill.billing.client.model.Credit;
-import org.killbill.billing.client.model.Invoice;
-import org.killbill.billing.client.model.InvoiceDryRun;
-import org.killbill.billing.client.model.InvoiceItem;
-import org.killbill.billing.client.model.InvoicePayment;
->>>>>>> 6a450889
 import org.killbill.billing.client.model.InvoicePayments;
 import org.killbill.billing.client.model.Invoices;
 import org.killbill.billing.client.model.Payments;
@@ -376,16 +362,12 @@
         adjustmentInvoiceItem.setAccountId(accountJson.getAccountId());
         adjustmentInvoiceItem.setInvoiceId(invoice.getInvoiceId());
         adjustmentInvoiceItem.setInvoiceItemId(invoiceItem.getInvoiceItemId());
-<<<<<<< HEAD
-        invoiceApi.adjustInvoiceItem(invoiceItem, invoice.getInvoiceId(), null, requestOptions);
-=======
         final String itemDetails = "{\n" +
                                    "  \"user\": \"admin\",\n" +
                                    "  \"reason\": \"SLA not met\"\n" +
                                    "}";
         adjustmentInvoiceItem.setItemDetails(itemDetails);
-        killBillClient.adjustInvoiceItem(adjustmentInvoiceItem, requestOptions);
->>>>>>> 6a450889
+        invoiceApi.adjustInvoiceItem(invoiceItem, invoice.getInvoiceId(), null, requestOptions);
 
         // Verify the new invoice balance is zero
         final Invoice adjustedInvoice = invoiceApi.getInvoice(invoice.getInvoiceId(), true, false, AuditLevel.FULL, requestOptions);
