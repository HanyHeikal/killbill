/*
 * Copyright 2014-2016 Groupon, Inc
 * Copyright 2014-2016 The Billing Project, LLC
 *
 * The Billing Project licenses this file to you under the Apache License, version 2.0
 * (the "License"); you may not use this file except in compliance with the
 * License.  You may obtain a copy of the License at:
 *
 *    http://www.apache.org/licenses/LICENSE-2.0
 *
 * Unless required by applicable law or agreed to in writing, software
 * distributed under the License is distributed on an "AS IS" BASIS, WITHOUT
 * WARRANTIES OR CONDITIONS OF ANY KIND, either express or implied.  See the
 * License for the specific language governing permissions and limitations
 * under the License.
 */

package org.killbill.billing.beatrix.integration;

import java.math.BigDecimal;
import java.util.ArrayList;
import java.util.List;

import org.joda.time.LocalDate;
import org.killbill.billing.account.api.Account;
import org.killbill.billing.account.api.AccountData;
import org.killbill.billing.api.TestApiListener.NextEvent;
import org.killbill.billing.beatrix.util.InvoiceChecker.ExpectedInvoiceItemCheck;
import org.killbill.billing.beatrix.util.PaymentChecker.ExpectedPaymentCheck;
import org.killbill.billing.catalog.DefaultPlanPhasePriceOverride;
import org.killbill.billing.catalog.api.BillingActionPolicy;
import org.killbill.billing.catalog.api.BillingPeriod;
import org.killbill.billing.catalog.api.Currency;
import org.killbill.billing.catalog.api.PlanPhasePriceOverride;
import org.killbill.billing.catalog.api.PriceListSet;
import org.killbill.billing.catalog.api.ProductCategory;
import org.killbill.billing.entitlement.api.DefaultEntitlement;
import org.killbill.billing.invoice.api.Invoice;
import org.killbill.billing.invoice.api.InvoiceItemType;
import org.killbill.billing.payment.api.PluginProperty;
import org.killbill.billing.payment.api.TransactionStatus;
import org.testng.annotations.Test;

import com.google.common.collect.ImmutableList;

public class TestWithPriceOverride extends TestIntegrationBase {

    @Test(groups = "slow")
    public void testCreatWithFixedPriceOverride() throws Exception {
        // We take april as it has 30 days (easier to play with BCD)
        // Set clock to the initial start date - we implicitly assume here that the account timezone is UTC
        clock.setDay(new LocalDate(2012, 4, 1));

        final AccountData accountData = getAccountData(1);
        final Account account = createAccountWithNonOsgiPaymentMethod(accountData);
        accountChecker.checkAccount(account.getId(), accountData, callContext);

        final List<PlanPhasePriceOverride> overrides = new ArrayList<PlanPhasePriceOverride>();
        overrides.add(new DefaultPlanPhasePriceOverride("shotgun-monthly-trial", account.getCurrency(), BigDecimal.ONE, null));

        final DefaultEntitlement bpSubscription = createBaseEntitlementWithPriceOverrideAndCheckForCompletion(account.getId(), "bundleKey", "Shotgun", ProductCategory.BASE, BillingPeriod.MONTHLY, overrides, NextEvent.CREATE, NextEvent.BLOCK, NextEvent.INVOICE, NextEvent.PAYMENT, NextEvent.INVOICE_PAYMENT);
        // Check bundle after BP got created otherwise we get an error from auditApi.
        subscriptionChecker.checkSubscriptionCreated(bpSubscription.getId(), internalCallContext);
        invoiceChecker.checkInvoice(account.getId(), 1, callContext, new ExpectedInvoiceItemCheck(clock.getUTCToday(), null, InvoiceItemType.FIXED, new BigDecimal("1")));
    }

    @Test(groups = "slow")
    public void testCreateWithRecurringPriceOverride() throws Exception {
        // We take april as it has 30 days (easier to play with BCD)
        // Set clock to the initial start date - we implicitly assume here that the account timezone is UTC
        clock.setDay(new LocalDate(2012, 4, 1));

        final AccountData accountData = getAccountData(1);
        final Account account = createAccountWithNonOsgiPaymentMethod(accountData);
        accountChecker.checkAccount(account.getId(), accountData, callContext);

        final List<PlanPhasePriceOverride> overrides = new ArrayList<PlanPhasePriceOverride>();
        overrides.add(new DefaultPlanPhasePriceOverride("shotgun-monthly-evergreen", account.getCurrency(), null, BigDecimal.TEN));

        final DefaultEntitlement bpSubscription = createBaseEntitlementWithPriceOverrideAndCheckForCompletion(account.getId(), "bundleKey", "Shotgun", ProductCategory.BASE, BillingPeriod.MONTHLY, overrides, NextEvent.CREATE, NextEvent.BLOCK, NextEvent.INVOICE);
        // Check bundle after BP got created otherwise we get an error from auditApi.
        subscriptionChecker.checkSubscriptionCreated(bpSubscription.getId(), internalCallContext);
        invoiceChecker.checkInvoice(account.getId(), 1, callContext, new ExpectedInvoiceItemCheck(new LocalDate(2012, 4, 1), null, InvoiceItemType.FIXED, new BigDecimal("0")));

        busHandler.pushExpectedEvents(NextEvent.PHASE, NextEvent.INVOICE, NextEvent.PAYMENT, NextEvent.INVOICE_PAYMENT);
        clock.addDays(30);
        assertListenerStatus();

        invoiceChecker.checkInvoice(account.getId(), 2, callContext, new ExpectedInvoiceItemCheck(new LocalDate(2012, 5, 1), new LocalDate(2012, 6, 1), InvoiceItemType.RECURRING, BigDecimal.TEN));

        busHandler.pushExpectedEvents(NextEvent.INVOICE, NextEvent.PAYMENT, NextEvent.INVOICE_PAYMENT);
        clock.addMonths(1);
        assertListenerStatus();

        invoiceChecker.checkInvoice(account.getId(), 3, callContext, new ExpectedInvoiceItemCheck(new LocalDate(2012, 6, 1), new LocalDate(2012, 7, 1), InvoiceItemType.RECURRING, BigDecimal.TEN));
    }

    @Test(groups = "slow")
    public void testChangePlanWithRecurringPriceOverride() throws Exception {
        // We take april as it has 30 days (easier to play with BCD)
        // Set clock to the initial start date - we implicitly assume here that the account timezone is UTC
        clock.setDay(new LocalDate(2012, 4, 1));

        final AccountData accountData = getAccountData(1);
        final Account account = createAccountWithNonOsgiPaymentMethod(accountData);
        accountChecker.checkAccount(account.getId(), accountData, callContext);

        final DefaultEntitlement bpSubscription = createBaseEntitlementAndCheckForCompletion(account.getId(), "bundleKey", "Shotgun", ProductCategory.BASE, BillingPeriod.MONTHLY, NextEvent.CREATE, NextEvent.BLOCK, NextEvent.INVOICE);
        // Check bundle after BP got created otherwise we get an error from auditApi.
        subscriptionChecker.checkSubscriptionCreated(bpSubscription.getId(), internalCallContext);
        invoiceChecker.checkInvoice(account.getId(), 1, callContext, new ExpectedInvoiceItemCheck(new LocalDate(2012, 4, 1), null, InvoiceItemType.FIXED, new BigDecimal("0")));

        busHandler.pushExpectedEvents(NextEvent.PHASE, NextEvent.INVOICE, NextEvent.PAYMENT, NextEvent.INVOICE_PAYMENT);
        clock.addDays(30);
        assertListenerStatus();

        invoiceChecker.checkInvoice(account.getId(), 2, callContext, new ExpectedInvoiceItemCheck(new LocalDate(2012, 5, 1), new LocalDate(2012, 6, 1), InvoiceItemType.RECURRING, new BigDecimal("249.95")));

        final List<PlanPhasePriceOverride> overrides = new ArrayList<PlanPhasePriceOverride>();
        overrides.add(new DefaultPlanPhasePriceOverride("shotgun-monthly-evergreen", account.getCurrency(), null, new BigDecimal("279.95")));

        busHandler.pushExpectedEvents(NextEvent.CHANGE, NextEvent.INVOICE, NextEvent.PAYMENT, NextEvent.INVOICE_PAYMENT);
        bpSubscription.changePlanOverrideBillingPolicy("Shotgun", BillingPeriod.MONTHLY, PriceListSet.DEFAULT_PRICELIST_NAME, overrides, new LocalDate(2012, 5, 1), BillingActionPolicy.IMMEDIATE, ImmutableList.<PluginProperty>of(), callContext);
        assertListenerStatus();

        invoiceChecker.checkInvoice(account.getId(), 3, callContext,
                                    new ExpectedInvoiceItemCheck(new LocalDate(2012, 5, 1), new LocalDate(2012, 6, 1), InvoiceItemType.RECURRING, new BigDecimal("279.95")),
                                    new ExpectedInvoiceItemCheck(new LocalDate(2012, 5, 1), new LocalDate(2012, 6, 1), InvoiceItemType.REPAIR_ADJ, new BigDecimal("-249.95")));

        busHandler.pushExpectedEvents(NextEvent.INVOICE, NextEvent.PAYMENT, NextEvent.INVOICE_PAYMENT);
        clock.addMonths(1);
        assertListenerStatus();

        invoiceChecker.checkInvoice(account.getId(), 4, callContext, new ExpectedInvoiceItemCheck(new LocalDate(2012, 6, 1), new LocalDate(2012, 7, 1), InvoiceItemType.RECURRING, new BigDecimal("279.95")));
    }
<<<<<<< HEAD
=======


    // See issue #596
    @Test(groups = "slow")
    public void testChangePlanWithRecurringPriceOverrideAndSamePlan() throws Exception {

        final AccountData accountData = getAccountData(1);
        final Account account = createAccountWithNonOsgiPaymentMethod(accountData);
        accountChecker.checkAccount(account.getId(), accountData, callContext);

        // We take april as it has 30 days (easier to play with BCD)
        // Set clock to the initial start date - we implicitly assume here that the account timezone is UTC
        clock.setDay(new LocalDate(2012, 4, 1));

        final DefaultEntitlement bpSubscription = createBaseEntitlementAndCheckForCompletion(account.getId(), "bundleKey", "Shotgun", ProductCategory.BASE, BillingPeriod.MONTHLY, NextEvent.CREATE, NextEvent.INVOICE);
        // Check bundle after BP got created otherwise we get an error from auditApi.
        subscriptionChecker.checkSubscriptionCreated(bpSubscription.getId(), internalCallContext);
        invoiceChecker.checkInvoice(account.getId(), 1, callContext, new ExpectedInvoiceItemCheck(new LocalDate(2012, 4, 1), null, InvoiceItemType.FIXED, new BigDecimal("0")));

        // Create the add-on
        final DefaultEntitlement aoEntitlement = addAOEntitlementAndCheckForCompletion(bpSubscription.getBundleId(), "Telescopic-Scope", ProductCategory.ADD_ON, BillingPeriod.MONTHLY,
                                                                                       NextEvent.CREATE, NextEvent.INVOICE, NextEvent.PAYMENT, NextEvent.INVOICE_PAYMENT);

        busHandler.pushExpectedEvents(NextEvent.PHASE, NextEvent.PHASE, NextEvent.INVOICE, NextEvent.NULL_INVOICE, NextEvent.NULL_INVOICE, NextEvent.PAYMENT, NextEvent.INVOICE_PAYMENT);
        clock.addDays(30);
        assertListenerStatus();

        // Trigger change plan for AO with price override
        clock.addDays(4);

        final List<PlanPhasePriceOverride> overrides = new ArrayList<PlanPhasePriceOverride>();
        overrides.add(new DefaultPlanPhasePriceOverride("telescopic-scope-monthly-evergreen", account.getCurrency(), null, new BigDecimal("1200.00")));

        busHandler.pushExpectedEvents(NextEvent.CHANGE, NextEvent.INVOICE, NextEvent.PAYMENT, NextEvent.INVOICE_PAYMENT);
        aoEntitlement.changePlanOverrideBillingPolicy("Telescopic-Scope", BillingPeriod.MONTHLY, PriceListSet.DEFAULT_PRICELIST_NAME, overrides, new LocalDate(2012, 5, 5), BillingActionPolicy.IMMEDIATE, ImmutableList.<PluginProperty>of(), callContext);
        assertListenerStatus();
    }



>>>>>>> 06f47e60
}<|MERGE_RESOLUTION|>--- conflicted
+++ resolved
@@ -133,9 +133,6 @@
 
         invoiceChecker.checkInvoice(account.getId(), 4, callContext, new ExpectedInvoiceItemCheck(new LocalDate(2012, 6, 1), new LocalDate(2012, 7, 1), InvoiceItemType.RECURRING, new BigDecimal("279.95")));
     }
-<<<<<<< HEAD
-=======
-
 
     // See issue #596
     @Test(groups = "slow")
@@ -172,8 +169,4 @@
         aoEntitlement.changePlanOverrideBillingPolicy("Telescopic-Scope", BillingPeriod.MONTHLY, PriceListSet.DEFAULT_PRICELIST_NAME, overrides, new LocalDate(2012, 5, 5), BillingActionPolicy.IMMEDIATE, ImmutableList.<PluginProperty>of(), callContext);
         assertListenerStatus();
     }
-
-
-
->>>>>>> 06f47e60
 }