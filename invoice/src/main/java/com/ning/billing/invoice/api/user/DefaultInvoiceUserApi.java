/*
 * Copyright 2010-2011 Ning, Inc.
 *
 * Ning licenses this file to you under the Apache License, version 2.0
 * (the "License"); you may not use this file except in compliance with the
 * License.  You may obtain a copy of the License at:
 *
 *    http://www.apache.org/licenses/LICENSE-2.0
 *
 * Unless required by applicable law or agreed to in writing, software
 * distributed under the License is distributed on an "AS IS" BASIS, WITHOUT
 * WARRANTIES OR CONDITIONS OF ANY KIND, either express or implied.  See the
 * License for the specific language governing permissions and limitations
 * under the License.
 */

package com.ning.billing.invoice.api.user;

import java.math.BigDecimal;
<<<<<<< HEAD
import java.util.Collection;
=======
>>>>>>> e3892f03
import java.util.List;
import java.util.UUID;

import com.ning.billing.invoice.api.InvoicePayment;
import org.joda.time.DateTime;
import com.google.inject.Inject;
import com.ning.billing.invoice.api.Invoice;
import com.ning.billing.invoice.api.InvoiceItem;
import com.ning.billing.invoice.api.InvoiceUserApi;
import com.ning.billing.invoice.dao.InvoiceDao;

public class DefaultInvoiceUserApi implements InvoiceUserApi {
    private final InvoiceDao dao;

    @Inject
    public DefaultInvoiceUserApi(final InvoiceDao dao) {
        this.dao = dao;
    }

    @Override
    public List<UUID> getInvoicesForPayment(final DateTime targetDate, final int numberOfDays) {
        return dao.getInvoicesForPayment(targetDate, numberOfDays);
    }

    @Override
    public List<Invoice> getInvoicesByAccount(final UUID accountId) {
        return dao.getInvoicesByAccount(accountId);
    }

    @Override
    public List<Invoice> getInvoicesByAccount(final UUID accountId, final DateTime fromDate) {
        return dao.getInvoicesByAccount(accountId, fromDate);
    }

    @Override
    public void notifyOfPaymentAttempt(InvoicePayment invoicePayment) {
        dao.notifyOfPaymentAttempt(invoicePayment);
    }
    
    @Override
    public BigDecimal getAccountBalance(final UUID accountId) {
        return dao.getAccountBalance(accountId);
    }

    @Override
    public List<InvoiceItem> getInvoiceItemsByAccount(final UUID accountId) {
        return dao.getInvoiceItemsByAccount(accountId);
    }

<<<<<<< HEAD
    @Override
    public Invoice getInvoice(final UUID invoiceId) {
        return dao.getById(invoiceId);
    }

    @Override
    public Collection<Invoice> getUnpaidInvoicesByAccountId(final UUID accountId, final DateTime upToDate) {
        return dao.getUnpaidInvoicesByAccountId(accountId, upToDate);
    }
=======
	@Override
	public BigDecimal getAccountBalance(UUID accountId) {
		BigDecimal result = dao.getAccountBalance(accountId);
		return result == null ? BigDecimal.ZERO : result;
	}

>>>>>>> e3892f03
}<|MERGE_RESOLUTION|>--- conflicted
+++ resolved
@@ -17,10 +17,6 @@
 package com.ning.billing.invoice.api.user;
 
 import java.math.BigDecimal;
-<<<<<<< HEAD
-import java.util.Collection;
-=======
->>>>>>> e3892f03
 import java.util.List;
 import java.util.UUID;
 
@@ -61,31 +57,23 @@
     }
     
     @Override
-    public BigDecimal getAccountBalance(final UUID accountId) {
-        return dao.getAccountBalance(accountId);
-    }
+	public BigDecimal getAccountBalance(UUID accountId) {
+		BigDecimal result = dao.getAccountBalance(accountId);
+		return result == null ? BigDecimal.ZERO : result;
+	}
 
     @Override
     public List<InvoiceItem> getInvoiceItemsByAccount(final UUID accountId) {
         return dao.getInvoiceItemsByAccount(accountId);
     }
 
-<<<<<<< HEAD
     @Override
     public Invoice getInvoice(final UUID invoiceId) {
         return dao.getById(invoiceId);
     }
 
     @Override
-    public Collection<Invoice> getUnpaidInvoicesByAccountId(final UUID accountId, final DateTime upToDate) {
+    public List<Invoice> getUnpaidInvoicesByAccountId(final UUID accountId, final DateTime upToDate) {
         return dao.getUnpaidInvoicesByAccountId(accountId, upToDate);
     }
-=======
-	@Override
-	public BigDecimal getAccountBalance(UUID accountId) {
-		BigDecimal result = dao.getAccountBalance(accountId);
-		return result == null ? BigDecimal.ZERO : result;
-	}
-
->>>>>>> e3892f03
 }