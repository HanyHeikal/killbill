/*
 * Copyright 2010-2011 Ning, Inc.
 *
 * Ning licenses this file to you under the Apache License, version 2.0
 * (the "License"); you may not use this file except in compliance with the
 * License.  You may obtain a copy of the License at:
 *
 *    http://www.apache.org/licenses/LICENSE-2.0
 *
 * Unless required by applicable law or agreed to in writing, software
 * distributed under the License is distributed on an "AS IS" BASIS, WITHOUT
 * WARRANTIES OR CONDITIONS OF ANY KIND, either express or implied.  See the
 * License for the specific language governing permissions and limitations
 * under the License.
 */

package com.ning.billing.invoice.tests;

import com.google.inject.Inject;
import com.ning.billing.catalog.DefaultPrice;
import com.ning.billing.catalog.MockInternationalPrice;
import com.ning.billing.catalog.MockPlan;
import com.ning.billing.catalog.MockPlanPhase;
import com.ning.billing.catalog.api.BillingPeriod;
import com.ning.billing.catalog.api.CatalogApiException;
import com.ning.billing.catalog.api.Currency;
import com.ning.billing.catalog.api.PhaseType;
import com.ning.billing.catalog.api.Plan;
import com.ning.billing.catalog.api.PlanPhase;
import com.ning.billing.entitlement.api.billing.BillingEvent;
import com.ning.billing.entitlement.api.billing.BillingModeType;
import com.ning.billing.entitlement.api.billing.DefaultBillingEvent;
import com.ning.billing.entitlement.api.user.Subscription;
import com.ning.billing.entitlement.api.user.SubscriptionData;
import com.ning.billing.entitlement.api.user.SubscriptionFactory.SubscriptionBuilder;
import com.ning.billing.entitlement.api.user.SubscriptionTransition.SubscriptionTransitionType;
import com.ning.billing.invoice.api.Invoice;
import com.ning.billing.invoice.api.InvoiceApiException;
import com.ning.billing.invoice.model.BillingEventSet;
import com.ning.billing.invoice.model.DefaultInvoiceGenerator;
import com.ning.billing.invoice.model.FixedPriceInvoiceItem;
import com.ning.billing.invoice.model.InvoiceGenerator;
import com.ning.billing.invoice.model.RecurringInvoiceItem;
import com.ning.billing.mock.BrainDeadProxyFactory;
import com.ning.billing.mock.BrainDeadProxyFactory.ZombieControl;

import com.ning.billing.util.clock.Clock;
import com.ning.billing.util.clock.DefaultClock;
import org.joda.time.DateTime;
import org.testng.annotations.Test;

import javax.annotation.Nullable;
import java.math.BigDecimal;
import java.util.ArrayList;
import java.util.List;
import java.util.UUID;

import static org.testng.Assert.assertEquals;
import static org.testng.Assert.assertNotNull;
import static org.testng.Assert.assertNull;

@Test(groups = {"fast", "invoicing", "invoiceGenerator"})
public class DefaultInvoiceGeneratorTests extends InvoicingTestBase {
    private final Clock clock = new DefaultClock();
    private final InvoiceGenerator generator;

    public DefaultInvoiceGeneratorTests() {
        super();
        this.generator = new DefaultInvoiceGenerator(clock);
    }

    @Test
    public void testWithNullEventSetAndNullInvoiceSet() throws InvoiceApiException {
        UUID accountId = UUID.randomUUID();
        Invoice invoice = generator.generateInvoice(accountId, null, null, new DateTime(), Currency.USD);

        assertNull(invoice);
    }

    @Test
    public void testWithEmptyEventSet() throws InvoiceApiException {
        BillingEventSet events = new BillingEventSet();

        UUID accountId = UUID.randomUUID();
        Invoice invoice = generator.generateInvoice(accountId, events, null, new DateTime(), Currency.USD);

        assertNull(invoice);
    }

    @Test
    public void testWithSingleMonthlyEvent() throws InvoiceApiException, CatalogApiException {
        BillingEventSet events = new BillingEventSet();

        Subscription sub = new SubscriptionData(new SubscriptionBuilder().setId(UUID.randomUUID()));
        DateTime startDate = buildDateTime(2011, 9, 1);

        Plan plan = new MockPlan();
        BigDecimal rate1 = TEN;
        PlanPhase phase = createMockMonthlyPlanPhase(rate1);

        BillingEvent event = createBillingEvent(sub.getId(), startDate, plan, phase, 1);
        events.add(event);

        DateTime targetDate = buildDateTime(2011, 10, 3);
        UUID accountId = UUID.randomUUID();
        Invoice invoice = generator.generateInvoice(accountId, events, null, targetDate, Currency.USD);

        assertNotNull(invoice);
        assertEquals(invoice.getNumberOfItems(), 2);
        assertEquals(invoice.getTotalAmount(), TWENTY);
        assertEquals(invoice.getInvoiceItems().get(0).getSubscriptionId(), sub.getId());
    }

    @Test
    public void testWithSingleMonthlyEventWithLeadingProRation() throws InvoiceApiException, CatalogApiException {
        BillingEventSet events = new BillingEventSet();

        Subscription sub = new SubscriptionData(new SubscriptionBuilder().setId(UUID.randomUUID()));
        DateTime startDate = buildDateTime(2011, 9, 1);

        Plan plan = new MockPlan();
        BigDecimal rate = TEN;
        PlanPhase phase = createMockMonthlyPlanPhase(rate);
        BillingEvent event = createBillingEvent(sub.getId(), startDate, plan, phase, 15);
        events.add(event);

        DateTime targetDate = buildDateTime(2011, 10, 3);
        UUID accountId = UUID.randomUUID();
        Invoice invoice = generator.generateInvoice(accountId, events, null, targetDate, Currency.USD);

        assertNotNull(invoice);
        assertEquals(invoice.getNumberOfItems(), 2);

        BigDecimal expectedNumberOfBillingCycles;
        expectedNumberOfBillingCycles = ONE.add(FOURTEEN.divide(THIRTY_ONE, 2 * NUMBER_OF_DECIMALS, ROUNDING_METHOD));
        BigDecimal expectedAmount = expectedNumberOfBillingCycles.multiply(rate).setScale(NUMBER_OF_DECIMALS, ROUNDING_METHOD);
        assertEquals(invoice.getTotalAmount(), expectedAmount);
    }

    @Test
    public void testTwoMonthlySubscriptionsWithAlignedBillingDates() throws InvoiceApiException, CatalogApiException {
        BillingEventSet events = new BillingEventSet();

        Plan plan1 = new MockPlan();
        BigDecimal rate1 = FIVE;
        PlanPhase phase1 = createMockMonthlyPlanPhase(rate1);

        Plan plan2 = new MockPlan();
        BigDecimal rate2 = TEN;
        PlanPhase phase2 = createMockMonthlyPlanPhase(rate2);

        Subscription sub = new SubscriptionData(new SubscriptionBuilder().setId(UUID.randomUUID()));

        BillingEvent event1 = createBillingEvent(sub.getId(), buildDateTime(2011, 9, 1), plan1, phase1, 1);
        events.add(event1);

        BillingEvent event2 = createBillingEvent(sub.getId(), buildDateTime(2011, 10, 1), plan2, phase2, 1);
        events.add(event2);

        DateTime targetDate = buildDateTime(2011, 10, 3);
        UUID accountId = UUID.randomUUID();
        Invoice invoice = generator.generateInvoice(accountId, events, null, targetDate, Currency.USD);

        assertNotNull(invoice);
        assertEquals(invoice.getNumberOfItems(), 2);
        assertEquals(invoice.getTotalAmount(), rate1.add(rate2).setScale(NUMBER_OF_DECIMALS));
    }

    @Test
    public void testOnePlan_TwoMonthlyPhases_ChangeImmediate() throws InvoiceApiException, CatalogApiException {
        BillingEventSet events = new BillingEventSet();

        Plan plan1 = new MockPlan();
        BigDecimal rate1 = FIVE;
        PlanPhase phase1 = createMockMonthlyPlanPhase(rate1);

        Subscription sub = new SubscriptionData(new SubscriptionBuilder().setId(UUID.randomUUID()));
        BillingEvent event1 = createBillingEvent(sub.getId(), buildDateTime(2011, 9, 1), plan1,phase1, 1);
        events.add(event1);

        BigDecimal rate2 = TEN;
        PlanPhase phase2 = createMockMonthlyPlanPhase(rate2);
        BillingEvent event2 = createBillingEvent(sub.getId(), buildDateTime(2011, 10, 15), plan1, phase2, 15);
        events.add(event2);

        DateTime targetDate = buildDateTime(2011, 12, 3);
        UUID accountId = UUID.randomUUID();
        Invoice invoice = generator.generateInvoice(accountId, events, null, targetDate, Currency.USD);

        assertNotNull(invoice);
        assertEquals(invoice.getNumberOfItems(), 4);

        BigDecimal numberOfCyclesEvent1;
        numberOfCyclesEvent1 = ONE.add(FOURTEEN.divide(THIRTY_ONE, 2 * NUMBER_OF_DECIMALS, ROUNDING_METHOD));

        BigDecimal numberOfCyclesEvent2 = TWO;

        BigDecimal expectedValue;
        expectedValue = numberOfCyclesEvent1.multiply(rate1);
        expectedValue = expectedValue.add(numberOfCyclesEvent2.multiply(rate2));
        expectedValue = expectedValue.setScale(NUMBER_OF_DECIMALS, ROUNDING_METHOD);

        assertEquals(invoice.getTotalAmount(), expectedValue);
    }

    @Test
    public void testOnePlan_ThreeMonthlyPhases_ChangeEOT() throws InvoiceApiException, CatalogApiException {
        BillingEventSet events = new BillingEventSet();

        Plan plan1 = new MockPlan();
        BigDecimal rate1 = FIVE;
        PlanPhase phase1 = createMockMonthlyPlanPhase(rate1);

        Subscription sub = new SubscriptionData(new SubscriptionBuilder().setId(UUID.randomUUID()));
        BillingEvent event1 = createBillingEvent(sub.getId(), buildDateTime(2011, 9, 1), plan1, phase1, 1);
        events.add(event1);

        BigDecimal rate2 = TEN;
        PlanPhase phase2 = createMockMonthlyPlanPhase(rate2);
        BillingEvent event2 = createBillingEvent(sub.getId(), buildDateTime(2011, 10, 1), plan1, phase2, 1);
        events.add(event2);

        BigDecimal rate3 = THIRTY;
        PlanPhase phase3 = createMockMonthlyPlanPhase(rate3);
        BillingEvent event3 = createBillingEvent(sub.getId(), buildDateTime(2011, 11, 1), plan1, phase3, 1);
        events.add(event3);

        DateTime targetDate = buildDateTime(2011, 12, 3);
        UUID accountId = UUID.randomUUID();
        Invoice invoice = generator.generateInvoice(accountId, events, null, targetDate, Currency.USD);

        assertNotNull(invoice);
        assertEquals(invoice.getNumberOfItems(), 4);
        assertEquals(invoice.getTotalAmount(), rate1.add(rate2).add(TWO.multiply(rate3)).setScale(NUMBER_OF_DECIMALS));
    }

    @Test
    public void testSingleEventWithExistingInvoice() throws InvoiceApiException, CatalogApiException {
        BillingEventSet events = new BillingEventSet();

        Subscription sub = new SubscriptionData(new SubscriptionBuilder().setId(UUID.randomUUID()));
        DateTime startDate = buildDateTime(2011, 9, 1);

        Plan plan1 = new MockPlan();
        BigDecimal rate = FIVE;
        PlanPhase phase1 = createMockMonthlyPlanPhase(rate);

        BillingEvent event1 = createBillingEvent(sub.getId(), startDate, plan1, phase1, 1);
        events.add(event1);

        DateTime targetDate = buildDateTime(2011, 12, 1);
        UUID accountId = UUID.randomUUID();
        Invoice invoice1 = generator.generateInvoice(accountId, events, null, targetDate, Currency.USD);
        List<Invoice> existingInvoices = new ArrayList<Invoice>();
        existingInvoices.add(invoice1);

        targetDate = buildDateTime(2011, 12, 3);
        Invoice invoice2 = generator.generateInvoice(accountId, events, existingInvoices, targetDate, Currency.USD);

        assertNull(invoice2);
    }

    @Test
    public void testMultiplePlansWithUtterChaos() throws InvoiceApiException, CatalogApiException {
        // plan 1: change of phase from trial to discount followed by immediate cancellation; (covers phase change, cancel, pro-ration)
        // plan 2: single plan that moves from trial to discount to evergreen; BCD = 10 (covers phase change)
        // plan 3: change of term from monthly (BCD = 20) to annual (BCD = 31; immediate)
        // plan 4: change of plan, effective EOT, BCD = 7 (covers change of plan)
        // plan 5: addon to plan 2, with bill cycle alignment to plan; immediate cancellation

        UUID subscriptionId1 = UUID.randomUUID();
        UUID subscriptionId2 = UUID.randomUUID();
        UUID subscriptionId3 = UUID.randomUUID();
        UUID subscriptionId4 = UUID.randomUUID();
        UUID subscriptionId5 = UUID.randomUUID();

        Plan plan1 = new MockPlan("Change from trial to discount with immediate cancellation");
        PlanPhase plan1Phase1 = createMockMonthlyPlanPhase(EIGHT, PhaseType.TRIAL);
        PlanPhase plan1Phase2 = createMockMonthlyPlanPhase(TWELVE, PhaseType.DISCOUNT);
        PlanPhase plan1Phase3 = createMockMonthlyPlanPhase();
        DateTime plan1StartDate = buildDateTime(2011, 1, 5);
        DateTime plan1PhaseChangeDate = buildDateTime(2011, 4, 5);
        DateTime plan1CancelDate = buildDateTime(2011, 4, 29);

        Plan plan2 = new MockPlan("Change phase from trial to discount to evergreen");
        PlanPhase plan2Phase1 = createMockMonthlyPlanPhase(TWENTY, PhaseType.TRIAL);
        PlanPhase plan2Phase2 = createMockMonthlyPlanPhase(THIRTY, PhaseType.DISCOUNT);
        PlanPhase plan2Phase3 = createMockMonthlyPlanPhase(FORTY, PhaseType.EVERGREEN);
        DateTime plan2StartDate = buildDateTime(2011, 3, 10);
        DateTime plan2PhaseChangeToDiscountDate = buildDateTime(2011, 6, 10);
        DateTime plan2PhaseChangeToEvergreenDate = buildDateTime(2011, 9, 10);

        Plan plan3 = new MockPlan("Upgrade with immediate change, BCD = 31");
        PlanPhase plan3Phase1 = createMockMonthlyPlanPhase(TEN, PhaseType.EVERGREEN);
        PlanPhase plan3Phase2 = createMockAnnualPlanPhase(ONE_HUNDRED, PhaseType.EVERGREEN);
        DateTime plan3StartDate = buildDateTime(2011, 5, 20);
        DateTime plan3UpgradeToAnnualDate = buildDateTime(2011, 7, 31);

        Plan plan4a = new MockPlan("Plan change effective EOT; plan 1");
        Plan plan4b = new MockPlan("Plan change effective EOT; plan 2");
        PlanPhase plan4aPhase1 = createMockMonthlyPlanPhase(FIFTEEN);
        PlanPhase plan4bPhase1 = createMockMonthlyPlanPhase(TWENTY_FOUR);

        DateTime plan4StartDate = buildDateTime(2011, 6, 7);
        DateTime plan4ChangeOfPlanDate = buildDateTime(2011, 8, 7);

        Plan plan5 = new MockPlan("Add-on");
        PlanPhase plan5Phase1 = createMockMonthlyPlanPhase(TWENTY);
        PlanPhase plan5Phase2 = createMockMonthlyPlanPhase();
        DateTime plan5StartDate = buildDateTime(2011, 6, 21);
        DateTime plan5CancelDate = buildDateTime(2011, 10, 7);

        BigDecimal expectedAmount;
        List<Invoice> invoices = new ArrayList<Invoice>();
        BillingEventSet events = new BillingEventSet();

        // on 1/5/2011, create subscription 1 (trial)
        events.add(createBillingEvent(subscriptionId1, plan1StartDate, plan1, plan1Phase1, 5));
        expectedAmount = EIGHT;
        testInvoiceGeneration(events, invoices, plan1StartDate, 1, expectedAmount);

        // on 2/5/2011, invoice subscription 1 (trial)
        expectedAmount = EIGHT;
        testInvoiceGeneration(events, invoices, buildDateTime(2011, 2, 5) , 1, expectedAmount);

        // on 3/5/2011, invoice subscription 1 (trial)
        expectedAmount = EIGHT;
        testInvoiceGeneration(events, invoices, buildDateTime(2011, 3, 5), 1, expectedAmount);

        // on 3/10/2011, create subscription 2 (trial)
        events.add(createBillingEvent(subscriptionId2, plan2StartDate, plan2, plan2Phase1, 10));
        expectedAmount = TWENTY;
        testInvoiceGeneration(events, invoices, plan2StartDate, 1, expectedAmount);

        // on 4/5/2011, invoice subscription 1 (discount)
        events.add(createBillingEvent(subscriptionId1, plan1PhaseChangeDate, plan1, plan1Phase2, 5));
        expectedAmount = TWELVE;
        testInvoiceGeneration(events, invoices, plan1PhaseChangeDate, 1, expectedAmount);

        // on 4/10/2011, invoice subscription 2 (trial)
        expectedAmount = TWENTY;
        testInvoiceGeneration(events, invoices, buildDateTime(2011, 4, 10), 1, expectedAmount);

        // on 4/29/2011, cancel subscription 1
        events.add(createBillingEvent(subscriptionId1, plan1CancelDate, plan1, plan1Phase3, 5));
        expectedAmount = TWELVE.multiply(SIX.divide(THIRTY, NUMBER_OF_DECIMALS, ROUNDING_METHOD)).negate().setScale(NUMBER_OF_DECIMALS);
        testInvoiceGeneration(events, invoices, plan1CancelDate, 2, expectedAmount);

        // on 5/10/2011, invoice subscription 2 (trial)
        expectedAmount = TWENTY;
        testInvoiceGeneration(events, invoices, buildDateTime(2011, 5, 10), 1, expectedAmount);

        // on 5/20/2011, create subscription 3 (monthly)
        events.add(createBillingEvent(subscriptionId3, plan3StartDate, plan3, plan3Phase1, 20));
        expectedAmount = TEN;
        testInvoiceGeneration(events, invoices, plan3StartDate, 1, expectedAmount);

        // on 6/7/2011, create subscription 4
        events.add(createBillingEvent(subscriptionId4, plan4StartDate, plan4a, plan4aPhase1, 7));
        expectedAmount = FIFTEEN;
        testInvoiceGeneration(events, invoices, plan4StartDate, 1, expectedAmount);

        // on 6/10/2011, invoice subscription 2 (discount)
        events.add(createBillingEvent(subscriptionId2, plan2PhaseChangeToDiscountDate, plan2, plan2Phase2, 10));
        expectedAmount = THIRTY;
        testInvoiceGeneration(events, invoices, plan2PhaseChangeToDiscountDate, 1, expectedAmount);

        // on 6/20/2011, invoice subscription 3 (monthly)
        expectedAmount = TEN;
        testInvoiceGeneration(events, invoices, buildDateTime(2011, 6, 20), 1, expectedAmount);

        // on 6/21/2011, create add-on (subscription 5)
        events.add(createBillingEvent(subscriptionId5, plan5StartDate, plan5, plan5Phase1, 10));
        expectedAmount = TWENTY.multiply(NINETEEN).divide(THIRTY, NUMBER_OF_DECIMALS, ROUNDING_METHOD);
        testInvoiceGeneration(events, invoices, plan5StartDate, 1, expectedAmount);

        // on 7/7/2011, invoice subscription 4 (plan 1)
        expectedAmount = FIFTEEN;
        testInvoiceGeneration(events, invoices, buildDateTime(2011, 7, 7), 1, expectedAmount);

        // on 7/10/2011, invoice subscription 2 (discount), invoice subscription 5
        expectedAmount = THIRTY.add(TWENTY);
        testInvoiceGeneration(events, invoices, buildDateTime(2011, 7, 10), 2, expectedAmount);

        // on 7/20/2011, invoice subscription 3 (monthly)
        expectedAmount = TEN;
        testInvoiceGeneration(events, invoices, buildDateTime(2011, 7, 20), 1, expectedAmount);

        // on 7/31/2011, convert subscription 3 to annual
        events.add(createBillingEvent(subscriptionId3, plan3UpgradeToAnnualDate, plan3, plan3Phase2, 31));
        expectedAmount = ONE_HUNDRED.subtract(TEN);
        expectedAmount = expectedAmount.add(TEN.multiply(ELEVEN.divide(THIRTY_ONE, 2 * NUMBER_OF_DECIMALS, ROUNDING_METHOD)));
        expectedAmount = expectedAmount.setScale(NUMBER_OF_DECIMALS, ROUNDING_METHOD);
        testInvoiceGeneration(events, invoices, plan3UpgradeToAnnualDate, 3, expectedAmount);

        // on 8/7/2011, invoice subscription 4 (plan 2)
        events.add(createBillingEvent(subscriptionId4, plan4ChangeOfPlanDate, plan4b, plan4bPhase1, 7));
        expectedAmount = TWENTY_FOUR;
        testInvoiceGeneration(events, invoices, plan4ChangeOfPlanDate, 1, expectedAmount);

        // on 8/10/2011, invoice plan 2 (discount), invoice subscription 5
        expectedAmount = THIRTY.add(TWENTY);
        testInvoiceGeneration(events, invoices, buildDateTime(2011, 8, 10), 2, expectedAmount);

        // on 9/7/2011, invoice subscription 4 (plan 2)
        expectedAmount = TWENTY_FOUR;
        testInvoiceGeneration(events, invoices, buildDateTime(2011, 9, 7), 1, expectedAmount);

        // on 9/10/2011, invoice plan 2 (evergreen), invoice subscription 5
        events.add(createBillingEvent(subscriptionId2, plan2PhaseChangeToEvergreenDate, plan2, plan2Phase3, 10));
        expectedAmount = FORTY.add(TWENTY);
        testInvoiceGeneration(events, invoices, plan2PhaseChangeToEvergreenDate, 2, expectedAmount);

        // on 10/7/2011, invoice subscription 4 (plan 2), cancel subscription 5
        events.add(createBillingEvent(subscriptionId5, plan5CancelDate, plan5, plan5Phase2, 10));
        expectedAmount = TWENTY_FOUR.add(TWENTY.multiply(THREE.divide(THIRTY)).negate().setScale(NUMBER_OF_DECIMALS));
        testInvoiceGeneration(events, invoices, plan5CancelDate, 3, expectedAmount);

        // on 10/10/2011, invoice plan 2 (evergreen)
        expectedAmount = FORTY ;
        testInvoiceGeneration(events, invoices, buildDateTime(2011, 10, 10), 1, expectedAmount);
    }

    @Test
    public void testZeroDollarEvents() throws InvoiceApiException, CatalogApiException {
        Plan plan = new MockPlan();
        PlanPhase planPhase = createMockMonthlyPlanPhase(ZERO);
        BillingEventSet events = new BillingEventSet();
        DateTime targetDate = buildDateTime(2011, 1, 1);
        events.add(createBillingEvent(UUID.randomUUID(), targetDate, plan, planPhase, 1));

        Invoice invoice = generator.generateInvoice(UUID.randomUUID(), events, null, targetDate, Currency.USD);

        assertEquals(invoice.getNumberOfItems(), 1);
    }

    @Test
    public void testEndDateIsCorrect() throws InvoiceApiException, CatalogApiException {
        Plan plan = new MockPlan();
        PlanPhase planPhase = createMockMonthlyPlanPhase(ZERO);
        BillingEventSet events = new BillingEventSet();
        DateTime targetDate = new DateTime();
        events.add(createBillingEvent(UUID.randomUUID(), targetDate, plan, planPhase, targetDate.getDayOfMonth()));

        Invoice invoice = generator.generateInvoice(UUID.randomUUID(), events, null, targetDate, Currency.USD);
        RecurringInvoiceItem item = (RecurringInvoiceItem) invoice.getInvoiceItems().get(0);

        // end date of the invoice item should be equal to exactly one month later
        assertEquals(item.getEndDate().compareTo(targetDate.plusMonths(1)), 0);
    }

    @Test
    public void testFixedPriceLifeCycle() throws InvoiceApiException {
        UUID accountId = UUID.randomUUID();
        Subscription subscription = BrainDeadProxyFactory.createBrainDeadProxyFor(Subscription.class);
        ((ZombieControl) subscription).addResult("getId", UUID.randomUUID());

        Plan plan = new MockPlan("plan 1");
        MockInternationalPrice zeroPrice = new MockInternationalPrice(new DefaultPrice(ZERO, Currency.USD));
        MockInternationalPrice cheapPrice = new MockInternationalPrice(new DefaultPrice(ONE, Currency.USD));

        PlanPhase phase1 = new MockPlanPhase(null, zeroPrice, BillingPeriod.NO_BILLING_PERIOD, PhaseType.TRIAL);
        PlanPhase phase2 = new MockPlanPhase(cheapPrice, null, BillingPeriod.MONTHLY, PhaseType.DISCOUNT);

        DateTime changeDate = new DateTime("2012-04-1T00:00:00.000-08:00");

        BillingEventSet events = new BillingEventSet();

        BillingEvent event1 = new DefaultBillingEvent(subscription, new DateTime("2012-01-1T00:00:00.000-08:00"),
                                                      plan, phase1,
<<<<<<< HEAD
                                                      ZERO, null, Currency.USD, BillingPeriod.NO_BILLING_PERIOD, 1,
                                                      BillingModeType.IN_ADVANCE, "Test Event 1",
=======
                                                      zeroPrice, null, BillingPeriod.NO_BILLING_PERIOD, 1,
                                                      BillingModeType.IN_ADVANCE, "Test Event 1", 1L,
>>>>>>> f41e2799
                                                      SubscriptionTransitionType.CREATE);

        BillingEvent event2 = new DefaultBillingEvent(subscription, changeDate,
                                                      plan, phase2,
<<<<<<< HEAD
                                                      ZERO, null, Currency.USD, BillingPeriod.NO_BILLING_PERIOD, 1,
                                                      BillingModeType.IN_ADVANCE, "Test Event 2",
=======
                                                      zeroPrice, null, BillingPeriod.NO_BILLING_PERIOD, 1,
                                                      BillingModeType.IN_ADVANCE, "Test Event 2", 1L,
>>>>>>> f41e2799
                                                      SubscriptionTransitionType.PHASE);

        events.add(event2);
        events.add(event1);
        Invoice invoice1 = generator.generateInvoice(accountId, events, null, new DateTime("2012-02-01T00:01:00.000-08:00"), Currency.USD);
        assertNotNull(invoice1);
        assertEquals(invoice1.getNumberOfItems(), 1);

        List<Invoice> invoiceList = new ArrayList<Invoice>();
        invoiceList.add(invoice1);
        Invoice invoice2 = generator.generateInvoice(accountId, events, invoiceList, new DateTime("2012-04-05T00:01:00.000-08:00"), Currency.USD);
        assertNotNull(invoice2);
        assertEquals(invoice2.getNumberOfItems(), 1);
        FixedPriceInvoiceItem item = (FixedPriceInvoiceItem) invoice2.getInvoiceItems().get(0);
        assertEquals(item.getStartDate().compareTo(changeDate), 0);
   }

    @Test
    public void testMixedModeLifeCycle() throws InvoiceApiException, CatalogApiException {
        // create a subscription with a fixed price and recurring price
        Plan plan1 = new MockPlan();
        BigDecimal monthlyRate = FIVE;
        BigDecimal fixedCost = TEN;
        PlanPhase phase1 = createMockMonthlyPlanPhase(monthlyRate, fixedCost, PhaseType.TRIAL);

        BillingEventSet events = new BillingEventSet();
        UUID subscriptionId = UUID.randomUUID();
        UUID accountId = UUID.randomUUID();

        DateTime startDate = new DateTime(2011, 1, 1, 3, 40, 27, 0);
        BillingEvent event1 = createBillingEvent(subscriptionId, startDate, plan1, phase1, 1);
        events.add(event1);

        // ensure both components are invoiced
        Invoice invoice1 = generator.generateInvoice(accountId, events, null, startDate, Currency.USD);
        assertNotNull(invoice1);
        assertEquals(invoice1.getNumberOfItems(), 2);
        assertEquals(invoice1.getTotalAmount(), FIFTEEN);

        List<Invoice> invoiceList = new ArrayList<Invoice>();
        invoiceList.add(invoice1);

        // move forward in time one billing period
        DateTime currentDate = startDate.plusMonths(1);

        // ensure that only the recurring price is invoiced
        Invoice invoice2 = generator.generateInvoice(accountId, events, invoiceList, currentDate, Currency.USD);
        assertNotNull(invoice2);
        assertEquals(invoice2.getNumberOfItems(), 1);
        assertEquals(invoice2.getTotalAmount(), FIVE);
    }

    @Test
    public void testFixedModePlanChange() throws InvoiceApiException, CatalogApiException {
        // create a subscription with a fixed price and recurring price
        Plan plan1 = new MockPlan();
        BigDecimal fixedCost1 = TEN;
        BigDecimal fixedCost2 = TWENTY;
        PlanPhase phase1 = createMockMonthlyPlanPhase(null, fixedCost1, PhaseType.TRIAL);
        PlanPhase phase2 = createMockMonthlyPlanPhase(null, fixedCost2, PhaseType.EVERGREEN);

        BillingEventSet events = new BillingEventSet();
        UUID subscriptionId = UUID.randomUUID();
        UUID accountId = UUID.randomUUID();

        DateTime startDate = new DateTime(2011, 1, 1, 3, 40, 27, 0);
        BillingEvent event1 = createBillingEvent(subscriptionId, startDate, plan1, phase1, 1);
        events.add(event1);

        // ensure that a single invoice item is generated for the fixed cost
        Invoice invoice1 = generator.generateInvoice(accountId, events, null, startDate, Currency.USD);
        assertNotNull(invoice1);
        assertEquals(invoice1.getNumberOfItems(), 1);
        assertEquals(invoice1.getTotalAmount(), fixedCost1);

        List<Invoice> invoiceList = new ArrayList<Invoice>();
        invoiceList.add(invoice1);

        // move forward in time one billing period
        DateTime phaseChangeDate = startDate.plusMonths(1);
        BillingEvent event2 = createBillingEvent(subscriptionId, phaseChangeDate, plan1, phase2, 1);
        events.add(event2);

        // ensure that a single invoice item is generated for the fixed cost
        Invoice invoice2 = generator.generateInvoice(accountId, events, invoiceList, phaseChangeDate, Currency.USD);
        assertNotNull(invoice2);
        assertEquals(invoice2.getNumberOfItems(), 1);
        assertEquals(invoice2.getTotalAmount(), fixedCost2);
    }

    @Test
    public void testNutsFailure() throws InvoiceApiException, CatalogApiException {
        BillingEventSet events = new BillingEventSet();
        UUID subscriptionId = UUID.randomUUID();
        UUID accountId = UUID.randomUUID();
        final int BILL_CYCLE_DAY = 15;

        // create subscription with a zero-dollar trial, a monthly discount period and a monthly evergreen
        Plan plan1 = new MockPlan();
        PlanPhase phase1 = createMockMonthlyPlanPhase(null, ZERO, PhaseType.TRIAL);
        final BigDecimal DISCOUNT_PRICE = new BigDecimal("9.95");
        PlanPhase phase2 = createMockMonthlyPlanPhase(DISCOUNT_PRICE, null, PhaseType.DISCOUNT);
        PlanPhase phase3 = createMockMonthlyPlanPhase(new BigDecimal("19.95"), null, PhaseType.EVERGREEN);

        // set up billing events
        DateTime creationDate = new DateTime(2012, 3, 6, 21, 36, 18, 896);
        events.add(createBillingEvent(subscriptionId, creationDate, plan1, phase1, BILL_CYCLE_DAY));

        // trialPhaseEndDate = 2012/4/5
        DateTime trialPhaseEndDate = creationDate.plusDays(30);
        events.add(createBillingEvent(subscriptionId, trialPhaseEndDate, plan1, phase2, BILL_CYCLE_DAY));

        // discountPhaseEndDate = 2012/10/5
        DateTime discountPhaseEndDate = trialPhaseEndDate.plusMonths(6);
        events.add(createBillingEvent(subscriptionId, discountPhaseEndDate, plan1, phase3, BILL_CYCLE_DAY));

        Invoice invoice1 = generator.generateInvoice(accountId, events, null, creationDate, Currency.USD);
        assertNotNull(invoice1);
        assertEquals(invoice1.getNumberOfItems(), 1);
        assertEquals(invoice1.getTotalAmount().compareTo(ZERO), 0);

        List<Invoice> invoiceList = new ArrayList<Invoice>();
        invoiceList.add(invoice1);

        Invoice invoice2 = generator.generateInvoice(accountId, events, invoiceList, trialPhaseEndDate, Currency.USD);
        assertNotNull(invoice2);
        assertEquals(invoice2.getNumberOfItems(), 1);
        assertEquals(invoice2.getInvoiceItems().get(0).getStartDate().compareTo(trialPhaseEndDate), 0);
        assertEquals(invoice2.getTotalAmount().compareTo(new BigDecimal("3.2097")), 0);

        invoiceList.add(invoice2);
        DateTime targetDate = trialPhaseEndDate.toMutableDateTime().dayOfMonth().set(BILL_CYCLE_DAY).toDateTime();
        Invoice invoice3 = generator.generateInvoice(accountId, events, invoiceList, targetDate, Currency.USD);
        assertNotNull(invoice3);
        assertEquals(invoice3.getNumberOfItems(), 1);
        assertEquals(invoice3.getInvoiceItems().get(0).getStartDate().compareTo(targetDate), 0);
        assertEquals(invoice3.getTotalAmount().compareTo(DISCOUNT_PRICE), 0);

        invoiceList.add(invoice3);
        targetDate = targetDate.plusMonths(6);
        Invoice invoice4 = generator.generateInvoice(accountId, events, invoiceList, targetDate, Currency.USD);
        assertNotNull(invoice4);
        assertEquals(invoice4.getNumberOfItems(), 7);
    }

    @Test(expectedExceptions = {InvoiceApiException.class})
    public void testTargetDateRestrictionFailure() throws InvoiceApiException, CatalogApiException {
        DateTime targetDate = DateTime.now().plusMonths(60);
        BillingEventSet events = new BillingEventSet();
        Plan plan1 = new MockPlan();
        PlanPhase phase1 = createMockMonthlyPlanPhase(null, ZERO, PhaseType.TRIAL);
        events.add(createBillingEvent(UUID.randomUUID(), DateTime.now(), plan1, phase1, 1));
        generator.generateInvoice(UUID.randomUUID(), events, null, targetDate, Currency.USD);
    }

    private MockPlanPhase createMockMonthlyPlanPhase() {
        return new MockPlanPhase(null, null, BillingPeriod.MONTHLY);
    }

    private MockPlanPhase createMockMonthlyPlanPhase(@Nullable final BigDecimal recurringRate) {
        return new MockPlanPhase(new MockInternationalPrice(new DefaultPrice(recurringRate, Currency.USD)),
                                 null, BillingPeriod.MONTHLY);
    }

    private MockPlanPhase createMockMonthlyPlanPhase(final BigDecimal recurringRate, final PhaseType phaseType) {
        return new MockPlanPhase(new MockInternationalPrice(new DefaultPrice(recurringRate, Currency.USD)),
                                 null, BillingPeriod.MONTHLY, phaseType);
    }

    private MockPlanPhase createMockMonthlyPlanPhase(@Nullable BigDecimal recurringRate,
                                                     @Nullable final BigDecimal fixedCost,
                                                     final PhaseType phaseType) {
        MockInternationalPrice recurringPrice = (recurringRate == null) ? null : new MockInternationalPrice(new DefaultPrice(recurringRate, Currency.USD));
        MockInternationalPrice fixedPrice = (fixedCost == null) ? null : new MockInternationalPrice(new DefaultPrice(fixedCost, Currency.USD));

        return new MockPlanPhase(recurringPrice, fixedPrice, BillingPeriod.MONTHLY, phaseType);
    }

    private MockPlanPhase createMockAnnualPlanPhase(final BigDecimal recurringRate, final PhaseType phaseType) {
        return new MockPlanPhase(new MockInternationalPrice(new DefaultPrice(recurringRate, Currency.USD)),
                                 null, BillingPeriod.ANNUAL, phaseType);
    }

    private DefaultBillingEvent createBillingEvent(final UUID subscriptionId, final DateTime startDate,
                                                   final Plan plan, final PlanPhase planPhase, final int billCycleDay) throws CatalogApiException {
        Subscription sub = new SubscriptionData(new SubscriptionBuilder().setId(subscriptionId));
        Currency currency = Currency.USD;

        return new DefaultBillingEvent(sub, startDate, plan, planPhase,
<<<<<<< HEAD
                                       planPhase.getFixedPrice() == null ? null : planPhase.getFixedPrice().getPrice(currency),
                                       planPhase.getRecurringPrice() == null ? null : planPhase.getRecurringPrice().getPrice(currency),
                                       currency, planPhase.getBillingPeriod(),
                                       billCycleDay, BillingModeType.IN_ADVANCE,"Test", SubscriptionTransitionType.CREATE);
=======
                                       planPhase.getFixedPrice(),
                                       planPhase.getRecurringPrice(), planPhase.getBillingPeriod(),
                                       billCycleDay, BillingModeType.IN_ADVANCE,"Test", 1L, SubscriptionTransitionType.CREATE);
>>>>>>> f41e2799
    }

    private void testInvoiceGeneration(final BillingEventSet events, final List<Invoice> existingInvoices,
                                       final DateTime targetDate, final int expectedNumberOfItems,
                                       final BigDecimal expectedAmount) throws InvoiceApiException {
        Currency currency = Currency.USD;
        UUID accountId = UUID.randomUUID();
        Invoice invoice = generator.generateInvoice(accountId, events, existingInvoices, targetDate, currency);
        assertNotNull(invoice);
        assertEquals(invoice.getNumberOfItems(), expectedNumberOfItems);

        existingInvoices.add(invoice);
        assertEquals(invoice.getTotalAmount(), expectedAmount);
    }

    // TODO: Jeff C -- how do we ensure that an annual add-on is properly aligned *at the end* with the base plan?
}<|MERGE_RESOLUTION|>--- conflicted
+++ resolved
@@ -468,24 +468,14 @@
 
         BillingEvent event1 = new DefaultBillingEvent(subscription, new DateTime("2012-01-1T00:00:00.000-08:00"),
                                                       plan, phase1,
-<<<<<<< HEAD
                                                       ZERO, null, Currency.USD, BillingPeriod.NO_BILLING_PERIOD, 1,
-                                                      BillingModeType.IN_ADVANCE, "Test Event 1",
-=======
-                                                      zeroPrice, null, BillingPeriod.NO_BILLING_PERIOD, 1,
                                                       BillingModeType.IN_ADVANCE, "Test Event 1", 1L,
->>>>>>> f41e2799
                                                       SubscriptionTransitionType.CREATE);
 
         BillingEvent event2 = new DefaultBillingEvent(subscription, changeDate,
                                                       plan, phase2,
-<<<<<<< HEAD
                                                       ZERO, null, Currency.USD, BillingPeriod.NO_BILLING_PERIOD, 1,
-                                                      BillingModeType.IN_ADVANCE, "Test Event 2",
-=======
-                                                      zeroPrice, null, BillingPeriod.NO_BILLING_PERIOD, 1,
-                                                      BillingModeType.IN_ADVANCE, "Test Event 2", 1L,
->>>>>>> f41e2799
+                                                      BillingModeType.IN_ADVANCE, "Test Event 2", 2L,
                                                       SubscriptionTransitionType.PHASE);
 
         events.add(event2);
@@ -675,16 +665,10 @@
         Currency currency = Currency.USD;
 
         return new DefaultBillingEvent(sub, startDate, plan, planPhase,
-<<<<<<< HEAD
                                        planPhase.getFixedPrice() == null ? null : planPhase.getFixedPrice().getPrice(currency),
                                        planPhase.getRecurringPrice() == null ? null : planPhase.getRecurringPrice().getPrice(currency),
                                        currency, planPhase.getBillingPeriod(),
-                                       billCycleDay, BillingModeType.IN_ADVANCE,"Test", SubscriptionTransitionType.CREATE);
-=======
-                                       planPhase.getFixedPrice(),
-                                       planPhase.getRecurringPrice(), planPhase.getBillingPeriod(),
-                                       billCycleDay, BillingModeType.IN_ADVANCE,"Test", 1L, SubscriptionTransitionType.CREATE);
->>>>>>> f41e2799
+                                       billCycleDay, BillingModeType.IN_ADVANCE, "Test", 1L, SubscriptionTransitionType.CREATE);
     }
 
     private void testInvoiceGeneration(final BillingEventSet events, final List<Invoice> existingInvoices,
