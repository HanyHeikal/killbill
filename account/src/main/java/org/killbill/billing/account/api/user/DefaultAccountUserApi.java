--- conflicted
+++ resolved
@@ -236,12 +236,7 @@
     }
 
     @Override
-<<<<<<< HEAD
-    public List<AuditLogWithHistory> getAuditLogsWithHistoryForId(final UUID uuid, final AuditLevel auditLevel, final TenantContext tenantContext) throws AccountApiException {
-        return null;
-=======
     public List<AuditLogWithHistory> getAuditLogsWithHistoryForId(final UUID accountId, final AuditLevel auditLevel, final TenantContext tenantContext) throws AccountApiException {
         return accountDao.getAuditLogsWithHistoryForId(accountId, auditLevel, internalCallContextFactory.createInternalTenantContext(accountId, tenantContext));
->>>>>>> fc08c9ef
     }
 }