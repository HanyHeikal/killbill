<<<<<<< HEAD
0.19.2
    Fix issue with STANDALONE plans (#840)
    Fix connection leak (#558)
    Fix limitation where catalog plan name cannot end with an number (#842)
    Fix missing Invoice Notification when we have future billing events (#846)
    Rreduce log level of InvoiceItemGeneratorLogger (#851)
=======
0.18.17
    Relax sanity checks for STANDALONE subscriptions #840
    Fix JDBC connection leak in pagination API #853
    Fix limitation where catalog plan name cannot end with an number #842
    Reduce log level of InvoiceItemGeneratorLogger #851
>>>>>>> 2b038f37

0.18.16
    See https://github.com/killbill/killbill/releases/tag/killbill-0.18.16

0.18.15
    See https://github.com/killbill/killbill/releases/tag/killbill-0.18.15

0.18.14
    See https://github.com/killbill/killbill/releases/tag/killbill-0.18.14

0.18.13
    See https://github.com/killbill/killbill/releases/tag/killbill-0.18.13

0.18.12
    See https://github.com/killbill/killbill/releases/tag/killbill-0.18.12

0.18.11
    See https://github.com/killbill/killbill/releases/tag/killbill-0.18.11

0.18.10
    See https://github.com/killbill/killbill/releases/tag/killbill-0.18.10

0.18.7
    See https://github.com/killbill/killbill/releases/tag/killbill-0.18.7

0.18.6
    See https://github.com/killbill/killbill/releases/tag/killbill-0.18.6

0.18.5
    See https://github.com/killbill/killbill/releases/tag/killbill-0.18.5

0.18.4
    See https://github.com/killbill/killbill/releases/tag/killbill-0.18.4

0.18.3
    See https://github.com/killbill/killbill/releases/tag/killbill-0.18.3

0.18.2
    See https://github.com/killbill/killbill/releases/tag/killbill-0.18.2

0.18.1
    See https://github.com/killbill/killbill/releases/tag/killbill-0.18.1

0.18.0
    See https://github.com/killbill/killbill/releases/tag/killbill-0.18.0

0.17.8
    See https://github.com/killbill/killbill/releases/tag/killbill-0.17.8

0.17.7
    See https://github.com/killbill/killbill/releases/tag/killbill-0.17.7

0.17.6
    See https://github.com/killbill/killbill/releases/tag/killbill-0.17.6

0.17.5
    See https://github.com/killbill/killbill/releases/tag/killbill-0.17.5

0.17.4
    See https://github.com/killbill/killbill/releases/tag/killbill-0.17.4

0.17.3
    See https://github.com/killbill/killbill/releases/tag/killbill-0.17.3

0.17.2
    See https://github.com/killbill/killbill/releases/tag/killbill-0.17.2

0.17.1
    See https://github.com/killbill/killbill/releases/tag/killbill-0.17.1

0.17.0
    See https://github.com/killbill/killbill/releases/tag/killbill-0.17.0

0.16.12
    See https://github.com/killbill/killbill/releases/tag/killbill-0.16.12

0.16.11
    See https://github.com/killbill/killbill/releases/tag/killbill-0.16.11

0.16.10
    See https://github.com/killbill/killbill/releases/tag/killbill-0.16.10

0.16.9
    Fix issues with payment transaction external keys (make sure transaction external keys aren't shared across payments)
    Fix #613

0.16.8
    See https://github.com/killbill/killbill/releases/tag/killbill-0.16.8

0.16.7
    See https://github.com/killbill/killbill/releases/tag/killbill-0.16.7

0.16.6
    See https://github.com/killbill/killbill/releases/tag/killbill-0.16.6

0.16.5
    See https://github.com/killbill/killbill/releases/tag/killbill-0.16.5

0.16.4
    See https://github.com/killbill/killbill/releases/tag/killbill-0.16.4

0.16.3
    See https://github.com/killbill/killbill/releases/tag/killbill-0.16.3

0.16.2
    See https://github.com/killbill/killbill/releases/tag/killbill-0.16.2

0.16.1
    See https://github.com/killbill/killbill/releases/tag/killbill-0.16.1

0.16.0
    See https://github.com/killbill/killbill/releases/tag/killbill-0.16.0

0.15.10
    See https://github.com/killbill/killbill/releases/tag/killbill-0.15.10

0.15.7
    See https://github.com/killbill/killbill/releases/tag/killbill-0.15.7

0.15.6
    See https://github.com/killbill/killbill/releases/tag/killbill-0.15.6

0.15.5
    Fix with issue with payment combo call where default account fields are not part of the request

0.15.4
    See https://github.com/killbill/killbill/issues?q=milestone%3ARelease-0.15.4+is%3Aclosed

0.15.3
    Release for milestone 0.15.3: https://github.com/killbill/killbill/issues?q=is%3Aissue+milestone%3ARelease-0.15.3+is%3Aclosed

0.15.2
    See https://github.com/killbill/killbill/issues?q=milestone%3ARelease-0.15.2+is%3Aclosed

0.15.1
    See https://github.com/killbill/killbill/issues?q=milestone%3ARelease-0.15.1+is%3Aclosed
    Also Add new support for entitlement plugin API

0.15.0
    See https://github.com/killbill/killbill/issues?q=milestone%3ARelease-0.15.0+is%3Aclosed

0.14.1
    Fix usage bug (see 8511f41cdf78bd1cb9d0c335ffa8d40ca53aeccd)

0.14.0
    http://killbill.io/blog/kill-bill-0-14-0-released/

0.13.7
    https://github.com/killbill/killbill/issues/249
    https://github.com/killbill/killbill/issues/297
    https://github.com/killbill/killbill/issues/298
    https://github.com/killbill/killbill/issues/299
    NPE fix in DefaultPaymentApi#getPaymentMethodById
    Update killbill-oss-parent to 0.11

0.13.6
    See https://github.com/killbill/killbill/issues?utf8=%E2%9C%93&q=milestone%3ARelease-0.13.6+

0.13.5
    https://github.com/killbill/killbill/issues/238
    https://github.com/killbill/killbill/issues/274
    https://github.com/killbill/killbill/issues/275
    https://github.com/killbill/killbill/issues/281
    https://github.com/killbill/killbill/issues/286
    Update killbill-oss-parent to 0.9.15

0.13.4
    https://github.com/killbill/killbill/issues/137
    https://github.com/killbill/killbill/issues/244
    https://github.com/killbill/killbill/issues/257
    https://github.com/killbill/killbill/issues/272
    invoice: fix bug when handling full repairs
    jaxrs: improve waiting for notifications in TestResource
    Update killbill-oss-parent to 0.9.11

0.13.3
    https://github.com/killbill/killbill/issues/258
    https://github.com/killbill/killbill/issues/260
    https://github.com/killbill/killbill/issues/267
    https://github.com/killbill/killbill/issues/268
    https://github.com/killbill/killbill-commons/issues/9
    Update killbill-oss-parent to 0.9.10
    Permit empty values for Account#name and Account#email

0.13.2
    https://github.com/killbill/killbill/issues/214
    https://github.com/killbill/killbill/issues/251
    https://github.com/killbill/killbill/issues/261
    Fixes in payment system
    Bug fixes in multi-tenant support
    Fix CHANGE_OF_PLAN plan alignment
    Update killbill-oss-parent to 0.9.9

0.13.1
    https://github.com/killbill/killbill/issues/226
    https://github.com/killbill/killbill/issues/233
    https://github.com/killbill/killbill/issues/234
    https://github.com/killbill/killbill/issues/235
    https://github.com/killbill/killbill/issues/236
    https://github.com/killbill/killbill/issues/245
    Add support for invoice plugins
    Export more fields in TaxInvoiceItem
    Update killbill-oss-parent to 0.9.7

0.12.2
    Fix state machine flow for PENDING payments
    Fix Guice wiring in JAX-RS

0.12.1
    Fix NPE in case of aborted payments
    Add missing headers for CORS
    Update killbill-platform to 0.1.1
    Reduce size of the war

0.12.0
    Bug fixes #200 #193
    Renaming
    Preparation for 0.12.0

0.11.13
    Swagger integration
    Fixes for PaymentControlApi
    https://github.com/killbill/killbill/issues/152
    https://github.com/killbill/killbill/issues/227
    https://github.com/killbill/killbill/issues/198

0.11.12
    Fix issues around timezones
    Switch to HikariCP by default
    Rename TableName.TRANSACTIONS to TableName.PAYMENT_TRANSACTIONS
    Update killbill-oss-parent to 0.7.30

0.11.11
    Usage api change
    Update commons for bug fixes

0.11.10
    Payment bug fixes
    New Janitor tasks
    JMX properties refinment
    Fix broken logging (war artifacts)
    https://github.com/killbill/killbill/issues/210
    Update killbill-oss-parent to 0.7.22

0.11.9
    payment: rework Janitor shutdown sequence
    jdbc: integrate log4jdbc-log4j2
    profiling: add support for JAX-RS and EhCache
    Shiro integration bugfixes
    Fix tests failures on H2
    https://github.com/killbill/killbill/issues/204
    Update killbill-oss-parent to 0.7.20

0.11.8
    Add support for profiling data
    Harden code to fix sporadic failure in integration tests

0.11.6
    Payment subsystem (complete merge payment and direct payment, and does renaming)

0.11.5
    Extract killbill-platform
    Implement state machines for payments
    Merge invoice and direct payments flows
    https://github.com/killbill/killbill/issues/170
    https://github.com/killbill/killbill/issues/201
    Update killbill-oss-parent to 0.7.14

0.11.4
    Upgrade JRuby to 1.7.12
    Fix NPE in direct payment APIs for accounts without a default payment method

0.11.3
    Iteration on new direct payment APIs (unstable)

0.11.2
    Iteration on new direct payment APIs (unstable)
    invoice: change external charges APIs to allow bulk insertion
    osgi: introduce OSGIConfigProperties as an an osgi service to allow plugins to read system properties

0.11.1
    Introduction of new direct payment APIs (unstable)

0.10.2
    Add paymentAmount parameter to payAllInvoices API
    Fix OSGI dependencies issue

0.10.1
    Allow configuration of EhCache by specifying a URI

0.10.0
    Merge usage branch (consumable in arrear)
    Upgrade osgi felix framework and resolve osgi errors

0.9.2
    Add org.killbill.server.properties property
    Add default invoice HTML template
    Better first time experience when using the jetty-console war

0.9.1
    Update packages com.ning -> org.killbill

0.8.13
    Fix SQL query typo in unmarkPaymentMethodAsDeleted

0.8.12
    Implement bundles pagination and search APIs
    Implement invoices search API
    https://github.com/killbill/killbill/issues/154
    https://github.com/killbill/killbill/issues/156
    https://github.com/killbill/killbill/issues/159
    JAX-RS bugfixes
    Update killbill-oss-parent to 0.5.24

0.8.11
    [SECURITY] Fix SQL injection in search APIs
    Fix bug when retrieving refund information from plugins
    Add system tag definitions support to tag search
    https://github.com/killbill/killbill/issues/100

0.8.10
    Upgrade JRuby and add support for OpenSSL in plugins
    payment: pagination bugfix
    Update killbill-oss-parent to 0.5.21 (DDL change)
     - retry logic for bus and notification queues

0.8.9
    Introduce PENDING payment state for Bitcoin
    Implement new pagination and search APIs
    Update killbill-oss-parent to 0.5.19

0.8.8
    Add ability to update a bundle externalKey
    Add ability to delete (mark as deleted) custom fields
    Update killbill-oss-parent to 0.5.16

0.8.7
    DDL: remove unused paid_through_date column
    https://github.com/killbill/killbill/issues/130
    https://github.com/killbill/killbill/issues/149
    Add API to retrieve deleted tags
    Add search APIs for payments
    Audit API optimizations
    JDBI optimizations
    Update killbill-oss-parent to 0.5.9

0.8.6
    Partial fix for https://github.com/killbill/killbill/issues/141
    https://github.com/killbill/killbill/issues/143
    https://github.com/killbill/killbill/issues/145
    https://github.com/killbill/killbill/issues/147
    https://github.com/killbill/killbill/issues/148
    DDL: remove unused billing_cycle_day_utc column

0.8.5
    https://github.com/killbill/killbill/issues/134
    https://github.com/killbill/killbill/issues/135
    https://github.com/killbill/killbill/issues/136
    https://github.com/killbill/killbill/issues/140

0.8.4
    Subscription base speedups
    Fix regression in bundle timeline API
    Fix ClassCastException in Beatrix
    https://github.com/killbill/killbill/issues/123
    https://github.com/killbill/killbill/issues/132

0.8.3
    Entitlement speedups

0.8.2
    Lots of subscription & entitlement bugfixes
    https://github.com/killbill/killbill/issues/121
    https://github.com/killbill/killbill/issues/124
    https://github.com/killbill/killbill/issues/126
    https://github.com/killbill/killbill/issues/128

0.8.1
    https://github.com/killbill/killbill/issues/94
    https://github.com/killbill/killbill/issues/116

0.8.0
    Add missing audit columns in blocking_states

0.7.1
    Add support for currency conversion plugin type
    Allow payments/refund to be processed by plugin in a different currency than the one on the account

0.7.0
    Initial support for pagination
    Entitlement bugfixes

0.5.0
    Initial implementation of RBAC
     - default credentials: admin/password
    Remove analytics plugin from defaultbundles package
    Switch to killbill-commons for locker and db testing helper
    Lower the default number of hash iterations for the apiSecret to 200,000 down from 500,000
     - you can override it via -Dkillbill.server.multitenant.hash_iterations

0.4.0
    Search APIs
    Log errors during lifecycle
    Fix Catalog endpoints

0.3.6
    Add all ISO currencies to the catalog
    jaxrs: return properly formatted JSON in case of exception<|MERGE_RESOLUTION|>--- conflicted
+++ resolved
@@ -1,17 +1,15 @@
-<<<<<<< HEAD
 0.19.2
     Fix issue with STANDALONE plans (#840)
     Fix connection leak (#558)
     Fix limitation where catalog plan name cannot end with an number (#842)
     Fix missing Invoice Notification when we have future billing events (#846)
-    Rreduce log level of InvoiceItemGeneratorLogger (#851)
-=======
+    Reduce log level of InvoiceItemGeneratorLogger (#851)
+
 0.18.17
     Relax sanity checks for STANDALONE subscriptions #840
     Fix JDBC connection leak in pagination API #853
     Fix limitation where catalog plan name cannot end with an number #842
     Reduce log level of InvoiceItemGeneratorLogger #851
->>>>>>> 2b038f37
 
 0.18.16
     See https://github.com/killbill/killbill/releases/tag/killbill-0.18.16
