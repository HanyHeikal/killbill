--- conflicted
+++ resolved
@@ -200,14 +200,10 @@
                         transInvoiceItemSqlDao.create(invoiceItemModelDao, context);
                     }
 
-<<<<<<< HEAD
-                    notifyOfFutureBillingEvents(entitySqlDaoWrapperFactory, invoice.getAccountId(), callbackDateTimePerSubscriptions, context.getUserToken());
-=======
                     // Now we check whether we generated any credit that could be used on some unpaid invoices
                     useExistingCBAFromTransaction(invoice.getAccountId(), entitySqlDaoWrapperFactory, context);
 
-                    notifyOfFutureBillingEvents(entitySqlDaoWrapperFactory, invoice.getAccountId(), callbackDateTimePerSubscriptions);
->>>>>>> 9f5ba6e4
+                    notifyOfFutureBillingEvents(entitySqlDaoWrapperFactory, invoice.getAccountId(), callbackDateTimePerSubscriptions, context.getUserToken());
 
                     // Create associated payments
                     final InvoicePaymentSqlDao invoicePaymentSqlDao = entitySqlDaoWrapperFactory.become(InvoicePaymentSqlDao.class);
