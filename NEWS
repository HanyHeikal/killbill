--- conflicted
+++ resolved
@@ -1,4 +1,3 @@
-<<<<<<< HEAD
 0.21.4
     https://github.com/killbill/killbill/releases/tag/killbill-0.21.4
 
@@ -13,10 +12,9 @@
 
 0.21.0
     https://github.com/killbill/killbill/releases/tag/killbill-0.21.0
-=======
+
 0.20.12
     https://github.com/killbill/killbill/releases/tag/killbill-0.20.12
->>>>>>> de2a1989
 
 0.20.11
     Add usage logic to not re-bill existing enclosing past periods
