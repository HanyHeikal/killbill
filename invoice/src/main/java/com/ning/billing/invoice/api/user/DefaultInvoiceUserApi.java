--- conflicted
+++ resolved
@@ -125,7 +125,7 @@
 
     @Override
     public InvoiceItem getCreditById(final UUID creditId) throws InvoiceApiException {
-        InvoiceItem creditItem = dao.getCreditById(creditId);
+        final InvoiceItem creditItem = dao.getCreditById(creditId);
         if (creditItem == null) {
             throw new InvoiceApiException(ErrorCode.INVOICE_NO_SUCH_CREDIT, creditId);
         }
@@ -139,17 +139,11 @@
     }
 
     @Override
-<<<<<<< HEAD
     public InvoiceItem insertCreditForInvoice(final UUID accountId, final UUID invoiceId, final BigDecimal amount,
                                               final LocalDate effectiveDate, final Currency currency, final CallContext context) throws InvoiceApiException {
-=======
-    public InvoiceItem insertCreditForInvoice(UUID accountId, UUID invoiceId,
-            BigDecimal amount, DateTime effectiveDate, Currency currency,
-            CallContext context) throws InvoiceApiException {
         if (amount == null || amount.compareTo(BigDecimal.ZERO) <= 0) {
             throw new InvoiceApiException(ErrorCode.CREDIT_AMOUNT_INVALID, amount);
         }
->>>>>>> f2a0e66c
         return dao.insertCredit(accountId, invoiceId, amount, effectiveDate, currency, context);
     }
 
