--- conflicted
+++ resolved
@@ -466,11 +466,7 @@
         }
         List<Subscription> bundleInput = new ArrayList<Subscription>();
         if (input.getCategory() == ProductCategory.ADD_ON) {
-<<<<<<< HEAD
-            Subscription baseSubscription = getBaseSubscription(input.getBundleId(), false);
-=======
-            baseSubscription = getBaseSubscription(factory, input.getBundleId(), false);
->>>>>>> af1b8b66
+            Subscription baseSubscription = getBaseSubscription(factory, input.getBundleId(), false);
             bundleInput.add(baseSubscription);
             bundleInput.add(input);
         } else {
@@ -608,20 +604,12 @@
         });
     }
 
-<<<<<<< HEAD
-    public Subscription getBaseSubscription(final UUID bundleId, boolean rebuildSubscription) {
+
+    private Subscription getBaseSubscription(final SubscriptionFactory factory, final UUID bundleId, boolean rebuildSubscription) {
         List<Subscription> subscriptions = subscriptionsDao.getSubscriptionsFromBundleId(bundleId.toString());
         for (Subscription cur : subscriptions) {
             if (cur.getCategory() == ProductCategory.BASE) {
-                return  rebuildSubscription ? buildSubscription(cur) : cur;
-=======
-
-    private Subscription getBaseSubscription(final SubscriptionFactory factory, final UUID bundleId, boolean rebuildSubscription) {
-        List<Subscription> subscriptions = subscriptionsDao.getSubscriptionsFromBundleId(bundleId.toString());
-        for (Subscription cur : subscriptions) {
-            if (((SubscriptionData)cur).getCategory() == ProductCategory.BASE) {
                 return  rebuildSubscription ? buildSubscription(factory, cur) : cur;
->>>>>>> af1b8b66
             }
         }
         return null;
