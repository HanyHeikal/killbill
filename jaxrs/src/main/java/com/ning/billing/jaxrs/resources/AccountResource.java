--- conflicted
+++ resolved
@@ -71,11 +71,10 @@
 import com.ning.billing.payment.api.PaymentApi;
 import com.ning.billing.payment.api.PaymentApiException;
 import com.ning.billing.payment.api.PaymentAttempt;
-<<<<<<< HEAD
+
 import com.ning.billing.payment.api.PaymentInfoEvent;
 import com.ning.billing.util.api.TagDefinitionApiException;
-=======
->>>>>>> cbdd268d
+
 import com.ning.billing.util.api.TagUserApi;
 
 @Singleton
@@ -270,7 +269,7 @@
         }
     }
     
-<<<<<<< HEAD
+
     /*****************************  PAYMENTS *********************************/
     
     @GET
@@ -300,9 +299,6 @@
 
     
     /****************************      TAGS     ******************************/
-    
-=======
->>>>>>> cbdd268d
     @GET
     @Path(CUSTOM_FIELD_URI)
     @Produces(APPLICATION_JSON)
