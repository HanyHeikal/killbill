<?xml version="1.0" encoding="UTF-8"?>
<!--
  ~ Copyright 2010-2014 Ning, Inc.
  ~ Copyright 2014-2020 Groupon, Inc
  ~ Copyright 2020-2020 Equinix, Inc
  ~ Copyright 2014-2020 The Billing Project, LLC
  ~
  ~ The Billing Project licenses this file to you under the Apache License, version 2.0
  ~ (the "License"); you may not use this file except in compliance with the
  ~ License.  You may obtain a copy of the License at:
  ~
  ~    http://www.apache.org/licenses/LICENSE-2.0
  ~
  ~ Unless required by applicable law or agreed to in writing, software
  ~ distributed under the License is distributed on an "AS IS" BASIS, WITHOUT
  ~ WARRANTIES OR CONDITIONS OF ANY KIND, either express or implied.  See the
  ~ License for the specific language governing permissions and limitations
  ~ under the License.
  -->
<project xmlns="http://maven.apache.org/POM/4.0.0" xmlns:xsi="http://www.w3.org/2001/XMLSchema-instance" xsi:schemaLocation="http://maven.apache.org/POM/4.0.0 http://maven.apache.org/xsd/maven-4.0.0.xsd">
    <modelVersion>4.0.0</modelVersion>
    <parent>
        <groupId>org.kill-bill.billing</groupId>
        <artifactId>killbill-oss-parent</artifactId>
        <version>0.145.3-8adc2ba-SNAPSHOT</version>
    </parent>
    <artifactId>killbill</artifactId>
    <version>0.23.0-SNAPSHOT</version>
    <packaging>pom</packaging>
    <name>killbill</name>
    <description>Library for managing recurring subscriptions and the associated billing</description>
    <url>http://github.com/killbill/killbill</url>
    <modules>
        <module>account</module>
        <module>api</module>
        <module>beatrix</module>
        <module>catalog</module>
        <module>subscription</module>
        <module>entitlement</module>
        <module>invoice</module>
        <module>junction</module>
        <module>overdue</module>
        <module>payment</module>
        <module>usage</module>
        <module>util</module>
        <module>jaxrs</module>
        <module>tenant</module>
        <module>currency</module>
        <module>profiles</module>
    </modules>
    <scm>
        <connection>scm:git:git://github.com/killbill/killbill.git</connection>
        <developerConnection>scm:git:git@github.com:killbill/killbill.git</developerConnection>
        <tag>HEAD</tag>
        <url>http://github.com/killbill/killbill/tree/master</url>
    </scm>
    <issueManagement>
        <system>Github</system>
        <url>http://github.com/killbill/killbill</url>
    </issueManagement>
    <properties>
        <check.spotbugs-exclude-filter-file>${main.basedir}/spotbugs-exclude.xml</check.spotbugs-exclude-filter-file>
<<<<<<< HEAD
        <killbill-client.version>1.3.0-24f1d97-SNAPSHOT</killbill-client.version>
=======
        <killbill-api.version>0.54.0-0010563-SNAPSHOT</killbill-api.version>
        <killbill-plugin-api.version>0.27.0-370ada3-SNAPSHOT</killbill-plugin-api.version>
>>>>>>> 454a7b17
        <killbill.version>${project.version}</killbill.version>
        <main.basedir>${project.basedir}</main.basedir>
        <!-- Temporary until upgrade to 2.x -->
        <swagger.version>1.6.2</swagger.version>
    </properties>
    <dependencyManagement>
        <dependencies>
            <dependency>
                <groupId>org.apache.commons</groupId>
                <artifactId>commons-compress</artifactId>
                <version>1.21</version>
            </dependency>
            <dependency>
                <!-- log4jdbc-log4j2-jdbc4 still pulls 2.0-beta8 -->
                <groupId>org.apache.logging.log4j</groupId>
                <artifactId>log4j-api</artifactId>
                <version>2.17.1</version>
            </dependency>
            <dependency>
                <groupId>org.glassfish.jersey.core</groupId>
                <artifactId>jersey-common</artifactId>
                <version>2.35</version>
                <exclusions>
                    <exclusion>
                        <groupId>org.osgi</groupId>
                        <artifactId>org.osgi.core</artifactId>
                    </exclusion>
                    <!-- Need to duplicate exclusion from the base pom.xml -->
                    <exclusion>
                        <groupId>org.glassfish.hk2.external</groupId>
                        <artifactId>jakarta.inject</artifactId>
                    </exclusion>
                </exclusions>
            </dependency>
            <dependency>
                <groupId>org.glassfish.jersey.core</groupId>
                <artifactId>jersey-server</artifactId>
                <version>2.35</version>
                <exclusions>
                    <exclusion>
                        <groupId>org.osgi</groupId>
                        <artifactId>org.osgi.core</artifactId>
                    </exclusion>
                    <!-- Need to duplicate exclusion from the base pom.xml -->
                    <exclusion>
                        <groupId>org.glassfish.hk2.external</groupId>
                        <artifactId>jakarta.inject</artifactId>
                    </exclusion>
                </exclusions>
            </dependency>
            <dependency>
                <groupId>org.mariadb.jdbc</groupId>
                <artifactId>mariadb-java-client</artifactId>
                <version>2.7.4</version>
                <exclusions>
                    <exclusion>
                        <groupId>org.osgi</groupId>
                        <artifactId>org.osgi.core</artifactId>
                    </exclusion>
                </exclusions>
            </dependency>
            <dependency>
                <groupId>org.testng</groupId>
                <artifactId>testng</artifactId>
                <!-- 7.4.0 somehow broke the execution ordering of @BeforeClass (not executed in inheritance order anymore) -->
                <version>7.3.0</version>
                <scope>test</scope>
                <exclusions>
                    <exclusion>
                        <groupId>junit</groupId>
                        <artifactId>junit</artifactId>
                    </exclusion>
                    <exclusion>
                        <groupId>com.google.inject</groupId>
                        <artifactId>guice</artifactId>
                    </exclusion>
                </exclusions>
            </dependency>
        </dependencies>
    </dependencyManagement>
</project><|MERGE_RESOLUTION|>--- conflicted
+++ resolved
@@ -60,12 +60,9 @@
     </issueManagement>
     <properties>
         <check.spotbugs-exclude-filter-file>${main.basedir}/spotbugs-exclude.xml</check.spotbugs-exclude-filter-file>
-<<<<<<< HEAD
         <killbill-client.version>1.3.0-24f1d97-SNAPSHOT</killbill-client.version>
-=======
         <killbill-api.version>0.54.0-0010563-SNAPSHOT</killbill-api.version>
         <killbill-plugin-api.version>0.27.0-370ada3-SNAPSHOT</killbill-plugin-api.version>
->>>>>>> 454a7b17
         <killbill.version>${project.version}</killbill.version>
         <main.basedir>${project.basedir}</main.basedir>
         <!-- Temporary until upgrade to 2.x -->
