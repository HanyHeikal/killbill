--- conflicted
+++ resolved
@@ -83,12 +83,9 @@
 import org.killbill.billing.util.callcontext.CallContext;
 import org.killbill.billing.util.callcontext.InternalCallContextFactory;
 import org.killbill.billing.util.callcontext.TenantContext;
-<<<<<<< HEAD
+import org.killbill.billing.util.config.definition.SubscriptionConfig;
 import org.killbill.commons.utils.collect.MultiValueHashMap;
 import org.killbill.commons.utils.collect.MultiValueMap;
-=======
-import org.killbill.billing.util.config.definition.SubscriptionConfig;
->>>>>>> 4da84cfb
 import org.killbill.clock.Clock;
 import org.killbill.clock.DefaultClock;
 import org.slf4j.Logger;
@@ -284,6 +281,7 @@
                     throw new SubscriptionBaseApiException(ErrorCode.SUB_CANCEL_BAD_STATE, subscription.getId(), "PENDING CANCELLED");
                 }
                 // Similarly, if subscription is cancelled with date past the expiry date (in case of a FIXEDTERM phase), we disallow the operation
+                // FIXME-MERGE-MASTER-TO-WFR-023x: Is this should be exist?
                 if (pendingTransition != null &&
                     pendingTransition.getTransitionType() == SubscriptionBaseTransitionType.EXPIRED &&
                     pendingTransition.getEffectiveTransitionTime().compareTo(effectiveDate) < 0) {
@@ -370,12 +368,8 @@
         DateTime candidate;
         logger.debug("dryRunChangePlan: requestedPolicy='{}', actualPolicy='{}', requestedDateWithMs='{}'", requestedPolicy, policyMaybeNull, requestedDateWithMs);
         if (policyMaybeNull != null) {
-<<<<<<< HEAD
-            candidate = subscription.getEffectiveDateForPolicy(policyMaybeNull, null, -1, null);
-=======
             final InternalTenantContext internalCallContext = createTenantContextFromBundleId(subscription.getBundleId(), context);
             candidate = subscription.getEffectiveDateForPolicy(policyMaybeNull, null, internalCallContext);
->>>>>>> 4da84cfb
         } else if (requestedDateWithMs != null) {
             candidate = requestedDateWithMs;
         } else {
@@ -712,7 +706,20 @@
     }
 
     @Override
-<<<<<<< HEAD
+    public int getAccountBCD(InternalTenantContext context) throws SubscriptionBaseApiException {
+        try {
+            return accountInternalApi.getBCD(context);
+        } catch (final AccountApiException e) {
+            throw new SubscriptionBaseApiException(e);
+        }
+    }
+
+    @Override
+    public boolean isEffectiveDateForExistingSubscriptionsAlignedToBCD(final InternalTenantContext tenantContext) {
+        return config.isEffectiveDateForExistingSubscriptionsAlignedToBCD(tenantContext);
+    }
+
+    @Override
     public int handleExpiredEvent(final DefaultSubscriptionBase subscription, final SubscriptionBaseEvent event, final SubscriptionCatalog catalog, final CallContext context) throws CatalogApiException {
 
         final InternalCallContext internalCallContext = createCallContextFromBundleId(subscription.getBundleId(), context);
@@ -748,19 +755,6 @@
         }
         return subscriptionsToBeExpired;
 
-=======
-    public int getAccountBCD(InternalTenantContext context) throws SubscriptionBaseApiException {
-        try {
-            return accountInternalApi.getBCD(context);
-        } catch (final AccountApiException e) {
-            throw new SubscriptionBaseApiException(e);
-        }
-    }
-
-    @Override
-    public boolean isEffectiveDateForExistingSubscriptionsAlignedToBCD(final InternalTenantContext tenantContext) {
-        return config.isEffectiveDateForExistingSubscriptionsAlignedToBCD(tenantContext);
->>>>>>> 4da84cfb
     }
 
     private List<DefaultSubscriptionBase> computeAddOnsToCancel(final Collection<SubscriptionBaseEvent> cancelEvents, final Product baseProduct, final UUID bundleId, final DateTime effectiveDate, final SubscriptionCatalog catalog, final InternalCallContext internalCallContext) throws CatalogApiException {
@@ -853,5 +847,4 @@
     private InternalTenantContext createTenantContextFromBundleId(final UUID bundleId, final TenantContext context) {
         return internalCallContextFactory.createInternalTenantContext(bundleId, ObjectType.BUNDLE, context);
     }
-
 }