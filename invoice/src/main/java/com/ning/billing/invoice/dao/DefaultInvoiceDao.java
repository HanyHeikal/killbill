--- conflicted
+++ resolved
@@ -22,6 +22,7 @@
 import java.util.UUID;
 
 import com.ning.billing.entitlement.api.billing.EntitlementBillingApi;
+import com.ning.billing.invoice.model.FixedPriceInvoiceItem;
 import com.ning.billing.invoice.model.RecurringInvoiceItem;
 import org.joda.time.DateTime;
 import org.skife.jdbi.v2.IDBI;
@@ -43,6 +44,7 @@
 
     private final InvoiceSqlDao invoiceSqlDao;
     private final RecurringInvoiceItemSqlDao recurringInvoiceItemSqlDao;
+    //private final FixedPriceInvoiceItemSqlDao fixedPriceInvoiceItemSqlDao;
     private final InvoicePaymentSqlDao invoicePaymentSqlDao;
     private final NextBillingDateNotifier notifier;
     private final EntitlementBillingApi entitlementBillingApi;
@@ -54,6 +56,7 @@
                              final NextBillingDateNotifier notifier, final EntitlementBillingApi entitlementBillingApi) {
         this.invoiceSqlDao = dbi.onDemand(InvoiceSqlDao.class);
         this.recurringInvoiceItemSqlDao = dbi.onDemand(RecurringInvoiceItemSqlDao.class);
+        //this.fixedPriceInvoiceItemSqlDao = dbi.onDemand(FixedPriceInvoiceItemSqlDao.class);
         this.invoicePaymentSqlDao = dbi.onDemand(InvoicePaymentSqlDao.class);
         this.eventBus = eventBus;
         this.notifier = notifier;
@@ -118,13 +121,8 @@
                  Invoice invoice = invoiceDao.getById(invoiceId.toString());
 
                  if (invoice != null) {
-                     RecurringInvoiceItemSqlDao recurringInvoiceItemDao = invoiceDao.become(RecurringInvoiceItemSqlDao.class);
-                     List<InvoiceItem> invoiceItems = recurringInvoiceItemDao.getInvoiceItemsByInvoice(invoiceId.toString());
-                     invoice.addInvoiceItems(invoiceItems);
-
-                     InvoicePaymentSqlDao invoicePaymentSqlDao = invoiceDao.become(InvoicePaymentSqlDao.class);
-                     List<InvoicePayment> invoicePayments = invoicePaymentSqlDao.getPaymentsForInvoice(invoiceId.toString());
-                     invoice.addPayments(invoicePayments);
+                     getInvoiceItemsWithinTransaction(invoice, invoiceDao);
+                     getInvoicePaymentsWithinTransaction(invoice, invoiceDao);
                  }
 
                  return invoice;
@@ -144,18 +142,16 @@
                 if (currentInvoice == null) {
                     invoiceDao.create(invoice);
 
-                    List<InvoiceItem> invoiceItems = invoice.getInvoiceItems();
-<<<<<<< HEAD
+                    List<InvoiceItem> recurringInvoiceItems = invoice.getInvoiceItems(RecurringInvoiceItem.class);
                     RecurringInvoiceItemSqlDao recurringInvoiceItemDao = invoiceDao.become(RecurringInvoiceItemSqlDao.class);
-                    recurringInvoiceItemDao.create(invoiceItems);
-=======
-                    InvoiceItemSqlDao invoiceItemDao = invoiceDao.become(InvoiceItemSqlDao.class);
-                    invoiceItemDao.batchCreateFromTransaction(invoiceItems);
->>>>>>> 3e765e3c
-
-                    notifyOfFutureBillingEvents(invoiceSqlDao, invoiceItems);
-                    setChargedThroughDates(invoiceSqlDao, invoiceItems);
-
+                    recurringInvoiceItemDao.batchCreateFromTransaction(recurringInvoiceItems);
+
+                    notifyOfFutureBillingEvents(invoiceSqlDao, recurringInvoiceItems);
+                    setChargedThroughDates(invoiceSqlDao, recurringInvoiceItems);
+
+                    List<InvoiceItem> fixedPriceInvoiceItems = invoice.getInvoiceItems(FixedPriceInvoiceItem.class);
+                    FixedPriceInvoiceItemSqlDao fixedPriceInvoiceItemDao = invoiceDao.become(FixedPriceInvoiceItemSqlDao.class);
+                    fixedPriceInvoiceItemDao.batchCreateFromTransaction(fixedPriceInvoiceItems);
 
                     // STEPH Why do we need that? Are the payments not always null at this point?
                     List<InvoicePayment> invoicePayments = invoice.getPayments();
@@ -235,20 +231,32 @@
     }
 
     private void getInvoiceItemsWithinTransaction(final List<Invoice> invoices, final InvoiceSqlDao invoiceDao) {
+        for (final Invoice invoice : invoices) {
+            getInvoiceItemsWithinTransaction(invoice, invoiceDao);
+        }
+    }
+
+    private void getInvoiceItemsWithinTransaction(final Invoice invoice, final InvoiceSqlDao invoiceDao) {
         RecurringInvoiceItemSqlDao recurringInvoiceItemDao = invoiceDao.become(RecurringInvoiceItemSqlDao.class);
-        for (final Invoice invoice : invoices) {
-            List<InvoiceItem> invoiceItems = recurringInvoiceItemDao.getInvoiceItemsByInvoice(invoice.getId().toString());
-            invoice.addInvoiceItems(invoiceItems);
-        }
+        List<InvoiceItem> recurringInvoiceItems = recurringInvoiceItemDao.getInvoiceItemsByInvoice(invoice.getId().toString());
+        invoice.addInvoiceItems(recurringInvoiceItems);
+
+        FixedPriceInvoiceItemSqlDao fixedPriceInvoiceItemDao = invoiceDao.become(FixedPriceInvoiceItemSqlDao.class);
+        List<InvoiceItem> fixedPriceInvoiceItems = fixedPriceInvoiceItemDao.getInvoiceItemsByInvoice(invoice.getId().toString());
+        invoice.addInvoiceItems(fixedPriceInvoiceItems);
     }
 
     private void getInvoicePaymentsWithinTransaction(final List<Invoice> invoices, final InvoiceSqlDao invoiceDao) {
+        for (Invoice invoice : invoices) {
+            getInvoicePaymentsWithinTransaction(invoice, invoiceDao);
+        }
+    }
+
+    private void getInvoicePaymentsWithinTransaction(final Invoice invoice, final InvoiceSqlDao invoiceDao) {
         InvoicePaymentSqlDao invoicePaymentSqlDao = invoiceDao.become(InvoicePaymentSqlDao.class);
-        for (final Invoice invoice : invoices) {
-            String invoiceId = invoice.getId().toString();
-            List<InvoicePayment> invoicePayments = invoicePaymentSqlDao.getPaymentsForInvoice(invoiceId);
-            invoice.addPayments(invoicePayments);
-        }
+        String invoiceId = invoice.getId().toString();
+        List<InvoicePayment> invoicePayments = invoicePaymentSqlDao.getPaymentsForInvoice(invoiceId);
+        invoice.addPayments(invoicePayments);
     }
 
     private void notifyOfFutureBillingEvents(final InvoiceSqlDao dao, final List<InvoiceItem> invoiceItems) {
@@ -259,9 +267,8 @@
                         (recurringInvoiceItem.getAmount() == null ||
                                 recurringInvoiceItem.getAmount().compareTo(BigDecimal.ZERO) >= 0)) {
                 notifier.insertNextBillingNotification(dao, item.getSubscriptionId(), recurringInvoiceItem.getEndDate());
-            }
-            }
-
+                }
+            }
         }
     }
 
@@ -276,7 +283,6 @@
                     entitlementBillingApi.setChargedThroughDateFromTransaction(dao, recurringInvoiceItem.getSubscriptionId(), recurringInvoiceItem.getEndDate());
                 }
             }
-
         }
     }
 }