/*
 * Copyright 2014-2018 Groupon, Inc
 * Copyright 2014-2018 The Billing Project, LLC
 *
 * The Billing Project licenses this file to you under the Apache License, version 2.0
 * (the "License"); you may not use this file except in compliance with the
 * License.  You may obtain a copy of the License at:
 *
 *    http://www.apache.org/licenses/LICENSE-2.0
 *
 * Unless required by applicable law or agreed to in writing, software
 * distributed under the License is distributed on an "AS IS" BASIS, WITHOUT
 * WARRANTIES OR CONDITIONS OF ANY KIND, either express or implied.  See the
 * License for the specific language governing permissions and limitations
 * under the License.
 */

package org.killbill.billing.invoice.usage;

import java.math.BigDecimal;
import java.util.ArrayList;
import java.util.HashMap;
import java.util.List;
import java.util.Map;
import java.util.Set;
import java.util.UUID;

import org.joda.time.DateTime;
import org.joda.time.LocalDate;
import org.killbill.billing.account.api.Account;
import org.killbill.billing.catalog.DefaultInternationalPrice;
import org.killbill.billing.catalog.DefaultLimit;
import org.killbill.billing.catalog.DefaultPrice;
import org.killbill.billing.catalog.DefaultTier;
import org.killbill.billing.catalog.DefaultTieredBlock;
import org.killbill.billing.catalog.DefaultUnit;
import org.killbill.billing.catalog.DefaultUsage;
import org.killbill.billing.catalog.api.BillingMode;
import org.killbill.billing.catalog.api.BillingPeriod;
import org.killbill.billing.catalog.api.CatalogApiException;
import org.killbill.billing.catalog.api.Currency;
import org.killbill.billing.catalog.api.Plan;
import org.killbill.billing.catalog.api.PlanPhase;
import org.killbill.billing.catalog.api.Product;
import org.killbill.billing.catalog.api.TierBlockPolicy;
import org.killbill.billing.catalog.api.Usage;
import org.killbill.billing.catalog.api.UsageType;
import org.killbill.billing.invoice.InvoiceTestSuiteNoDB;
import org.killbill.billing.invoice.generator.InvoiceWithMetadata.TrackingRecordId;
import org.killbill.billing.junction.BillingEvent;
import org.killbill.billing.subscription.api.SubscriptionBase;
import org.killbill.billing.usage.api.RawUsageRecord;
import org.killbill.billing.util.config.definition.InvoiceConfig.UsageDetailMode;
import org.killbill.billing.util.jackson.ObjectMapper;
import org.mockito.Mockito;
import org.testng.annotations.BeforeClass;

import com.google.common.base.Function;
import com.google.common.base.Predicate;
import com.google.common.collect.ImmutableSet;
import com.google.common.collect.Iterables;

import static org.testng.Assert.assertEquals;
import static org.testng.Assert.assertNotNull;

public abstract class TestUsageInArrearBase extends InvoiceTestSuiteNoDB {

    protected static final Set<TrackingRecordId> EMPTY_EXISTING_TRACKING_IDS = ImmutableSet.of();

    protected int BCD;
    protected UUID accountId;
    protected UUID bundleId;
    protected UUID subscriptionId;
    protected UUID invoiceId;
    protected String productName;
    protected String planName;
    protected String phaseName;
    protected Currency currency;
    protected String usageName;
    protected ObjectMapper objectMapper;
    protected DateTime catalogEffectiveDate;
    @BeforeClass(groups = "fast")
    protected void beforeClass() throws Exception {
        if (hasFailed()) {
            return;
        }

        super.beforeClass();
        BCD = 15;
        usageName = "foo";
        accountId = UUID.randomUUID();
        bundleId = UUID.randomUUID();
        subscriptionId = UUID.randomUUID();
        invoiceId = UUID.randomUUID();
        productName = "productName";
        planName = "planName";
        phaseName = "phaseName";
        catalogEffectiveDate = clock.getUTCNow();

        currency = Currency.USD;
        usageDetailMode = invoiceConfig.getItemResultBehaviorMode(internalCallContext);
        objectMapper = new ObjectMapper();
    }

    protected ContiguousIntervalCapacityUsageInArrear createContiguousIntervalCapacityInArrear(final DefaultUsage usage, final List<RawUsageRecord> rawUsages, final LocalDate targetDate, final boolean closedInterval, final BillingEvent... events) {
        return createContiguousIntervalCapacityInArrear(usage, rawUsages, targetDate, closedInterval, usageDetailMode, events);
    }

<<<<<<< HEAD
    protected ContiguousIntervalCapacityUsageInArrear createContiguousIntervalCapacityInArrear(final DefaultUsage usage, final List<RawUsageRecord> rawUsages, final LocalDate targetDate, final boolean closedInterval, UsageDetailMode detailMode, final BillingEvent... events) {
        final ContiguousIntervalCapacityUsageInArrear intervalCapacityInArrear = new ContiguousIntervalCapacityUsageInArrear(usage, accountId, invoiceId, rawUsages, EMPTY_EXISTING_TRACKING_IDS, targetDate, new LocalDate(events[0].getEffectiveDate()), detailMode, internalCallContext);
=======
    protected ContiguousIntervalCapacityUsageInArrear createContiguousIntervalCapacityInArrear(final DefaultUsage usage, final List<RawUsage> rawUsages, final LocalDate targetDate, final boolean closedInterval, UsageDetailMode detailMode, final BillingEvent... events) {
        final ContiguousIntervalCapacityUsageInArrear intervalCapacityInArrear = new ContiguousIntervalCapacityUsageInArrear(usage, accountId, invoiceId, rawUsages, EMPTY_EXISTING_TRACKING_IDS, targetDate, new LocalDate(events[0].getEffectiveDate()), detailMode, invoiceConfig, internalCallContext);
>>>>>>> fd59f51a
        for (final BillingEvent event : events) {
            intervalCapacityInArrear.addBillingEvent(event);
            intervalCapacityInArrear.addAllSeenUnitTypesForBillingEvent(event, intervalCapacityInArrear.getUnitTypes());
        }
        intervalCapacityInArrear.build(closedInterval);
        return intervalCapacityInArrear;
    }

    protected ContiguousIntervalConsumableUsageInArrear createContiguousIntervalConsumableInArrear(final DefaultUsage usage, final List<RawUsageRecord> rawUsages, final LocalDate targetDate, final boolean closedInterval, final BillingEvent... events) {
        return createContiguousIntervalConsumableInArrear(usage, rawUsages, targetDate, closedInterval, usageDetailMode, events);
    }

<<<<<<< HEAD
    protected ContiguousIntervalConsumableUsageInArrear createContiguousIntervalConsumableInArrear(final DefaultUsage usage, final List<RawUsageRecord> rawUsages, final LocalDate targetDate, final boolean closedInterval, UsageDetailMode detailMode, final BillingEvent... events) {
        final ContiguousIntervalConsumableUsageInArrear intervalConsumableInArrear = new ContiguousIntervalConsumableUsageInArrear(usage, accountId, invoiceId, rawUsages, EMPTY_EXISTING_TRACKING_IDS, targetDate, new LocalDate(events[0].getEffectiveDate()), detailMode, internalCallContext);
=======
    protected ContiguousIntervalConsumableUsageInArrear createContiguousIntervalConsumableInArrear(final DefaultUsage usage, final List<RawUsage> rawUsages, final LocalDate targetDate, final boolean closedInterval, UsageDetailMode detailMode, final BillingEvent... events) {
        final ContiguousIntervalConsumableUsageInArrear intervalConsumableInArrear = new ContiguousIntervalConsumableUsageInArrear(usage, accountId, invoiceId, rawUsages, EMPTY_EXISTING_TRACKING_IDS, targetDate, new LocalDate(events[0].getEffectiveDate()), detailMode, invoiceConfig, internalCallContext);
>>>>>>> fd59f51a
        for (final BillingEvent event : events) {
            intervalConsumableInArrear.addBillingEvent(event);
            intervalConsumableInArrear.addAllSeenUnitTypesForBillingEvent(event, intervalConsumableInArrear.getUnitTypes());
        }
        intervalConsumableInArrear.build(closedInterval);
        return intervalConsumableInArrear;
    }

    protected DefaultUsage createConsumableInArrearUsage(final String usageName, final BillingPeriod billingPeriod, final TierBlockPolicy tierBlockPolicy, final DefaultTier... tiers) {
        final DefaultUsage usage = new DefaultUsage();
        usage.setName(usageName);
        usage.setBillingMode(BillingMode.IN_ARREAR);
        usage.setUsageType(UsageType.CONSUMABLE);
        usage.setTierBlockPolicy(tierBlockPolicy);
        usage.setBillingPeriod(billingPeriod);
        usage.setTiers(tiers);
        return usage;
    }

    protected DefaultUsage createCapacityInArrearUsage(final String usageName, final BillingPeriod billingPeriod, final DefaultTier... tiers) {
        final DefaultUsage usage = new DefaultUsage();
        usage.setName(usageName);
        usage.setBillingMode(BillingMode.IN_ARREAR);
        usage.setUsageType(UsageType.CAPACITY);
        usage.setBillingPeriod(billingPeriod);
        usage.setTiers(tiers);
        return usage;
    }

    protected DefaultTier createDefaultTierWithBlocks(final DefaultTieredBlock... blocks) {
        final DefaultTier tier = new DefaultTier();
        tier.setBlocks(blocks);
        return tier;
    }

    protected DefaultTier createDefaultTierWithLimits(final BigDecimal recurringAmountInCurrency, final DefaultLimit... limits) {
        final DefaultTier tier = new DefaultTier();
        tier.setLimits(limits);

        final DefaultPrice[] prices = new DefaultPrice[1];
        prices[0] = new DefaultPrice().setCurrency(currency).setValue(recurringAmountInCurrency);
        final DefaultInternationalPrice price = new DefaultInternationalPrice().setPrices(prices);
        tier.setRecurringPrice(price);
        return tier;
    }

    protected DefaultTieredBlock createDefaultTieredBlock(final String unit, final int size, final int max, final BigDecimal price) {
        final DefaultTieredBlock block = new DefaultTieredBlock();
        block.setUnit(new DefaultUnit().setName(unit));
        block.setSize(new Double(size));

        final DefaultPrice[] prices = new DefaultPrice[1];
        prices[0] = new DefaultPrice();
        prices[0].setCurrency(currency).setValue(price);

        block.setPrice(new DefaultInternationalPrice().setPrices(prices));
        block.setMax(new Double(max));
        return block;
    }

    protected BillingEvent createMockBillingEvent(final DateTime effectiveDate, final BillingPeriod billingPeriod, final List<Usage> usages, final DateTime catalogEffectiveDate) throws Exception {
        return createMockBillingEvent(BCD, effectiveDate, billingPeriod, usages, catalogEffectiveDate);
    }

    protected BillingEvent createMockBillingEvent(final int bcd, final DateTime effectiveDate, final BillingPeriod billingPeriod, final List<Usage> usages, final DateTime catalogEffectiveDate) throws Exception {
        final BillingEvent result = Mockito.mock(BillingEvent.class);
        Mockito.when(result.getCurrency()).thenReturn(currency);
        Mockito.when(result.getBillCycleDayLocal()).thenReturn(bcd);
        Mockito.when(result.getEffectiveDate()).thenReturn(effectiveDate);
        Mockito.when(result.getBillingPeriod()).thenReturn(billingPeriod);
        Mockito.when(result.getSubscriptionId()).thenReturn(subscriptionId);
        Mockito.when(result.getBundleId()).thenReturn(bundleId);
        Mockito.when(result.getCatalogEffectiveDate()).thenReturn(catalogEffectiveDate);

        final Account account = Mockito.mock(Account.class);
        Mockito.when(account.getId()).thenReturn(accountId);

        final SubscriptionBase subscription = Mockito.mock(SubscriptionBase.class);
        Mockito.when(subscription.getId()).thenReturn(subscriptionId);
        Mockito.when(subscription.getBundleId()).thenReturn(bundleId);

        final Product product = Mockito.mock(Product.class);
        Mockito.when(product.getName()).thenReturn(productName);

        final Plan plan = Mockito.mock(Plan.class);
        Mockito.when(plan.getName()).thenReturn(planName);
        Mockito.when(plan.getProduct()).thenReturn(product);
        Mockito.when(result.getPlan()).thenReturn(plan);

        final PlanPhase phase = Mockito.mock(PlanPhase.class);
        Mockito.when(phase.getName()).thenReturn(phaseName);
        Mockito.when(result.getPlanPhase()).thenReturn(phase);

        Mockito.when(result.getUsages()).thenReturn(usages);
        return result;
    }

    //
    // Each input `RawUsage` should end up creating one TrackingRecordId
    // Regardless of how test records trackingId -- grouped in one, or multiple calls-- and regardless of test matrix,  the logics below should remain true.
    //
    protected void checkTrackingIds(final List<RawUsageRecord> rawUsages, final Set<TrackingRecordId> trackingRecords) {

        // Verify we have same input and output
        assertEquals(rawUsages.size(), trackingRecords.size());

        final Map<String, List<RawUsageRecord>> trackingIdMapping = new HashMap<>();
        for (final RawUsageRecord u : rawUsages) {
            if (!trackingIdMapping.containsKey(u.getTrackingId())) {
                trackingIdMapping.put(u.getTrackingId(), new ArrayList<>());
            }
            trackingIdMapping.get(u.getTrackingId()).add(u);
        }

        final Set<String> trackingIds = ImmutableSet.copyOf(Iterables.transform(trackingRecords, new Function<TrackingRecordId, String>() {
            @Override
            public String apply(final TrackingRecordId input) {
                return input.getTrackingId();
            }
        }));

        // Verify the per trackingId input matches the per trackingId output
        assertEquals(trackingIdMapping.size(), trackingIds.size());

        for (final String id : trackingIdMapping.keySet()) {

            final List<RawUsageRecord> rawUsageForId = trackingIdMapping.get(id);
            for (RawUsageRecord u : rawUsageForId) {

                final TrackingRecordId found = Iterables.tryFind(trackingRecords, new Predicate<TrackingRecordId>() {
                    @Override
                    public boolean apply(final TrackingRecordId input) {
                        return input.getTrackingId().equals(u.getTrackingId()) &&
                               input.getRecordDate().equals(u.getDate()) &&
                               input.getUnitType().equals(u.getUnitType());
                    }
                }).orNull();
                assertNotNull(found, "Cannot find tracking Id " + u.getTrackingId());

                assertEquals(found.getSubscriptionId(), subscriptionId);
                assertEquals(found.getInvoiceId(), invoiceId);
                assertEquals(found.getRecordDate(), u.getDate());
                assertEquals(found.getUnitType(), u.getUnitType());
            }
        }
    }

}<|MERGE_RESOLUTION|>--- conflicted
+++ resolved
@@ -106,13 +106,8 @@
         return createContiguousIntervalCapacityInArrear(usage, rawUsages, targetDate, closedInterval, usageDetailMode, events);
     }
 
-<<<<<<< HEAD
     protected ContiguousIntervalCapacityUsageInArrear createContiguousIntervalCapacityInArrear(final DefaultUsage usage, final List<RawUsageRecord> rawUsages, final LocalDate targetDate, final boolean closedInterval, UsageDetailMode detailMode, final BillingEvent... events) {
-        final ContiguousIntervalCapacityUsageInArrear intervalCapacityInArrear = new ContiguousIntervalCapacityUsageInArrear(usage, accountId, invoiceId, rawUsages, EMPTY_EXISTING_TRACKING_IDS, targetDate, new LocalDate(events[0].getEffectiveDate()), detailMode, internalCallContext);
-=======
-    protected ContiguousIntervalCapacityUsageInArrear createContiguousIntervalCapacityInArrear(final DefaultUsage usage, final List<RawUsage> rawUsages, final LocalDate targetDate, final boolean closedInterval, UsageDetailMode detailMode, final BillingEvent... events) {
         final ContiguousIntervalCapacityUsageInArrear intervalCapacityInArrear = new ContiguousIntervalCapacityUsageInArrear(usage, accountId, invoiceId, rawUsages, EMPTY_EXISTING_TRACKING_IDS, targetDate, new LocalDate(events[0].getEffectiveDate()), detailMode, invoiceConfig, internalCallContext);
->>>>>>> fd59f51a
         for (final BillingEvent event : events) {
             intervalCapacityInArrear.addBillingEvent(event);
             intervalCapacityInArrear.addAllSeenUnitTypesForBillingEvent(event, intervalCapacityInArrear.getUnitTypes());
@@ -125,13 +120,8 @@
         return createContiguousIntervalConsumableInArrear(usage, rawUsages, targetDate, closedInterval, usageDetailMode, events);
     }
 
-<<<<<<< HEAD
     protected ContiguousIntervalConsumableUsageInArrear createContiguousIntervalConsumableInArrear(final DefaultUsage usage, final List<RawUsageRecord> rawUsages, final LocalDate targetDate, final boolean closedInterval, UsageDetailMode detailMode, final BillingEvent... events) {
-        final ContiguousIntervalConsumableUsageInArrear intervalConsumableInArrear = new ContiguousIntervalConsumableUsageInArrear(usage, accountId, invoiceId, rawUsages, EMPTY_EXISTING_TRACKING_IDS, targetDate, new LocalDate(events[0].getEffectiveDate()), detailMode, internalCallContext);
-=======
-    protected ContiguousIntervalConsumableUsageInArrear createContiguousIntervalConsumableInArrear(final DefaultUsage usage, final List<RawUsage> rawUsages, final LocalDate targetDate, final boolean closedInterval, UsageDetailMode detailMode, final BillingEvent... events) {
         final ContiguousIntervalConsumableUsageInArrear intervalConsumableInArrear = new ContiguousIntervalConsumableUsageInArrear(usage, accountId, invoiceId, rawUsages, EMPTY_EXISTING_TRACKING_IDS, targetDate, new LocalDate(events[0].getEffectiveDate()), detailMode, invoiceConfig, internalCallContext);
->>>>>>> fd59f51a
         for (final BillingEvent event : events) {
             intervalConsumableInArrear.addBillingEvent(event);
             intervalConsumableInArrear.addAllSeenUnitTypesForBillingEvent(event, intervalConsumableInArrear.getUnitTypes());
