/*
 * Copyright 2010-2011 Ning, Inc.
 *
 * Ning licenses this file to you under the Apache License, version 2.0
 * (the "License"); you may not use this file except in compliance with the
 * License.  You may obtain a copy of the License at:
 *
 *    http://www.apache.org/licenses/LICENSE-2.0
 *
 * Unless required by applicable law or agreed to in writing, software
 * distributed under the License is distributed on an "AS IS" BASIS, WITHOUT
 * WARRANTIES OR CONDITIONS OF ANY KIND, either express or implied.  See the
 * License for the specific language governing permissions and limitations
 * under the License.
 */

package com.ning.billing.jaxrs.resources;

import javax.ws.rs.Consumes;
import javax.ws.rs.DELETE;
import javax.ws.rs.DefaultValue;
import javax.ws.rs.GET;
import javax.ws.rs.HeaderParam;
import javax.ws.rs.POST;
import javax.ws.rs.PUT;
import javax.ws.rs.Path;
import javax.ws.rs.PathParam;
import javax.ws.rs.Produces;
import javax.ws.rs.QueryParam;
import javax.ws.rs.core.Response;
import javax.ws.rs.core.Response.Status;
<<<<<<< HEAD
import java.util.ArrayList;
import java.util.Collection;
import java.util.LinkedList;
import java.util.List;
import java.util.UUID;

=======
import javax.ws.rs.core.UriInfo;

import com.ning.billing.util.api.CustomFieldUserApi;
import com.ning.billing.util.dao.ObjectType;

>>>>>>> be610a37
import org.slf4j.Logger;
import org.slf4j.LoggerFactory;

import com.google.common.base.Function;
import com.google.common.collect.Collections2;
import com.google.inject.Inject;
import com.google.inject.Singleton;
import com.ning.billing.ErrorCode;
import com.ning.billing.account.api.Account;
import com.ning.billing.account.api.AccountApiException;
import com.ning.billing.account.api.AccountData;
import com.ning.billing.account.api.AccountEmail;
import com.ning.billing.account.api.AccountUserApi;
import com.ning.billing.entitlement.api.timeline.BundleTimeline;
import com.ning.billing.entitlement.api.timeline.EntitlementRepairException;
import com.ning.billing.entitlement.api.timeline.EntitlementTimelineApi;
import com.ning.billing.entitlement.api.user.EntitlementUserApi;
import com.ning.billing.entitlement.api.user.SubscriptionBundle;
import com.ning.billing.invoice.api.Invoice;
import com.ning.billing.invoice.api.InvoiceUserApi;
import com.ning.billing.jaxrs.json.AccountEmailJson;
import com.ning.billing.jaxrs.json.AccountJson;
import com.ning.billing.jaxrs.json.AccountTimelineJson;
import com.ning.billing.jaxrs.json.BundleJsonNoSubscriptions;
import com.ning.billing.jaxrs.json.CustomFieldJson;
import com.ning.billing.jaxrs.json.PaymentJsonSimple;
import com.ning.billing.jaxrs.json.PaymentMethodJson;
import com.ning.billing.jaxrs.util.Context;
import com.ning.billing.jaxrs.util.JaxrsUriBuilder;
import com.ning.billing.jaxrs.util.TagHelper;
import com.ning.billing.payment.api.Payment;
import com.ning.billing.payment.api.PaymentApi;
import com.ning.billing.payment.api.PaymentApiException;
import com.ning.billing.payment.api.PaymentMethod;
<<<<<<< HEAD
import com.ning.billing.util.api.CustomFieldUserApi;
=======

>>>>>>> be610a37
import com.ning.billing.util.api.TagUserApi;
import com.ning.billing.util.dao.ObjectType;

import static javax.ws.rs.core.MediaType.APPLICATION_JSON;

@Singleton
@Path(JaxrsResource.ACCOUNTS_PATH)
public class AccountResource extends JaxRsResourceBase {
    private static final Logger log = LoggerFactory.getLogger(AccountResource.class);
    private static final String ID_PARAM_NAME = "accountId";
    private static final String CUSTOM_FIELD_URI = JaxrsResource.CUSTOM_FIELDS + "/{" + ID_PARAM_NAME + ":" + UUID_PATTERN + "}";
    private static final String TAG_URI = JaxrsResource.TAGS + "/{" + ID_PARAM_NAME + ":" + UUID_PATTERN + "}";
    private static final String EMAIL_URI = JaxrsResource.EMAILS + "/{" + ID_PARAM_NAME + ":" + UUID_PATTERN + "}";

    private final AccountUserApi accountApi;
    private final EntitlementUserApi entitlementApi;
    private final EntitlementTimelineApi timelineApi;
    private final InvoiceUserApi invoiceApi;
    private final PaymentApi paymentApi;
    private final Context context;
    private final JaxrsUriBuilder uriBuilder;

    @Inject
    public AccountResource(final JaxrsUriBuilder uriBuilder,
                           final AccountUserApi accountApi,
                           final EntitlementUserApi entitlementApi,
                           final InvoiceUserApi invoiceApi,
                           final PaymentApi paymentApi,
                           final EntitlementTimelineApi timelineApi,
                           final CustomFieldUserApi customFieldUserApi,
                           final TagUserApi tagUserApi,
                           final TagHelper tagHelper,
                           final Context context) {
        super(uriBuilder, tagUserApi, tagHelper, customFieldUserApi);
        this.uriBuilder = uriBuilder;
        this.accountApi = accountApi;
        this.entitlementApi = entitlementApi;
        this.invoiceApi = invoiceApi;
        this.paymentApi = paymentApi;
        this.timelineApi = timelineApi;
        this.context = context;
    }

    @GET
    @Path("/{accountId:" + UUID_PATTERN + "}")
    @Produces(APPLICATION_JSON)
    public Response getAccount(@PathParam("accountId") final String accountId) {
        try {
            final Account account = accountApi.getAccountById(UUID.fromString(accountId));

            final AccountJson json = new AccountJson(account);
            return Response.status(Status.OK).entity(json).build();
        } catch (AccountApiException e) {
            return Response.status(Status.NO_CONTENT).build();
        }

    }

    @GET
    @Path("/{accountId:" + UUID_PATTERN + "}/" + BUNDLES)
    @Produces(APPLICATION_JSON)
    public Response getAccountBundles(@PathParam("accountId") final String accountId) {
        try {
            final UUID uuid = UUID.fromString(accountId);
            accountApi.getAccountById(uuid);

            final List<SubscriptionBundle> bundles = entitlementApi.getBundlesForAccount(uuid);
            final Collection<BundleJsonNoSubscriptions> result = Collections2.transform(bundles, new Function<SubscriptionBundle, BundleJsonNoSubscriptions>() {
                @Override
                public BundleJsonNoSubscriptions apply(final SubscriptionBundle input) {
                    return new BundleJsonNoSubscriptions(input);
                }
            });
            return Response.status(Status.OK).entity(result).build();
        } catch (AccountApiException e) {
            return Response.status(Status.NO_CONTENT).build();
        }
    }


    @GET
    @Produces(APPLICATION_JSON)
    public Response getAccountByKey(@QueryParam(QUERY_EXTERNAL_KEY) final String externalKey) {
        try {
            Account account = null;
            if (externalKey != null) {
                account = accountApi.getAccountByKey(externalKey);
            }
            if (account == null) {
                return Response.status(Status.NO_CONTENT).build();
            }
            final AccountJson json = new AccountJson(account);
            return Response.status(Status.OK).entity(json).build();
        } catch (AccountApiException e) {
            return Response.status(Status.NO_CONTENT).build();
        }
    }


    @POST
    @Consumes(APPLICATION_JSON)
    @Produces(APPLICATION_JSON)
    public Response createAccount(final AccountJson json,
                                  @HeaderParam(HDR_CREATED_BY) final String createdBy,
                                  @HeaderParam(HDR_REASON) final String reason,
                                  @HeaderParam(HDR_COMMENT) final String comment) {

        try {
            final AccountData data = json.toAccountData();
            final Account account = accountApi.createAccount(data, context.createContext(createdBy, reason, comment));
            return uriBuilder.buildResponse(AccountResource.class, "getAccount", account.getId());
        } catch (AccountApiException e) {
            final String error = String.format("Failed to create account %s", json);
            log.info(error, e);
            return Response.status(Status.BAD_REQUEST).entity(error).build();
        } catch (IllegalArgumentException e) {
            return Response.status(Status.BAD_REQUEST).entity(e.getMessage()).build();
        }
    }

    @PUT
    @Consumes(APPLICATION_JSON)
    @Produces(APPLICATION_JSON)
    @Path("/{accountId:" + UUID_PATTERN + "}")
    public Response updateAccount(final AccountJson json,
                                  @PathParam("accountId") final String accountId,
                                  @HeaderParam(HDR_CREATED_BY) final String createdBy,
                                  @HeaderParam(HDR_REASON) final String reason,
                                  @HeaderParam(HDR_COMMENT) final String comment) {
        try {
            final AccountData data = json.toAccountData();
            final UUID uuid = UUID.fromString(accountId);
            accountApi.updateAccount(uuid, data, context.createContext(createdBy, reason, comment));
            return getAccount(accountId);
        } catch (AccountApiException e) {
            if (e.getCode() == ErrorCode.ACCOUNT_DOES_NOT_EXIST_FOR_ID.getCode()) {
                return Response.status(Status.NO_CONTENT).build();
            } else {
                log.info(String.format("Failed to update account %s with %s", accountId, json), e);
                return Response.status(Status.BAD_REQUEST).build();
            }
        } catch (IllegalArgumentException e) {
            return Response.status(Status.BAD_REQUEST).entity(e.getMessage()).build();
        }
    }

    // Not supported
    @DELETE
    @Path("/{accountId:" + UUID_PATTERN + "}")
    @Produces(APPLICATION_JSON)
    public Response cancelAccount(@PathParam("accountId") final String accountId) {
        /*
        try {
            accountApi.cancelAccount(accountId);
            return Response.status(Status.NO_CONTENT).build();
        } catch (AccountApiException e) {
            log.info(String.format("Failed to cancel account %s", accountId), e);
            return Response.status(Status.BAD_REQUEST).build();
        }
       */
        return Response.status(Status.INTERNAL_SERVER_ERROR).build();
    }

    @GET
    @Path("/{accountId:" + UUID_PATTERN + "}/" + TIMELINE)
    @Produces(APPLICATION_JSON)
    public Response getAccountTimeline(@PathParam("accountId") final String accountId) {
        try {

            final Account account = accountApi.getAccountById(UUID.fromString(accountId));

            final List<Invoice> invoices = invoiceApi.getInvoicesByAccount(account.getId());
            final List<Payment> payments = paymentApi.getAccountPayments(UUID.fromString(accountId));

            final List<SubscriptionBundle> bundles = entitlementApi.getBundlesForAccount(account.getId());
            final List<BundleTimeline> bundlesTimeline = new LinkedList<BundleTimeline>();
            for (final SubscriptionBundle cur : bundles) {
                bundlesTimeline.add(timelineApi.getBundleRepair(cur.getId()));
            }
            final AccountTimelineJson json = new AccountTimelineJson(account, invoices, payments, bundlesTimeline);
            return Response.status(Status.OK).entity(json).build();
        } catch (AccountApiException e) {
            return Response.status(Status.NO_CONTENT).build();
        } catch (PaymentApiException e) {
            log.error(e.getMessage());
            return Response.status(Status.INTERNAL_SERVER_ERROR).build();
        } catch (EntitlementRepairException e) {
            log.error(e.getMessage());
            return Response.status(Status.INTERNAL_SERVER_ERROR).build();
        }
    }

    /*
     * **************************  PAYMENTS ********************************
     */

    @GET
    @Path("/{accountId:\\w+-\\w+-\\w+-\\w+-\\w+}/" + PAYMENTS)
    @Produces(APPLICATION_JSON)
    public Response getPayments(@PathParam("accountId") final String accountId,
                                @QueryParam(QUERY_PAYMENT_LAST4_CC) final String last4CC,
                                @QueryParam(QUERY_PAYMENT_NAME_ON_CC) final String nameOnCC) {
        try {
            final List<Payment> payments = paymentApi.getAccountPayments(UUID.fromString(accountId));
            final List<PaymentJsonSimple> result = new ArrayList<PaymentJsonSimple>(payments.size());
            for (final Payment cur : payments) {
                result.add(new PaymentJsonSimple(cur));
            }
            return Response.status(Status.OK).entity(result).build();
        } catch (PaymentApiException e) {
            return Response.status(Status.NOT_FOUND).build();
        }
    }

    @POST
    @Path("/{accountId:\\w+-\\w+-\\w+-\\w+-\\w+}/" + PAYMENT_METHODS)
    @Consumes(APPLICATION_JSON)
    @Produces(APPLICATION_JSON)
    public Response createPaymentMethod(final PaymentMethodJson json,
<<<<<<< HEAD
                                        @QueryParam(QUERY_PAYMENT_METHOD_IS_DEFAULT) @DefaultValue("false") final Boolean isDefault,
                                        @HeaderParam(HDR_CREATED_BY) final String createdBy,
                                        @HeaderParam(HDR_REASON) final String reason,
                                        @HeaderParam(HDR_COMMENT) final String comment) {

        try {
            final PaymentMethod data = json.toPaymentMethod();
            final Account account = accountApi.getAccountById(data.getAccountId());

            // STEPH we might want an API to retrieve a single PaymentMethod based on ID
            /* UUID paymentMethodId = */
            paymentApi.addPaymentMethod(data.getPluginName(), account, isDefault, data.getPluginDetail(), context.createContext(createdBy, reason, comment));
            return uriBuilder.buildResponse(AccountResource.class, "getPaymentMethods", account.getId());
=======
            @QueryParam(QUERY_PAYMENT_METHOD_IS_DEFAULT) @DefaultValue("false") final Boolean isDefault,
            @HeaderParam(HDR_CREATED_BY) final String createdBy,
            @HeaderParam(HDR_REASON) final String reason,
            @HeaderParam(HDR_COMMENT) final String comment,
            @javax.ws.rs.core.Context UriInfo uriInfo) {

        try {
            
            PaymentMethod data = json.toPaymentMethod();
            Account account = accountApi.getAccountById(data.getAccountId());
            
            UUID paymentMethodId = paymentApi.addPaymentMethod(data.getPluginName(), account, isDefault, data.getPluginDetail(), context.createContext(createdBy, reason, comment));
            return uriBuilder.buildResponse(PaymentMethodResource.class, "getPaymentMethod", paymentMethodId, uriInfo.getBaseUri().toString());
>>>>>>> be610a37
        } catch (AccountApiException e) {
            final String error = String.format("Failed to create account %s", json);
            log.info(error, e);
            return Response.status(Status.BAD_REQUEST).entity(error).build();
        } catch (PaymentApiException e) {
            final String error = String.format("Failed to create payment Method  %s", json);
            log.info(error, e);
            return Response.status(Status.BAD_REQUEST).entity(error).build();
        } catch (IllegalArgumentException e) {
            return Response.status(Status.BAD_REQUEST).entity(e.getMessage()).build();
        }
    }
<<<<<<< HEAD

=======
    
>>>>>>> be610a37
    @GET
    @Path("/{accountId:" + UUID_PATTERN + "}/" + PAYMENT_METHODS)
    @Produces(APPLICATION_JSON)
<<<<<<< HEAD
    public Response getPaymentMethods(@PathParam("accountId") final String accountId,
                                      @QueryParam(QUERY_PAYMENT_METHOD_PLUGIN_INFO) @DefaultValue("false") final Boolean withPluginInfo,
                                      @QueryParam(QUERY_PAYMENT_LAST4_CC) final String last4CC,
                                      @QueryParam(QUERY_PAYMENT_NAME_ON_CC) final String nameOnCC) {
        try {
            final Account account = accountApi.getAccountById(UUID.fromString(accountId));
            final List<PaymentMethod> methods = paymentApi.getPaymentMethods(account, withPluginInfo);
            return Response.status(Status.OK).entity(methods).build();
=======
    public Response getPaymentMethods(@PathParam("accountId") String accountId,
            @QueryParam(QUERY_PAYMENT_METHOD_PLUGIN_INFO) @DefaultValue("false") final Boolean withPluginInfo,
            @QueryParam(QUERY_PAYMENT_LAST4_CC) final String last4CC,
            @QueryParam(QUERY_PAYMENT_NAME_ON_CC) final String nameOnCC) {
            
        try {
            final Account account = accountApi.getAccountById(UUID.fromString(accountId));
            List<PaymentMethod> methods = paymentApi.getPaymentMethods(account, withPluginInfo);
            List<PaymentMethodJson> json = new ArrayList<PaymentMethodJson>(Collections2.transform(methods, new Function<PaymentMethod, PaymentMethodJson>() {
                @Override
                public PaymentMethodJson apply(PaymentMethod input) {
                    return PaymentMethodJson.toPaymentMethodJson(account, input);
                }
            }));
            return Response.status(Status.OK).entity(json).build();
>>>>>>> be610a37
        } catch (PaymentApiException e) {
            return Response.status(Status.NOT_FOUND).build();
        } catch (AccountApiException e) {
            return Response.status(Status.NOT_FOUND).build();
        }
    }
<<<<<<< HEAD

    /*
     * *************************      CUSTOM FIELDS     *****************************
     */

=======
    
    @PUT
    @Consumes(APPLICATION_JSON)
    @Produces(APPLICATION_JSON)
    @Path("/{accountId:" + UUID_PATTERN + "}/" + PAYMENT_METHODS + "/{paymentMethodId:" + UUID_PATTERN + "}/" + PAYMENT_METHODS_DEFAULT_PATH_POSTFIX)    
    public Response setDefaultPaymentMethod(@PathParam("accountId") final String accountId,
            @PathParam("paymentMethodId") final String paymentMethodId,            
            @HeaderParam(HDR_CREATED_BY) final String createdBy,
            @HeaderParam(HDR_REASON) final String reason,
            @HeaderParam(HDR_COMMENT) final String comment) {
        try {
            final Account account = accountApi.getAccountById(UUID.fromString(accountId));
            paymentApi.setDefaultPaymentMethod(account, UUID.fromString(paymentMethodId), context.createContext(createdBy, reason, comment));
            return Response.status(Status.OK).build();
        } catch (AccountApiException e) {
            return Response.status(Status.BAD_REQUEST).build();
        } catch (PaymentApiException e) {
            return Response.status(Status.NOT_FOUND).build();
        } catch (IllegalArgumentException e) {
            return Response.status(Status.BAD_REQUEST).entity(e.getMessage()).build();
        }
    }
    
    /****************************      TAGS     ******************************/
>>>>>>> be610a37
    @GET
    @Path(CUSTOM_FIELD_URI)
    @Produces(APPLICATION_JSON)
    public Response getCustomFields(@PathParam(ID_PARAM_NAME) final String id) {
        return super.getCustomFields(UUID.fromString(id));
    }

    @POST
    @Path(CUSTOM_FIELD_URI)
    @Consumes(APPLICATION_JSON)
    @Produces(APPLICATION_JSON)
    public Response createCustomFields(@PathParam(ID_PARAM_NAME) final String id,
                                       final List<CustomFieldJson> customFields,
                                       @HeaderParam(HDR_CREATED_BY) final String createdBy,
                                       @HeaderParam(HDR_REASON) final String reason,
                                       @HeaderParam(HDR_COMMENT) final String comment) {
        return super.createCustomFields(UUID.fromString(id), customFields,
                                        context.createContext(createdBy, reason, comment));
    }

    @DELETE
    @Path(CUSTOM_FIELD_URI)
    @Consumes(APPLICATION_JSON)
    @Produces(APPLICATION_JSON)
    public Response deleteCustomFields(@PathParam(ID_PARAM_NAME) final String id,
                                       @QueryParam(QUERY_CUSTOM_FIELDS) final String customFieldList,
                                       @HeaderParam(HDR_CREATED_BY) final String createdBy,
                                       @HeaderParam(HDR_REASON) final String reason,
                                       @HeaderParam(HDR_COMMENT) final String comment) {
        return super.deleteCustomFields(UUID.fromString(id), customFieldList,
                                        context.createContext(createdBy, reason, comment));
    }

    /*
     * *************************      TAGS     *****************************
     */

    @GET
    @Path(TAG_URI)
    @Produces(APPLICATION_JSON)
    public Response getTags(@PathParam(ID_PARAM_NAME) final String id) {
        return super.getTags(UUID.fromString(id));
    }

    @POST
    @Path(TAG_URI)
    @Consumes(APPLICATION_JSON)
    @Produces(APPLICATION_JSON)
    public Response createTags(@PathParam(ID_PARAM_NAME) final String id,
                               @QueryParam(QUERY_TAGS) final String tagList,
                               @HeaderParam(HDR_CREATED_BY) final String createdBy,
                               @HeaderParam(HDR_REASON) final String reason,
                               @HeaderParam(HDR_COMMENT) final String comment) {
        return super.createTags(UUID.fromString(id), tagList,
                                context.createContext(createdBy, reason, comment));
    }

    @DELETE
    @Path(TAG_URI)
    @Consumes(APPLICATION_JSON)
    @Produces(APPLICATION_JSON)
    public Response deleteTags(@PathParam(ID_PARAM_NAME) final String id,
                               @QueryParam(QUERY_TAGS) final String tagList,
                               @HeaderParam(HDR_CREATED_BY) final String createdBy,
                               @HeaderParam(HDR_REASON) final String reason,
                               @HeaderParam(HDR_COMMENT) final String comment) {

        return super.deleteTags(UUID.fromString(id), tagList,
                                context.createContext(createdBy, reason, comment));
    }

    /*
     * *************************      EMAILS     *****************************
     */

    @GET
    @Path(EMAIL_URI)
    @Produces(APPLICATION_JSON)
    public Response getEmails(@PathParam(ID_PARAM_NAME) final String id) {
        final UUID accountId = UUID.fromString(id);
        final List<AccountEmail> emails = accountApi.getEmails(accountId);

        final List<AccountEmailJson> emailsJson = new ArrayList<AccountEmailJson>();
        for (final AccountEmail email : emails) {
            emailsJson.add(new AccountEmailJson(email.getAccountId().toString(), email.getEmail()));
        }
        return Response.status(Response.Status.OK).entity(emailsJson).build();
    }

    @POST
    @Path(EMAIL_URI)
    @Consumes(APPLICATION_JSON)
    @Produces(APPLICATION_JSON)
    public Response addEmail(final AccountEmailJson json,
                             @PathParam(ID_PARAM_NAME) final String id,
                             @HeaderParam(HDR_CREATED_BY) final String createdBy,
                             @HeaderParam(HDR_REASON) final String reason,
                             @HeaderParam(HDR_COMMENT) final String comment) {
        try {
            final UUID accountId = UUID.fromString(id);

            // Make sure the account exist or we will confuse the history and auditing code
            if (accountApi.getAccountById(accountId) == null) {
                return Response.status(Response.Status.BAD_REQUEST).entity("Account id " + accountId + " does not exist").build();
            }

            accountApi.addEmail(accountId, json.toAccountEmail(), context.createContext(createdBy, reason, comment));

            return uriBuilder.buildResponse(AccountResource.class, "getEmails", json.getAccountId());
        } catch (RuntimeException e) {
            return Response.status(Response.Status.BAD_REQUEST).entity(e.getMessage()).build();
        } catch (AccountApiException e) {
            return Response.status(Response.Status.BAD_REQUEST).entity(e.getMessage()).build();
        }
    }

    @DELETE
    @Path(EMAIL_URI + "/{email}")
    @Produces(APPLICATION_JSON)
    public Response removeEmail(@PathParam(ID_PARAM_NAME) final String id,
                                @PathParam("email") final String email,
                                @HeaderParam(HDR_CREATED_BY) final String createdBy,
                                @HeaderParam(HDR_REASON) final String reason,
                                @HeaderParam(HDR_COMMENT) final String comment) {
        try {
            final UUID accountId = UUID.fromString(id);
            final AccountEmailJson accountEmailJson = new AccountEmailJson(id, email);
            final AccountEmail accountEmail = accountEmailJson.toAccountEmail();
            accountApi.removeEmail(accountId, accountEmail, context.createContext(createdBy, reason, comment));

            return Response.status(Response.Status.OK).build();
        } catch (RuntimeException e) {
            return Response.status(Response.Status.BAD_REQUEST).entity(e.getMessage()).build();
        }
    }

    @Override
    protected ObjectType getObjectType() {
        return ObjectType.ACCOUNT;
    }
}<|MERGE_RESOLUTION|>--- conflicted
+++ resolved
@@ -29,20 +29,13 @@
 import javax.ws.rs.QueryParam;
 import javax.ws.rs.core.Response;
 import javax.ws.rs.core.Response.Status;
-<<<<<<< HEAD
+import javax.ws.rs.core.UriInfo;
 import java.util.ArrayList;
 import java.util.Collection;
 import java.util.LinkedList;
 import java.util.List;
 import java.util.UUID;
 
-=======
-import javax.ws.rs.core.UriInfo;
-
-import com.ning.billing.util.api.CustomFieldUserApi;
-import com.ning.billing.util.dao.ObjectType;
-
->>>>>>> be610a37
 import org.slf4j.Logger;
 import org.slf4j.LoggerFactory;
 
@@ -77,11 +70,7 @@
 import com.ning.billing.payment.api.PaymentApi;
 import com.ning.billing.payment.api.PaymentApiException;
 import com.ning.billing.payment.api.PaymentMethod;
-<<<<<<< HEAD
 import com.ning.billing.util.api.CustomFieldUserApi;
-=======
-
->>>>>>> be610a37
 import com.ning.billing.util.api.TagUserApi;
 import com.ning.billing.util.dao.ObjectType;
 
@@ -161,7 +150,6 @@
         }
     }
 
-
     @GET
     @Produces(APPLICATION_JSON)
     public Response getAccountByKey(@QueryParam(QUERY_EXTERNAL_KEY) final String externalKey) {
@@ -301,35 +289,19 @@
     @Consumes(APPLICATION_JSON)
     @Produces(APPLICATION_JSON)
     public Response createPaymentMethod(final PaymentMethodJson json,
-<<<<<<< HEAD
                                         @QueryParam(QUERY_PAYMENT_METHOD_IS_DEFAULT) @DefaultValue("false") final Boolean isDefault,
                                         @HeaderParam(HDR_CREATED_BY) final String createdBy,
                                         @HeaderParam(HDR_REASON) final String reason,
-                                        @HeaderParam(HDR_COMMENT) final String comment) {
-
-        try {
-            final PaymentMethod data = json.toPaymentMethod();
-            final Account account = accountApi.getAccountById(data.getAccountId());
-
-            // STEPH we might want an API to retrieve a single PaymentMethod based on ID
-            /* UUID paymentMethodId = */
-            paymentApi.addPaymentMethod(data.getPluginName(), account, isDefault, data.getPluginDetail(), context.createContext(createdBy, reason, comment));
-            return uriBuilder.buildResponse(AccountResource.class, "getPaymentMethods", account.getId());
-=======
-            @QueryParam(QUERY_PAYMENT_METHOD_IS_DEFAULT) @DefaultValue("false") final Boolean isDefault,
-            @HeaderParam(HDR_CREATED_BY) final String createdBy,
-            @HeaderParam(HDR_REASON) final String reason,
-            @HeaderParam(HDR_COMMENT) final String comment,
-            @javax.ws.rs.core.Context UriInfo uriInfo) {
-
-        try {
-            
+                                        @HeaderParam(HDR_COMMENT) final String comment,
+                                        @javax.ws.rs.core.Context UriInfo uriInfo) {
+
+        try {
+
             PaymentMethod data = json.toPaymentMethod();
             Account account = accountApi.getAccountById(data.getAccountId());
-            
+
             UUID paymentMethodId = paymentApi.addPaymentMethod(data.getPluginName(), account, isDefault, data.getPluginDetail(), context.createContext(createdBy, reason, comment));
             return uriBuilder.buildResponse(PaymentMethodResource.class, "getPaymentMethod", paymentMethodId, uriInfo.getBaseUri().toString());
->>>>>>> be610a37
         } catch (AccountApiException e) {
             final String error = String.format("Failed to create account %s", json);
             log.info(error, e);
@@ -342,29 +314,15 @@
             return Response.status(Status.BAD_REQUEST).entity(e.getMessage()).build();
         }
     }
-<<<<<<< HEAD
-
-=======
-    
->>>>>>> be610a37
+
     @GET
     @Path("/{accountId:" + UUID_PATTERN + "}/" + PAYMENT_METHODS)
     @Produces(APPLICATION_JSON)
-<<<<<<< HEAD
-    public Response getPaymentMethods(@PathParam("accountId") final String accountId,
+    public Response getPaymentMethods(@PathParam("accountId") String accountId,
                                       @QueryParam(QUERY_PAYMENT_METHOD_PLUGIN_INFO) @DefaultValue("false") final Boolean withPluginInfo,
                                       @QueryParam(QUERY_PAYMENT_LAST4_CC) final String last4CC,
                                       @QueryParam(QUERY_PAYMENT_NAME_ON_CC) final String nameOnCC) {
-        try {
-            final Account account = accountApi.getAccountById(UUID.fromString(accountId));
-            final List<PaymentMethod> methods = paymentApi.getPaymentMethods(account, withPluginInfo);
-            return Response.status(Status.OK).entity(methods).build();
-=======
-    public Response getPaymentMethods(@PathParam("accountId") String accountId,
-            @QueryParam(QUERY_PAYMENT_METHOD_PLUGIN_INFO) @DefaultValue("false") final Boolean withPluginInfo,
-            @QueryParam(QUERY_PAYMENT_LAST4_CC) final String last4CC,
-            @QueryParam(QUERY_PAYMENT_NAME_ON_CC) final String nameOnCC) {
-            
+
         try {
             final Account account = accountApi.getAccountById(UUID.fromString(accountId));
             List<PaymentMethod> methods = paymentApi.getPaymentMethods(account, withPluginInfo);
@@ -375,30 +333,23 @@
                 }
             }));
             return Response.status(Status.OK).entity(json).build();
->>>>>>> be610a37
+
         } catch (PaymentApiException e) {
             return Response.status(Status.NOT_FOUND).build();
         } catch (AccountApiException e) {
             return Response.status(Status.NOT_FOUND).build();
         }
     }
-<<<<<<< HEAD
-
-    /*
-     * *************************      CUSTOM FIELDS     *****************************
-     */
-
-=======
-    
+
     @PUT
     @Consumes(APPLICATION_JSON)
     @Produces(APPLICATION_JSON)
-    @Path("/{accountId:" + UUID_PATTERN + "}/" + PAYMENT_METHODS + "/{paymentMethodId:" + UUID_PATTERN + "}/" + PAYMENT_METHODS_DEFAULT_PATH_POSTFIX)    
+    @Path("/{accountId:" + UUID_PATTERN + "}/" + PAYMENT_METHODS + "/{paymentMethodId:" + UUID_PATTERN + "}/" + PAYMENT_METHODS_DEFAULT_PATH_POSTFIX)
     public Response setDefaultPaymentMethod(@PathParam("accountId") final String accountId,
-            @PathParam("paymentMethodId") final String paymentMethodId,            
-            @HeaderParam(HDR_CREATED_BY) final String createdBy,
-            @HeaderParam(HDR_REASON) final String reason,
-            @HeaderParam(HDR_COMMENT) final String comment) {
+                                            @PathParam("paymentMethodId") final String paymentMethodId,
+                                            @HeaderParam(HDR_CREATED_BY) final String createdBy,
+                                            @HeaderParam(HDR_REASON) final String reason,
+                                            @HeaderParam(HDR_COMMENT) final String comment) {
         try {
             final Account account = accountApi.getAccountById(UUID.fromString(accountId));
             paymentApi.setDefaultPaymentMethod(account, UUID.fromString(paymentMethodId), context.createContext(createdBy, reason, comment));
@@ -411,9 +362,11 @@
             return Response.status(Status.BAD_REQUEST).entity(e.getMessage()).build();
         }
     }
-    
-    /****************************      TAGS     ******************************/
->>>>>>> be610a37
+
+    /*
+     * *************************      CUSTOM FIELDS     *****************************
+     */
+
     @GET
     @Path(CUSTOM_FIELD_URI)
     @Produces(APPLICATION_JSON)
