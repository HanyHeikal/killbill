--- conflicted
+++ resolved
@@ -128,40 +128,6 @@
         assertEquals(accountCBA2.compareTo(BigDecimal.ZERO), 0);
     }
 
-<<<<<<< HEAD
-    @Test(groups = "slow", description = "Verify invoice/account balance with a WRITTEN_OFF invoice. Verify account credit is not added to a previously WRITTEN_OFF invoice." )
-    public void testWrittenOffInvoiceWithAccountCredit2() throws Exception {
-
-        // Add credit on the account
-        invoiceUserApi.insertCredit(accountId, BigDecimal.TEN, null, accountCurrency, true, null, callContext);
-
-        final BigDecimal accountBalance0 = invoiceUserApi.getAccountBalance(accountId, callContext);
-        assertEquals(accountBalance0.compareTo(new BigDecimal("-10.0")), 0);
-
-        final BigDecimal accountCBA0 = invoiceUserApi.getAccountCBA(accountId, callContext);
-        assertEquals(accountCBA0.compareTo(BigDecimal.TEN), 0);
-
-        // Create new invoice with one charge and expect account credit to be used
-        final List<InvoiceItem> items = invoiceUserApi.insertExternalCharges(accountId, clock.getUTCToday(), ImmutableList.<InvoiceItem>of(new ExternalChargeInvoiceItem(UUID.randomUUID(), clock.getUTCNow(), null, accountId, null, null, null, null, new BigDecimal("4.0"), accountCurrency)), true, callContext);
-        assertEquals(items.size(), 1);
-
-        // Tag invoice with WRITTEN_OFF
-        final UUID invoiceId = items.get(0).getInvoiceId();
-        tagUserApi.addTag(invoiceId, ObjectType.INVOICE, ControlTagType.WRITTEN_OFF.getId(), callContext);
-
-        // Add another charge on the **same invoice** => Because it is WRITTEN_OFF, we expect the CBA logic to not apply any credit
-        final List<InvoiceItem> items2 = invoiceUserApi.insertExternalCharges(accountId, clock.getUTCToday(), ImmutableList.<InvoiceItem>of(new ExternalChargeInvoiceItem(UUID.randomUUID(), clock.getUTCNow(), invoiceId, accountId, null, null, null, null, new BigDecimal("10.0"), accountCurrency)), true, callContext);
-        assertEquals(items2.size(), 1);
-
-        final BigDecimal accountBalance2 = invoiceUserApi.getAccountBalance(accountId, callContext);
-        assertEquals(accountBalance2.compareTo(new BigDecimal("-6.00")), 0);
-
-        final BigDecimal accountCBA2 = invoiceUserApi.getAccountCBA(accountId, callContext);
-        assertEquals(accountCBA2.compareTo(new BigDecimal("6.00")), 0);
-    }
-
-=======
->>>>>>> 322dae9a
 
     @Test(groups = "slow", description = "Verify invoice/account balance with migrated invoice. Verify account credit is not consumed and that invoice/account balance does not take into account migrated invoice.")
     public void testMigratedInvoiceWithAccountCredit() throws Exception {
