/*
 * Copyright 2014-2019 Groupon, Inc
 * Copyright 2014-2019 The Billing Project, LLC
 *
 * The Billing Project licenses this file to you under the Apache License, version 2.0
 * (the "License"); you may not use this file except in compliance with the
 * License.  You may obtain a copy of the License at:
 *
 *    http://www.apache.org/licenses/LICENSE-2.0
 *
 * Unless required by applicable law or agreed to in writing, software
 * distributed under the License is distributed on an "AS IS" BASIS, WITHOUT
 * WARRANTIES OR CONDITIONS OF ANY KIND, either express or implied.  See the
 * License for the specific language governing permissions and limitations
 * under the License.
 */

package org.killbill.billing.beatrix.integration;

import java.math.BigDecimal;
import java.util.UUID;

import javax.inject.Inject;

import org.joda.time.DateTime;
import org.joda.time.DateTimeZone;
import org.joda.time.LocalDate;
import org.killbill.billing.ErrorCode;
import org.killbill.billing.ObjectType;
import org.killbill.billing.account.api.Account;
import org.killbill.billing.api.TestApiListener.NextEvent;
import org.killbill.billing.beatrix.util.InvoiceChecker.ExpectedInvoiceItemCheck;
import org.killbill.billing.catalog.api.BillingPeriod;
import org.killbill.billing.catalog.api.PlanPhaseSpecifier;
import org.killbill.billing.entitlement.api.BlockingState;
import org.killbill.billing.entitlement.api.BlockingStateType;
import org.killbill.billing.entitlement.api.DefaultEntitlementSpecifier;
import org.killbill.billing.invoice.InvoiceDispatcher.FutureAccountNotifications;
import org.killbill.billing.invoice.api.InvoiceApiException;
import org.killbill.billing.invoice.api.InvoiceItemType;
import org.killbill.billing.invoice.api.InvoiceStatus;
import org.killbill.billing.invoice.dao.InvoiceDao;
import org.killbill.billing.invoice.dao.InvoiceItemModelDao;
import org.killbill.billing.invoice.dao.InvoiceModelDao;
import org.killbill.billing.invoice.dao.InvoiceTrackingModelDao;
import org.killbill.billing.junction.DefaultBlockingState;
import org.killbill.billing.payment.api.PluginProperty;
import org.killbill.billing.util.tag.ControlTagType;
import org.testng.Assert;
import org.testng.annotations.Test;

import com.google.common.collect.ImmutableList;
import com.google.common.collect.ImmutableSet;

import static org.killbill.billing.ErrorCode.INVOICE_NOTHING_TO_DO;
import static org.testng.Assert.assertEquals;
import static org.testng.Assert.assertNotNull;
import static org.testng.Assert.fail;

public class TestWithInvoiceHardening extends TestIntegrationBase {


    @Inject
    protected InvoiceDao invoiceDao;


    @Test(groups = "slow", description = "https://github.com/killbill/killbill/issues/1205")
    public void testFor1205() throws Exception {

        final DateTimeZone testTimeZone = DateTimeZone.UTC;

        final DateTime initialDate = new DateTime(2019, 4, 27, 0, 13, 42, 0, testTimeZone);
        clock.setDeltaFromReality(initialDate.getMillis() - clock.getUTCNow().getMillis());

        final Account account = createAccountWithNonOsgiPaymentMethod(getAccountData(0));
        assertNotNull(account);

        busHandler.pushExpectedEvents(NextEvent.CREATE, NextEvent.BLOCK, NextEvent.INVOICE, NextEvent.PAYMENT, NextEvent.INVOICE_PAYMENT);
        final PlanPhaseSpecifier spec = new PlanPhaseSpecifier("Blowdart", BillingPeriod.MONTHLY, "notrial", null);
        UUID entitlementId = entitlementApi.createBaseEntitlement(account.getId(), new DefaultEntitlementSpecifier(spec), "Something", null, null, false, true, ImmutableList.<PluginProperty>of(), callContext);
        assertListenerStatus();

        invoiceChecker.checkInvoice(account.getId(), 1, callContext,
                                    new ExpectedInvoiceItemCheck(new LocalDate(2019, 4, 27), new LocalDate(2019, 5, 27), InvoiceItemType.RECURRING, new BigDecimal("29.95")));

        // 2019-05-03
        clock.addDays(6);

        busHandler.pushExpectedEvents(NextEvent.BLOCK, NextEvent.INVOICE);
        final BlockingState blockingState1 = new DefaultBlockingState(entitlementId, BlockingStateType.SUBSCRIPTION, "BLOCK_5_3", "SERVICE_5_3", true, true, true, null);
        subscriptionApi.addBlockingState(blockingState1, new LocalDate(2019, 5, 3), ImmutableList.<PluginProperty>of(), callContext);
        assertListenerStatus();

        invoiceChecker.checkInvoice(account.getId(), 2, callContext,
                                    new ExpectedInvoiceItemCheck(new LocalDate(2019, 5, 03), new LocalDate(2019, 5, 27), InvoiceItemType.REPAIR_ADJ, new BigDecimal("-23.96")),
                                    new ExpectedInvoiceItemCheck(new LocalDate(2019, 5, 03), new LocalDate(2019, 5, 03), InvoiceItemType.CBA_ADJ, new BigDecimal("23.96")));

        busHandler.pushExpectedEvents(NextEvent.BLOCK, NextEvent.INVOICE);
        final BlockingState blockingState2 = new DefaultBlockingState(entitlementId, BlockingStateType.SUBSCRIPTION, "BLOCK_4_27", "SERVICE_4_27", true, true, true, null);
        subscriptionApi.addBlockingState(blockingState2, new LocalDate(2019, 4, 27), ImmutableList.<PluginProperty>of(), callContext);
        assertListenerStatus();

        invoiceChecker.checkInvoice(account.getId(), 3, callContext,
                                    new ExpectedInvoiceItemCheck(new LocalDate(2019, 4, 27), new LocalDate(2019, 5, 03), InvoiceItemType.REPAIR_ADJ, new BigDecimal("-5.99")),
                                    new ExpectedInvoiceItemCheck(new LocalDate(2019, 5, 03), new LocalDate(2019, 5, 03), InvoiceItemType.CBA_ADJ, new BigDecimal("5.99")));

        busHandler.pushExpectedEvents(NextEvent.BLOCK);
        final BlockingState blockingState4 = new DefaultBlockingState(entitlementId, BlockingStateType.SUBSCRIPTION, "UNBLOCK_5_3", "SERVICE_5_3", false, false, false, null);
        subscriptionApi.addBlockingState(blockingState4, new LocalDate(2019, 5, 3), ImmutableList.<PluginProperty>of(), callContext);
        assertListenerStatus();


        // 2019-05-17
        clock.addDays(14);

        busHandler.pushExpectedEvents(NextEvent.BLOCK);
        final BlockingState blockingState3 = new DefaultBlockingState(entitlementId, BlockingStateType.SUBSCRIPTION, "BLOCK_5_17", "SERVICE_5_17", true, true, true, null);
        subscriptionApi.addBlockingState(blockingState3, new LocalDate(2019, 5, 17), ImmutableList.<PluginProperty>of(), callContext);
        assertListenerStatus();


        busHandler.pushExpectedEvents(NextEvent.BLOCK, NextEvent.NULL_INVOICE, NextEvent.INVOICE);
        final BlockingState blockingState5 = new DefaultBlockingState(entitlementId, BlockingStateType.SUBSCRIPTION, "UNBLOCK_4_27", "SERVICE_4_27", false, false, false, null);
        subscriptionApi.addBlockingState(blockingState5, new LocalDate(2019, 4, 27), ImmutableList.<PluginProperty>of(), callContext);
        assertListenerStatus();




        invoiceChecker.checkInvoice(account.getId(), 4, callContext,
                                    new ExpectedInvoiceItemCheck(new LocalDate(2019, 4, 27), new LocalDate(2019, 5, 17), InvoiceItemType.RECURRING, new BigDecimal("19.97")),
                                    new ExpectedInvoiceItemCheck(new LocalDate(2019, 5, 17), new LocalDate(2019, 5, 17), InvoiceItemType.CBA_ADJ, new BigDecimal("-19.97")));


        // 2019-05-27
        busHandler.pushExpectedEvents(NextEvent.NULL_INVOICE);
        clock.addDays(10);
        assertListenerStatus();
    }

    @Test(groups = "slow")
    public void testBasicBlockUnblock() throws Exception {

        final DateTimeZone testTimeZone = DateTimeZone.UTC;

        final DateTime initialDate = new DateTime(2019, 4, 27, 0, 13, 42, 0, testTimeZone);
        clock.setDeltaFromReality(initialDate.getMillis() - clock.getUTCNow().getMillis());

        final Account account = createAccountWithNonOsgiPaymentMethod(getAccountData(0));
        assertNotNull(account);

        busHandler.pushExpectedEvents(NextEvent.CREATE, NextEvent.BLOCK, NextEvent.INVOICE, NextEvent.PAYMENT, NextEvent.INVOICE_PAYMENT);
        final PlanPhaseSpecifier spec = new PlanPhaseSpecifier("Blowdart", BillingPeriod.MONTHLY, "notrial", null);
        UUID entitlementId = entitlementApi.createBaseEntitlement(account.getId(), new DefaultEntitlementSpecifier(spec), "Something", null, null, false, true, ImmutableList.<PluginProperty>of(), callContext);
        assertListenerStatus();

        invoiceChecker.checkInvoice(account.getId(), 1, callContext,
                                    new ExpectedInvoiceItemCheck(new LocalDate(2019, 4, 27), new LocalDate(2019, 5, 27), InvoiceItemType.RECURRING, new BigDecimal("29.95")));

        // 2019-05-03
        clock.addDays(6);

        busHandler.pushExpectedEvents(NextEvent.BLOCK, NextEvent.INVOICE);
        final BlockingState blockingState1 = new DefaultBlockingState(entitlementId, BlockingStateType.SUBSCRIPTION, "SOMETHING_BLOCK", "company.a.b.c", true, true, true, null);
        subscriptionApi.addBlockingState(blockingState1, new LocalDate(2019, 5, 3), ImmutableList.<PluginProperty>of(), callContext);
        assertListenerStatus();

        invoiceChecker.checkInvoice(account.getId(), 2, callContext,
                                    new ExpectedInvoiceItemCheck(new LocalDate(2019, 5, 03), new LocalDate(2019, 5, 27), InvoiceItemType.REPAIR_ADJ, new BigDecimal("-23.96")),
                                    new ExpectedInvoiceItemCheck(new LocalDate(2019, 5, 03), new LocalDate(2019, 5, 03), InvoiceItemType.CBA_ADJ, new BigDecimal("23.96")));

        final BlockingState blockingState2 = new DefaultBlockingState(entitlementId, BlockingStateType.SUBSCRIPTION, "SOMETHING_UNBLOCK", "company.a.b.c", false, false, false, null);
        subscriptionApi.addBlockingState(blockingState2, new LocalDate(2019, 5, 17), ImmutableList.<PluginProperty>of(), callContext);

        // 2019-05-17
        busHandler.pushExpectedEvents(NextEvent.BLOCK, NextEvent.INVOICE);
        clock.addDays(14);
        assertListenerStatus();

        invoiceChecker.checkInvoice(account.getId(), 3, callContext,
                                    new ExpectedInvoiceItemCheck(new LocalDate(2019, 5, 17), new LocalDate(2019, 5, 27), InvoiceItemType.RECURRING, new BigDecimal("9.98")),
                                    new ExpectedInvoiceItemCheck(new LocalDate(2019, 5, 17), new LocalDate(2019, 5, 17), InvoiceItemType.CBA_ADJ, new BigDecimal("-9.98")));

        int remainingBlockUnblockIterations = 3;
        int curInvoiceNumber = 3;

        do {

            busHandler.pushExpectedEvents(NextEvent.BLOCK, NextEvent.INVOICE);
            final BlockingState somethingBlockAgain = new DefaultBlockingState(entitlementId, BlockingStateType.SUBSCRIPTION, "SOMETHING_BLOCK_AGAIN", "company.a.b.c", true, true, true, null);
            subscriptionApi.addBlockingState(somethingBlockAgain, new LocalDate(2019, 5, 17), ImmutableList.<PluginProperty>of(), callContext);
            assertListenerStatus();

            // Block again on the same date
            invoiceChecker.checkInvoice(account.getId(), ++curInvoiceNumber, callContext,
                                        new ExpectedInvoiceItemCheck(new LocalDate(2019, 5, 17), new LocalDate(2019, 5, 27), InvoiceItemType.REPAIR_ADJ, new BigDecimal("-9.98")),
                                        new ExpectedInvoiceItemCheck(new LocalDate(2019, 5, 17), new LocalDate(2019, 5, 17), InvoiceItemType.CBA_ADJ, new BigDecimal("9.98")));

            verifyNoInvoiceDueOnDate(account.getId(), new LocalDate(2019, 5, 27));
            verifyNoInvoiceDueOnDate(account.getId(), new LocalDate(2019, 6, 27));

            // Unblock again on the same date
            busHandler.pushExpectedEvents(NextEvent.BLOCK, NextEvent.INVOICE);
            final BlockingState somethingUnblockAgain = new DefaultBlockingState(entitlementId, BlockingStateType.SUBSCRIPTION, "SOMETHING_UNBLOCK_AGAIN", "company.a.b.c", false, false, false, null);
            subscriptionApi.addBlockingState(somethingUnblockAgain, new LocalDate(2019, 5, 17), ImmutableList.<PluginProperty>of(), callContext);
            assertListenerStatus();

            invoiceChecker.checkInvoice(account.getId(), ++curInvoiceNumber, callContext,
                                        new ExpectedInvoiceItemCheck(new LocalDate(2019, 5, 17), new LocalDate(2019, 5, 27), InvoiceItemType.RECURRING, new BigDecimal("9.98")),
                                        new ExpectedInvoiceItemCheck(new LocalDate(2019, 5, 17), new LocalDate(2019, 5, 17), InvoiceItemType.CBA_ADJ, new BigDecimal("-9.98")));

        } while (remainingBlockUnblockIterations-- > 0);

    }



    @Test(groups = "slow")
    public void testFixParkedAccountByVoidingInvoices() throws Exception {

        final DateTimeZone testTimeZone = DateTimeZone.UTC;

        final DateTime initialDate = new DateTime(2019, 4, 27, 0, 13, 42, 0, testTimeZone);
        clock.setDeltaFromReality(initialDate.getMillis() - clock.getUTCNow().getMillis());

        final Account account = createAccountWithNonOsgiPaymentMethod(getAccountData(0));
        assertNotNull(account);

        add_AUTO_PAY_OFF_Tag(account.getId(), ObjectType.ACCOUNT);

        add_AUTO_INVOICING_OFF_Tag(account.getId(), ObjectType.ACCOUNT);

        busHandler.pushExpectedEvents(NextEvent.CREATE, NextEvent.BLOCK);
        final PlanPhaseSpecifier spec = new PlanPhaseSpecifier("Blowdart", BillingPeriod.MONTHLY, "notrial", null);
        UUID entitlementId = entitlementApi.createBaseEntitlement(account.getId(), new DefaultEntitlementSpecifier(spec), "Something", null, null, false, true, ImmutableList.<PluginProperty>of(), callContext);
        assertListenerStatus();


        final BlockingState blockingState2 = new DefaultBlockingState(entitlementId, BlockingStateType.SUBSCRIPTION, "SOMETHING_BLOCK", "company.a.b.c", true, true, true, null);
        subscriptionApi.addBlockingState(blockingState2, new LocalDate(2019, 5, 17), ImmutableList.<PluginProperty>of(), callContext);

        // 2019-05-17
        busHandler.pushExpectedEvents(NextEvent.BLOCK);
        clock.addDays(20);
        assertListenerStatus();

        //
        // Simulate some bad data on disk
        //

        // Invoice 1: RECURRING 2019-4-27 -> 2019-5-27
        final InvoiceModelDao firstInvoice = new InvoiceModelDao(UUID.randomUUID(), clock.getUTCNow(), account.getId(), null, new LocalDate(2019, 4, 27), new LocalDate(2019, 4, 27), account.getCurrency(), false, InvoiceStatus.COMMITTED, false);
        final UUID initialRecuringItemId = UUID.randomUUID();
        firstInvoice.addInvoiceItem(new InvoiceItemModelDao(initialRecuringItemId, clock.getUTCNow(), InvoiceItemType.RECURRING, firstInvoice.getId(), account.getId(), null, null, entitlementId, "",
                                                            "Blowdart", "blowdart-monthly-notrial", "blowdart-monthly-notrial-evergreen", null, null,
                                                            new LocalDate(2019, 4, 27), new LocalDate(2019, 5, 27),
                                                            new BigDecimal("29.95"), new BigDecimal("29.95"), account.getCurrency(), null, null, null));

        insertInvoiceItems(firstInvoice);

        // Invoice 2: REPAIR_ADJ 2019-5-3 -> 2019-5-27 => Simulate the BLOCK billing on 2019-5-3
        final InvoiceModelDao secondInvoice = new InvoiceModelDao(UUID.randomUUID(), clock.getUTCNow(), account.getId(), null, new LocalDate(2019, 5, 3), new LocalDate(2019, 5, 3), account.getCurrency(), false, InvoiceStatus.COMMITTED, false);
        secondInvoice.addInvoiceItem(new InvoiceItemModelDao(UUID.randomUUID(), clock.getUTCNow(), InvoiceItemType.REPAIR_ADJ, secondInvoice.getId(), account.getId(), null, null, entitlementId, "",
                                                             null, null, null, null, null,
                                                             new LocalDate(2019, 5, 3), new LocalDate(2019, 5, 27),
                                                             new BigDecimal("-23.96"), null, account.getCurrency(), initialRecuringItemId, null, null));
        insertInvoiceItems(secondInvoice);

        // Invoice 3: REPAIR_ADJ 2019-4-27 -> 2019-5-03 => Simulate the UNBLOCK billing on 2019-5-3 and RECURRING 2019-4-27 -> 2019-5-27
        //            Original initialRecuringItemId is now fully repaired and we have re-invoiced for the full period
        //
        final InvoiceModelDao thirdInvoice = new InvoiceModelDao(UUID.randomUUID(), clock.getUTCNow(), account.getId(), null, new LocalDate(2019, 5, 3), new LocalDate(2019, 5, 3), account.getCurrency(), false, InvoiceStatus.COMMITTED, false);
        final UUID secondRecurringItemId = UUID.randomUUID();
        thirdInvoice.addInvoiceItem(new InvoiceItemModelDao(secondRecurringItemId, clock.getUTCNow(), InvoiceItemType.RECURRING, thirdInvoice.getId(), account.getId(), null, null, entitlementId, "",
                                                            "Blowdart", "blowdart-monthly-notrial", "blowdart-monthly-notrial-evergreen", null, null,
                                                            new LocalDate(2019, 4, 27), new LocalDate(2019, 5, 27),
                                                            new BigDecimal("29.95"), new BigDecimal("29.95"), account.getCurrency(), null, null, null));

        thirdInvoice.addInvoiceItem(new InvoiceItemModelDao(UUID.randomUUID(), clock.getUTCNow(), InvoiceItemType.REPAIR_ADJ, thirdInvoice.getId(), account.getId(), null, null, entitlementId, "",
                                                            null, null, null, null, null,
                                                            new LocalDate(2019, 4, 27), new LocalDate(2019, 5, 03),
                                                            new BigDecimal("-5.99"), null, account.getCurrency(), initialRecuringItemId, null, null));
        insertInvoiceItems(thirdInvoice);

        // Invoice 4: REPAIR_ADJ 2019-5-17 -> 2019-5-27 => Simulate the BLOCK billing on 2019-5-17
        final InvoiceModelDao fourthInvoice = new InvoiceModelDao(UUID.randomUUID(), clock.getUTCNow(), account.getId(), null, new LocalDate(2019, 5, 17), new LocalDate(2019, 5, 17), account.getCurrency(), false, InvoiceStatus.COMMITTED, false);

        fourthInvoice.addInvoiceItem(new InvoiceItemModelDao(UUID.randomUUID(), clock.getUTCNow(), InvoiceItemType.REPAIR_ADJ, fourthInvoice.getId(), account.getId(), null, null, entitlementId, "",
                                                             null, null, null, null, null,
                                                             new LocalDate(2019, 5, 17), new LocalDate(2019, 5, 27),
                                                             new BigDecimal("-9.98"), null, account.getCurrency(), secondRecurringItemId, null, null));

        insertInvoiceItems(fourthInvoice);

        // Invoice 5: RECURRING 2019-4-17 -> 2019-5-17
        final InvoiceModelDao fifthInvoice = new InvoiceModelDao(UUID.randomUUID(), clock.getUTCNow(), account.getId(), null, new LocalDate(2019, 5, 17), new LocalDate(2019, 5, 17), account.getCurrency(), false, InvoiceStatus.COMMITTED, false);
        final UUID thirdRecurringItemId = UUID.randomUUID();
        fifthInvoice.addInvoiceItem(new InvoiceItemModelDao(thirdRecurringItemId, clock.getUTCNow(), InvoiceItemType.RECURRING, fifthInvoice.getId(), account.getId(), null, null, entitlementId, "",
                                                            "Blowdart", "blowdart-monthly-notrial", "blowdart-monthly-notrial-evergreen", null, null,
                                                            new LocalDate(2019, 4, 27), new LocalDate(2019, 5, 17),
                                                            new BigDecimal("5.99"), new BigDecimal("29.95"), account.getCurrency(), null, null, null));

        insertInvoiceItems(fifthInvoice);


        // Trigger IllegalStateException: Double billing detected
        busHandler.pushExpectedEvents(NextEvent.INVOICE, NextEvent.INVOICE, NextEvent.INVOICE, NextEvent.INVOICE, NextEvent.INVOICE, NextEvent.TAG);
        tagUserApi.removeTag(account.getId(), ObjectType.ACCOUNT, ControlTagType.AUTO_INVOICING_OFF.getId(), callContext);
        busHandler.waitAndIgnoreEvents(3000);

        invoiceUserApi.voidInvoice(firstInvoice.getId(), callContext);
        invoiceUserApi.voidInvoice(secondInvoice.getId(), callContext);

        invoiceUserApi.voidInvoice(thirdInvoice.getId(), callContext);
        invoiceUserApi.voidInvoice(fourthInvoice.getId(), callContext);

        // This remove the __PARK__ tag and fixes the state !
        busHandler.pushExpectedEvents(NextEvent.TAG, NextEvent.NULL_INVOICE);
        try {
            invoiceUserApi.triggerInvoiceGeneration(account.getId(), new LocalDate(2019, 5, 17), callContext);
            fail();
        } catch (final InvoiceApiException e) {
            assertEquals(e.getCode(), INVOICE_NOTHING_TO_DO.getCode());
        } finally {
            assertListenerStatus();
        }

    }



    private void insertInvoiceItems(final InvoiceModelDao invoice) {
        final FutureAccountNotifications callbackDateTimePerSubscriptions = new FutureAccountNotifications();
<<<<<<< HEAD

        invoiceDao.createInvoice(invoice, null, ImmutableSet.<InvoiceTrackingModelDao>of(), callbackDateTimePerSubscriptions, null, internalCallContext);
=======
        invoiceDao.createInvoice(invoice, ImmutableSet.<InvoiceTrackingModelDao>of(), callbackDateTimePerSubscriptions, null, internalCallContext);
>>>>>>> 83a83642
    }
    private void verifyNoInvoiceDueOnDate(final UUID accountId, final LocalDate targetDate) {
        busHandler.pushExpectedEvents(NextEvent.NULL_INVOICE);
        try {

            invoiceUserApi.triggerInvoiceGeneration(accountId, targetDate, callContext);
            Assert.fail("Unexpected to generate a new invoice for date " + targetDate);
        } catch (final InvoiceApiException e) {
            assertEquals(e.getCode(), ErrorCode.INVOICE_NOTHING_TO_DO.getCode());
        }
        assertListenerStatus();

    }

}
<|MERGE_RESOLUTION|>--- conflicted
+++ resolved
@@ -324,20 +324,14 @@
         } finally {
             assertListenerStatus();
         }
-
-    }
-
+    }
 
 
     private void insertInvoiceItems(final InvoiceModelDao invoice) {
         final FutureAccountNotifications callbackDateTimePerSubscriptions = new FutureAccountNotifications();
-<<<<<<< HEAD
-
         invoiceDao.createInvoice(invoice, null, ImmutableSet.<InvoiceTrackingModelDao>of(), callbackDateTimePerSubscriptions, null, internalCallContext);
-=======
-        invoiceDao.createInvoice(invoice, ImmutableSet.<InvoiceTrackingModelDao>of(), callbackDateTimePerSubscriptions, null, internalCallContext);
->>>>>>> 83a83642
-    }
+    }
+
     private void verifyNoInvoiceDueOnDate(final UUID accountId, final LocalDate targetDate) {
         busHandler.pushExpectedEvents(NextEvent.NULL_INVOICE);
         try {
