--- conflicted
+++ resolved
@@ -61,11 +61,7 @@
     <properties>
         <check.spotbugs-exclude-filter-file>${main.basedir}/spotbugs-exclude.xml</check.spotbugs-exclude-filter-file>
         <killbill-api.version>0.54.0-261dceb-SNAPSHOT</killbill-api.version>
-<<<<<<< HEAD
         <killbill-client.version>1.3.0-488a41a-SNAPSHOT</killbill-client.version>
-=======
-        <killbill-client.version>1.3.0-a7daeaa-SNAPSHOT</killbill-client.version>
->>>>>>> d7e0336f
         <killbill-plugin-api.version>0.27.0-7c87b30-SNAPSHOT</killbill-plugin-api.version>
         <killbill.version>${project.version}</killbill.version>
         <main.basedir>${project.basedir}</main.basedir>
