<?xml version="1.0" encoding="UTF-8"?>
<!--
  ~ Copyright 2010-2014 Ning, Inc.
  ~ Copyright 2014-2020 Groupon, Inc
  ~ Copyright 2020-2020 Equinix, Inc
  ~ Copyright 2014-2020 The Billing Project, LLC
  ~
  ~ The Billing Project licenses this file to you under the Apache License, version 2.0
  ~ (the "License"); you may not use this file except in compliance with the
  ~ License.  You may obtain a copy of the License at:
  ~
  ~    http://www.apache.org/licenses/LICENSE-2.0
  ~
  ~ Unless required by applicable law or agreed to in writing, software
  ~ distributed under the License is distributed on an "AS IS" BASIS, WITHOUT
  ~ WARRANTIES OR CONDITIONS OF ANY KIND, either express or implied.  See the
  ~ License for the specific language governing permissions and limitations
  ~ under the License.
  -->
<project xmlns="http://maven.apache.org/POM/4.0.0" xmlns:xsi="http://www.w3.org/2001/XMLSchema-instance" xsi:schemaLocation="http://maven.apache.org/POM/4.0.0 http://maven.apache.org/xsd/maven-4.0.0.xsd">
    <modelVersion>4.0.0</modelVersion>
    <parent>
        <groupId>org.kill-bill.billing</groupId>
        <artifactId>killbill-oss-parent</artifactId>
        <version>0.145.3-8ff3c94-SNAPSHOT</version>
    </parent>
    <artifactId>killbill</artifactId>
    <version>0.23.0-SNAPSHOT</version>
    <packaging>pom</packaging>
    <name>killbill</name>
    <description>Library for managing recurring subscriptions and the associated billing</description>
    <url>http://github.com/killbill/killbill</url>
    <modules>
        <module>account</module>
        <module>api</module>
        <module>beatrix</module>
        <module>catalog</module>
        <module>subscription</module>
        <module>entitlement</module>
        <module>invoice</module>
        <module>junction</module>
        <module>overdue</module>
        <module>payment</module>
        <module>usage</module>
        <module>util</module>
        <module>jaxrs</module>
        <module>tenant</module>
        <module>currency</module>
        <module>profiles</module>
    </modules>
    <scm>
        <connection>scm:git:git://github.com/killbill/killbill.git</connection>
        <developerConnection>scm:git:git@github.com:killbill/killbill.git</developerConnection>
        <tag>HEAD</tag>
        <url>http://github.com/killbill/killbill/tree/master</url>
    </scm>
    <issueManagement>
        <system>Github</system>
        <url>http://github.com/killbill/killbill</url>
    </issueManagement>
    <properties>
        <check.skip-dependency-versions>true</check.skip-dependency-versions>
        <check.spotbugs-exclude-filter-file>${main.basedir}/spotbugs-exclude.xml</check.spotbugs-exclude-filter-file>
<<<<<<< HEAD
        <killbill-api.version>0.54.0-b7e983c-SNAPSHOT</killbill-api.version>
        <killbill-client.version>1.3.0-5a2ae58-SNAPSHOT</killbill-client.version>
=======
        <killbill-api.version>0.54.0-ded8ade-SNAPSHOT</killbill-api.version>
        <killbill-client.version>1.3.0-6529e07-SNAPSHOT</killbill-client.version>
>>>>>>> f339ca5b
        <killbill-commons.version>0.25.1-f0f7860-SNAPSHOT</killbill-commons.version>
        <killbill-plugin-api.version>0.27.0-df83159-SNAPSHOT</killbill-plugin-api.version>
        <killbill.version>${project.version}</killbill.version>
        <killbill.version>${project.version}</killbill.version>
        <main.basedir>${project.basedir}</main.basedir>
        <!-- Temporary until upgrade to 2.x -->
        <swagger.version>1.6.2</swagger.version>
    </properties>
    <dependencyManagement>
        <dependencies>
            <dependency>
                <groupId>org.apache.commons</groupId>
                <artifactId>commons-compress</artifactId>
                <version>1.21</version>
            </dependency>
            <dependency>
                <!-- log4jdbc-log4j2-jdbc4 still pulls 2.0-beta8 -->
                <groupId>org.apache.logging.log4j</groupId>
                <artifactId>log4j-api</artifactId>
                <version>2.17.1</version>
            </dependency>
            <dependency>
                <groupId>org.testng</groupId>
                <artifactId>testng</artifactId>
                <!-- 7.4.0 somehow broke the execution ordering of @BeforeClass (not executed in inheritance order anymore) -->
                <version>7.3.0</version>
                <scope>test</scope>
                <exclusions>
                    <exclusion>
                        <groupId>junit</groupId>
                        <artifactId>junit</artifactId>
                    </exclusion>
                    <exclusion>
                        <groupId>com.google.inject</groupId>
                        <artifactId>guice</artifactId>
                    </exclusion>
                </exclusions>
            </dependency>
        </dependencies>
    </dependencyManagement>
</project><|MERGE_RESOLUTION|>--- conflicted
+++ resolved
@@ -61,13 +61,8 @@
     <properties>
         <check.skip-dependency-versions>true</check.skip-dependency-versions>
         <check.spotbugs-exclude-filter-file>${main.basedir}/spotbugs-exclude.xml</check.spotbugs-exclude-filter-file>
-<<<<<<< HEAD
-        <killbill-api.version>0.54.0-b7e983c-SNAPSHOT</killbill-api.version>
-        <killbill-client.version>1.3.0-5a2ae58-SNAPSHOT</killbill-client.version>
-=======
         <killbill-api.version>0.54.0-ded8ade-SNAPSHOT</killbill-api.version>
         <killbill-client.version>1.3.0-6529e07-SNAPSHOT</killbill-client.version>
->>>>>>> f339ca5b
         <killbill-commons.version>0.25.1-f0f7860-SNAPSHOT</killbill-commons.version>
         <killbill-plugin-api.version>0.27.0-df83159-SNAPSHOT</killbill-plugin-api.version>
         <killbill.version>${project.version}</killbill.version>
