/*
 * Copyright 2010-2013 Ning, Inc.
 *
 * Ning licenses this file to you under the Apache License, version 2.0
 * (the "License"); you may not use this file except in compliance with the
 * License.  You may obtain a copy of the License at:
 *
 *    http://www.apache.org/licenses/LICENSE-2.0
 *
 * Unless required by applicable law or agreed to in writing, software
 * distributed under the License is distributed on an "AS IS" BASIS, WITHOUT
 * WARRANTIES OR CONDITIONS OF ANY KIND, either express or implied.  See the
 * License for the specific language governing permissions and limitations
 * under the License.
 */

package org.killbill.billing.junction.plumbing.billing;

import java.math.BigDecimal;
import java.util.List;

import javax.annotation.Nullable;

import org.joda.time.DateTime;
import org.joda.time.DateTimeZone;
import org.killbill.billing.account.api.ImmutableAccountData;
import org.killbill.billing.catalog.api.BillingPeriod;
import org.killbill.billing.catalog.api.Catalog;
import org.killbill.billing.catalog.api.CatalogApiException;
import org.killbill.billing.catalog.api.Currency;
import org.killbill.billing.catalog.api.Plan;
import org.killbill.billing.catalog.api.PlanPhase;
import org.killbill.billing.catalog.api.Usage;
import org.killbill.billing.events.EffectiveSubscriptionInternalEvent;
import org.killbill.billing.junction.BillingEvent;
import org.killbill.billing.subscription.api.SubscriptionBase;
import org.killbill.billing.subscription.api.SubscriptionBaseTransitionType;

import com.google.common.collect.ImmutableList;
import com.google.common.collect.Lists;

public class DefaultBillingEvent implements BillingEvent {

    private final int billCycleDayLocal;
    private final SubscriptionBase subscription;
    private final DateTime effectiveDate;
    private final PlanPhase planPhase;
    private final Plan plan;
    private final BigDecimal fixedPrice;
    private final Currency currency;
    private final String description;
    private final BillingPeriod billingPeriod;
    private final SubscriptionBaseTransitionType type;
    private final Long totalOrdering;
    private final DateTimeZone timeZone;

    private final List<Usage> usages;

    private final Catalog catalog;
    private final boolean isDisableEvent;
    private final PlanPhase nextPlanPhase;

    public DefaultBillingEvent(final ImmutableAccountData account, final EffectiveSubscriptionInternalEvent transition, final SubscriptionBase subscription, final int billCycleDayLocal, final Currency currency, final Catalog catalog) throws CatalogApiException {

        this.catalog = catalog;

        final boolean isActive = transition.getTransitionType() != SubscriptionBaseTransitionType.CANCEL;

        this.billCycleDayLocal = billCycleDayLocal;
        this.subscription = subscription;
        this.effectiveDate = transition.getEffectiveTransitionTime();
        final String planPhaseName = isActive ? transition.getNextPhase() : transition.getPreviousPhase();
        this.planPhase = (planPhaseName != null) ? catalog.findPhase(planPhaseName, transition.getEffectiveTransitionTime(), transition.getSubscriptionStartDate()) : null;

        final String planName = isActive ? transition.getNextPlan() : transition.getPreviousPlan();
        this.plan = (planName != null) ? catalog.findPlan(planName, transition.getEffectiveTransitionTime(), transition.getSubscriptionStartDate()) : null;

        final String nextPhaseName = transition.getNextPhase();
        this.nextPlanPhase = (nextPhaseName != null) ? catalog.findPhase(nextPhaseName, transition.getEffectiveTransitionTime(), transition.getSubscriptionStartDate()) : null;

        final String prevPhaseName = transition.getPreviousPhase();
<<<<<<< HEAD
        final PlanPhase prevPlanPhase = (prevPhaseName != null) ? catalog.findPhase(prevPhaseName, transition.getEffectiveTransitionTime(), transition.getSubscriptionStartDate()) : null;
=======
        final PlanPhase prevPhase = (prevPhaseName != null) ? catalog.findPhase(prevPhaseName, transition.getEffectiveTransitionTime(), transition.getSubscriptionStartDate()) : null;

        this.fixedPrice = transition.getTransitionType() != SubscriptionBaseTransitionType.BCD_CHANGE ? getFixedPrice(nextPhase, currency) : null;
        this.recurringPrice = getRecurringPrice(nextPhase, currency);
>>>>>>> 68bdf926

        this.fixedPrice = getFixedPrice(nextPlanPhase, currency);
        this.currency = currency;
        this.description = transition.getTransitionType().toString();
        this.billingPeriod = getRecurringBillingPeriod(isActive ? nextPlanPhase : prevPlanPhase);
        this.type = transition.getTransitionType();
        this.totalOrdering = transition.getTotalOrdering();
        this.timeZone = account.getTimeZone();
        this.usages = initializeUsage(isActive);
        this.isDisableEvent = false;
    }

    public DefaultBillingEvent(final SubscriptionBase subscription, final DateTime effectiveDate, final boolean isActive,
                               final Plan plan, final PlanPhase planPhase, final BigDecimal fixedPrice,
                               final Currency currency,
                               final BillingPeriod billingPeriod, final int billCycleDayLocal,
                               final String description, final long totalOrdering, final SubscriptionBaseTransitionType type, final DateTimeZone timeZone,
                               final Catalog catalog,
                               final boolean isDisableEvent) {
        this.catalog = catalog;
        this.subscription = subscription;
        this.effectiveDate = effectiveDate;
        this.plan = plan;
        this.planPhase = planPhase;
        this.fixedPrice = fixedPrice;
        this.currency = currency;
        this.billingPeriod = billingPeriod;
        this.billCycleDayLocal = billCycleDayLocal;
        this.description = description;
        this.type = type;
        this.totalOrdering = totalOrdering;
        this.timeZone = timeZone;
        this.usages = initializeUsage(isActive);
        this.isDisableEvent = isDisableEvent;
        this.nextPlanPhase = isDisableEvent ? null : planPhase;
    }

    @Override
    public int compareTo(final BillingEvent e1) {
        if (!getSubscription().getId().equals(e1.getSubscription().getId())) { // First order by subscription
            return getSubscription().getId().compareTo(e1.getSubscription().getId());
        } else { // subscriptions are the same
            if (!getEffectiveDate().equals(e1.getEffectiveDate())) { // Secondly order by date
                return getEffectiveDate().compareTo(e1.getEffectiveDate());
            } else { // dates and subscriptions are the same
                // If an subscription event and an overdue event happen at the exact same time,
                // we assume we want the subscription event before the overdue event when entering
                // the overdue period, and vice-versa when exiting the overdue period
                if (SubscriptionBaseTransitionType.START_BILLING_DISABLED.equals(getTransitionType())) {
                    if (SubscriptionBaseTransitionType.END_BILLING_DISABLED.equals(e1.getTransitionType())) {
                        // Make sure to always have START before END
                        return -1;
                    } else {
                        return 1;
                    }
                } else if (SubscriptionBaseTransitionType.START_BILLING_DISABLED.equals(e1.getTransitionType())) {
                    if (SubscriptionBaseTransitionType.END_BILLING_DISABLED.equals(getTransitionType())) {
                        // Make sure to always have START before END
                        return 1;
                    } else {
                        return -1;
                    }
                } else if (SubscriptionBaseTransitionType.END_BILLING_DISABLED.equals(getTransitionType())) {
                    if (SubscriptionBaseTransitionType.START_BILLING_DISABLED.equals(e1.getTransitionType())) {
                        // Make sure to always have START before END
                        return 1;
                    } else {
                        return -1;
                    }
                } else if (SubscriptionBaseTransitionType.END_BILLING_DISABLED.equals(e1.getTransitionType())) {
                    if (SubscriptionBaseTransitionType.START_BILLING_DISABLED.equals(getTransitionType())) {
                        // Make sure to always have START before END
                        return -1;
                    } else {
                        return 1;
                    }
                } else {
                    return getTotalOrdering().compareTo(e1.getTotalOrdering());
                }
            }
        }
    }

    @Override
    public int getBillCycleDayLocal() {
        return billCycleDayLocal;
    }

    @Override
    public SubscriptionBase getSubscription() {
        return subscription;
    }

    @Override
    public DateTime getEffectiveDate() {
        return effectiveDate;
    }

    @Override
    public PlanPhase getPlanPhase() {
        return planPhase;
    }

    @Override
    public Plan getPlan() {
        return plan;
    }

    @Override
    public BillingPeriod getBillingPeriod() {
        return billingPeriod;
    }

    @Override
    public String getDescription() {
        return description;
    }

    @Override
    public BigDecimal getFixedPrice() {
        return fixedPrice;
    }

    @Override
    public BigDecimal getRecurringPrice(final DateTime effectiveDate) throws CatalogApiException {
        if (isDisableEvent || nextPlanPhase == null) {
            return null;
        }
        final PlanPhase effectivePlanPhase = effectiveDate != null ? catalog.findPhase(nextPlanPhase.getName(), effectiveDate, subscription.getStartDate()) : nextPlanPhase;
        return getRecurringPrice(effectivePlanPhase, currency);
    }

    @Override
    public Currency getCurrency() {
        return currency;
    }

    @Override
    public SubscriptionBaseTransitionType getTransitionType() {
        return type;
    }

    @Override
    public Long getTotalOrdering() {
        return totalOrdering;
    }

    @Override
    public DateTimeZone getTimeZone() {
        return timeZone;
    }

    @Override
    public List<Usage> getUsages() {
        return usages;
    }

    @Override
    public String toString() {
        // Note: we don't use all fields here, as the output would be overwhelming
        // (these events are printed in the logs in junction and invoice).
        final StringBuilder sb = new StringBuilder();
        sb.append("DefaultBillingEvent");
        sb.append("{type=").append(type);
        sb.append(", effectiveDate=").append(effectiveDate);
        sb.append(", planPhaseName=").append(planPhase.getName());
        sb.append(", subscriptionId=").append(subscription.getId());
        sb.append(", totalOrdering=").append(totalOrdering);
        sb.append('}');
        return sb.toString();
    }

    @Override
    public boolean equals(final Object o) {
        if (this == o) {
            return true;
        }
        if (o == null || getClass() != o.getClass()) {
            return false;
        }

        final DefaultBillingEvent that = (DefaultBillingEvent) o;

        if (billCycleDayLocal != that.billCycleDayLocal) {
            return false;
        }
        if (billingPeriod != that.billingPeriod) {
            return false;
        }
        if (currency != that.currency) {
            return false;
        }
        if (fixedPrice != null ? !fixedPrice.equals(that.fixedPrice) : that.fixedPrice != null) {
            return false;
        }
        if (description != null ? !description.equals(that.description) : that.description != null) {
            return false;
        }
        if (effectiveDate != null ? !effectiveDate.equals(that.effectiveDate) : that.effectiveDate != null) {
            return false;
        }
        if (plan != null ? !plan.equals(that.plan) : that.plan != null) {
            return false;
        }
        if (planPhase != null ? !planPhase.equals(that.planPhase) : that.planPhase != null) {
            return false;
        }
        if (subscription != null ? !subscription.equals(that.subscription) : that.subscription != null) {
            return false;
        }
        if (timeZone != null ? !timeZone.equals(that.timeZone) : that.timeZone != null) {
            return false;
        }
        if (totalOrdering != null ? !totalOrdering.equals(that.totalOrdering) : that.totalOrdering != null) {
            return false;
        }
        if (type != that.type) {
            return false;
        }

        return true;
    }

    @Override
    public int hashCode() {
        int result = 31 * billCycleDayLocal;
        result = 31 * result + (subscription != null ? subscription.hashCode() : 0);
        result = 31 * result + (fixedPrice != null ? fixedPrice.hashCode() : 0);
        result = 31 * result + (effectiveDate != null ? effectiveDate.hashCode() : 0);
        result = 31 * result + (planPhase != null ? planPhase.hashCode() : 0);
        result = 31 * result + (plan != null ? plan.hashCode() : 0);
        result = 31 * result + (currency != null ? currency.hashCode() : 0);
        result = 31 * result + (description != null ? description.hashCode() : 0);
        result = 31 * result + (billingPeriod != null ? billingPeriod.hashCode() : 0);
        result = 31 * result + (type != null ? type.hashCode() : 0);
        result = 31 * result + (totalOrdering != null ? totalOrdering.hashCode() : 0);
        result = 31 * result + (timeZone != null ? timeZone.hashCode() : 0);
        return result;
    }

    private BigDecimal getFixedPrice(@Nullable final PlanPhase nextPhase, final Currency currency) throws CatalogApiException {
        return (nextPhase != null && nextPhase.getFixed() != null && nextPhase.getFixed().getPrice() != null) ? nextPhase.getFixed().getPrice().getPrice(currency) : null;
    }

    private BigDecimal getRecurringPrice(@Nullable final PlanPhase nextPhase, final Currency currency) throws CatalogApiException {
        return (nextPhase != null && nextPhase.getRecurring() != null && nextPhase.getRecurring().getRecurringPrice() != null) ? nextPhase.getRecurring().getRecurringPrice().getPrice(currency) : null;
    }

    private BillingPeriod getRecurringBillingPeriod(@Nullable final PlanPhase nextPhase) {
        if (nextPhase == null) {
            return BillingPeriod.NO_BILLING_PERIOD;
        }
        return nextPhase.getRecurring() != null ? nextPhase.getRecurring().getBillingPeriod() : BillingPeriod.NO_BILLING_PERIOD;
    }

    private List<Usage> initializeUsage(final boolean isActive) {
        List<Usage> result = ImmutableList.<Usage>of();
        if (!isActive) {
            return result;
        }
        if (planPhase != null && planPhase.getUsages() != null) {
            result = Lists.newArrayList();
            for (Usage usage : planPhase.getUsages()) {
                result.add(usage);
            }
        }
        return result;
    }
}<|MERGE_RESOLUTION|>--- conflicted
+++ resolved
@@ -79,16 +79,9 @@
         this.nextPlanPhase = (nextPhaseName != null) ? catalog.findPhase(nextPhaseName, transition.getEffectiveTransitionTime(), transition.getSubscriptionStartDate()) : null;
 
         final String prevPhaseName = transition.getPreviousPhase();
-<<<<<<< HEAD
         final PlanPhase prevPlanPhase = (prevPhaseName != null) ? catalog.findPhase(prevPhaseName, transition.getEffectiveTransitionTime(), transition.getSubscriptionStartDate()) : null;
-=======
-        final PlanPhase prevPhase = (prevPhaseName != null) ? catalog.findPhase(prevPhaseName, transition.getEffectiveTransitionTime(), transition.getSubscriptionStartDate()) : null;
-
-        this.fixedPrice = transition.getTransitionType() != SubscriptionBaseTransitionType.BCD_CHANGE ? getFixedPrice(nextPhase, currency) : null;
-        this.recurringPrice = getRecurringPrice(nextPhase, currency);
->>>>>>> 68bdf926
-
-        this.fixedPrice = getFixedPrice(nextPlanPhase, currency);
+
+        this.fixedPrice = transition.getTransitionType() != SubscriptionBaseTransitionType.BCD_CHANGE ? getFixedPrice(nextPlanPhase, currency) : null;
         this.currency = currency;
         this.description = transition.getTransitionType().toString();
         this.billingPeriod = getRecurringBillingPeriod(isActive ? nextPlanPhase : prevPlanPhase);
