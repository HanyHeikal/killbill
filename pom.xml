--- conflicted
+++ resolved
@@ -22,11 +22,7 @@
     <parent>
         <groupId>org.kill-bill.billing</groupId>
         <artifactId>killbill-oss-parent</artifactId>
-<<<<<<< HEAD
-        <version>0.144.38-SNAPSHOT</version>
-=======
-        <version>0.144.43</version>
->>>>>>> 1f376b2b
+        <version>0.144.48</version>
     </parent>
     <artifactId>killbill</artifactId>
     <version>0.22.21-SNAPSHOT</version>
