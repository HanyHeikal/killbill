--- conflicted
+++ resolved
@@ -464,12 +464,15 @@
                 throw new PaymentApiException(ErrorCode.PAYMENT_DIFFERENT_ACCOUNT_ID, paymentStateContext.getPaymentId());
             }
 
-            final List<PaymentTransactionModelDao> paymentTransactionsForCurrentPayment = daoHelper.getPaymentDao().getTransactionsForPayment(paymentStateContext.getPaymentId(), paymentStateContext.getInternalCallContext());
+            // Note: the list needs to be modifiable for invokeJanitor
+            final Collection<PaymentTransactionModelDao> paymentTransactionsForCurrentPayment = new LinkedList<PaymentTransactionModelDao>(daoHelper.getPaymentDao().getTransactionsForPayment(paymentStateContext.getPaymentId(), paymentStateContext.getInternalCallContext()));
             // Always invoke the Janitor first to get the latest state. The state machine will then
             // prevent disallowed transitions in case the state couldn't be fixed (or if it's already in a final state).
-            final PaymentPluginApi plugin = getPaymentProviderPlugin(paymentModelDao.getPaymentMethodId(), internalCallContext);
-            final List<PaymentTransactionInfoPlugin> pluginTransactions = getPaymentTransactionInfoPlugins(plugin, paymentModelDao, properties, callContext);
-            paymentModelDao = invokeJanitor(paymentModelDao, paymentTransactionsForCurrentPayment, pluginTransactions, internalCallContext);
+            if (runJanitor) {
+                final PaymentPluginApi plugin = getPaymentProviderPlugin(paymentModelDao.getPaymentMethodId(), internalCallContext);
+                final List<PaymentTransactionInfoPlugin> pluginTransactions = getPaymentTransactionInfoPlugins(plugin, paymentModelDao, properties, callContext);
+                paymentModelDao = invokeJanitor(paymentModelDao, paymentTransactionsForCurrentPayment, pluginTransactions, internalCallContext);
+            }
 
             if (paymentStateContext.getPaymentTransactionExternalKey() != null) {
                 final List<PaymentTransactionModelDao> allPaymentTransactionsForKey = daoHelper.getPaymentDao().getPaymentTransactionsByExternalKey(paymentStateContext.getPaymentTransactionExternalKey(), internalCallContext);
@@ -481,17 +484,6 @@
                 PaymentTransactionModelDao transactionToComplete = findTransactionToCompleteAndRunSanityChecks(paymentModelDao, paymentTransactionsForCurrentPayment, paymentStateContext, internalCallContext);
 
                 if (transactionToComplete != null) {
-<<<<<<< HEAD
-                    // For completion calls, always invoke the Janitor first to get the latest state. The state machine will then
-                    // prevent disallowed transitions in case the state couldn't be fixed (or if it's already in a final state).
-                    if (runJanitor) {
-                        final PaymentPluginApi plugin = getPaymentProviderPlugin(paymentModelDao.getPaymentMethodId(), internalCallContext);
-                        final List<PaymentTransactionInfoPlugin> pluginTransactions = getPaymentTransactionInfoPlugins(plugin, paymentModelDao, properties, callContext);
-                        paymentModelDao = invokeJanitor(paymentModelDao, paymentTransactionsForCurrentPayment, pluginTransactions, internalCallContext);
-                    }
-
-=======
->>>>>>> 4d080a64
                     final UUID transactionToCompleteId = transactionToComplete.getId();
                     transactionToComplete = Iterables.<PaymentTransactionModelDao>find(paymentTransactionsForCurrentPayment,
                                                                                        new Predicate<PaymentTransactionModelDao>() {
