--- conflicted
+++ resolved
@@ -271,15 +271,10 @@
                                            ExtBusEventType.ENTITLEMENT_CREATION,
                                            ExtBusEventType.SUBSCRIPTION_CREATION,
                                            ExtBusEventType.SUBSCRIPTION_CREATION,
-<<<<<<< HEAD
-                                           ExtBusEventType.INVOICE_CREATION);
-        final Subscription subscription = subscriptionApi.createSubscription(input, null, null, null, null, null, true, DEFAULT_WAIT_COMPLETION_TIMEOUT_SEC, NULL_PLUGIN_PROPERTIES, requestOptions);
-=======
                                            ExtBusEventType.INVOICE_CREATION,
                                            ExtBusEventType.INVOICE_PAYMENT_SUCCESS,
                                            ExtBusEventType.PAYMENT_SUCCESS);
-        final Subscription subscription = killBillClient.createSubscription(input, null, DEFAULT_WAIT_COMPLETION_TIMEOUT_SEC, requestOptions);
->>>>>>> f90303ed
+        final Subscription subscription = subscriptionApi.createSubscription(input, null, null, null, null, null, true, DEFAULT_WAIT_COMPLETION_TIMEOUT_SEC, NULL_PLUGIN_PROPERTIES, requestOptions);
         callbackServlet.assertListenerStatus();
         Assert.assertEquals(subscription.getPriceOverrides().size(), 2);
 
