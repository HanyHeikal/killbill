/*
 * Copyright 2010-2012 Ning, Inc.
 *
 * Ning licenses this file to you under the Apache License, version 2.0
 * (the "License"); you may not use this file except in compliance with the
 * License.  You may obtain a copy of the License at:
 *
 *    http://www.apache.org/licenses/LICENSE-2.0
 *
 * Unless required by applicable law or agreed to in writing, software
 * distributed under the License is distributed on an "AS IS" BASIS, WITHOUT
 * WARRANTIES OR CONDITIONS OF ANY KIND, either express or implied.  See the
 * License for the specific language governing permissions and limitations
 * under the License.
 */

package com.ning.billing.util.entity.dao;

import java.util.Iterator;
import java.util.UUID;

import com.ning.billing.BillingExceptionBase;
import com.ning.billing.callcontext.InternalCallContext;
import com.ning.billing.callcontext.InternalTenantContext;
import com.ning.billing.util.audit.ChangeType;
import com.ning.billing.util.entity.DefaultPagination;
import com.ning.billing.util.entity.Entity;
import com.ning.billing.util.entity.Pagination;

public abstract class EntityDaoBase<M extends EntityModelDao<E>, E extends Entity, U extends BillingExceptionBase> implements EntityDao<M, E, U> {

    protected final EntitySqlDaoTransactionalJdbiWrapper transactionalSqlDao;

    private final Class<? extends EntitySqlDao<M, E>> realSqlDao;

    public EntityDaoBase(final EntitySqlDaoTransactionalJdbiWrapper transactionalSqlDao, final Class<? extends EntitySqlDao<M, E>> realSqlDao) {
        this.transactionalSqlDao = transactionalSqlDao;
        this.realSqlDao = realSqlDao;
    }

    @Override
    public void create(final M entity, final InternalCallContext context) throws U {
        transactionalSqlDao.execute(getCreateEntitySqlDaoTransactionWrapper(entity, context));
    }

    protected EntitySqlDaoTransactionWrapper<Void> getCreateEntitySqlDaoTransactionWrapper(final M entity, final InternalCallContext context) {
        return new EntitySqlDaoTransactionWrapper<Void>() {
            @Override
            public Void inTransaction(final EntitySqlDaoWrapperFactory<EntitySqlDao> entitySqlDaoWrapperFactory) throws Exception {
                final EntitySqlDao<M, E> transactional = entitySqlDaoWrapperFactory.become(realSqlDao);

                if (checkEntityAlreadyExists(transactional, entity, context)) {
                    throw generateAlreadyExistsException(entity, context);
                }
                transactional.create(entity, context);

                final M refreshedEntity = transactional.getById(entity.getId().toString(), context);

                postBusEventFromTransaction(entity, refreshedEntity, ChangeType.INSERT, entitySqlDaoWrapperFactory, context);
                return null;
            }
        };
    }

    protected boolean checkEntityAlreadyExists(final EntitySqlDao<M, E> transactional, final M entity, final InternalCallContext context) {
        return transactional.getById(entity.getId().toString(), context) != null;
    }

    protected void postBusEventFromTransaction(final M entity, final M savedEntity, final ChangeType changeType,
                                               final EntitySqlDaoWrapperFactory<EntitySqlDao> entitySqlDaoWrapperFactory,
                                               final InternalCallContext context) throws BillingExceptionBase {
    }

    protected abstract U generateAlreadyExistsException(final M entity, final InternalCallContext context);

    protected String getNaturalOrderingColumns() {
        return "recordId";
    }

    @Override
    public Long getRecordId(final UUID id, final InternalTenantContext context) {
        return transactionalSqlDao.execute(new EntitySqlDaoTransactionWrapper<Long>() {

            @Override
            public Long inTransaction(final EntitySqlDaoWrapperFactory<EntitySqlDao> entitySqlDaoWrapperFactory) throws Exception {
                final EntitySqlDao<M, E> transactional = entitySqlDaoWrapperFactory.become(realSqlDao);
                return transactional.getRecordId(id.toString(), context);
            }
        });
    }

    @Override
    public M getByRecordId(final Long recordId, final InternalTenantContext context) {
        return transactionalSqlDao.execute(new EntitySqlDaoTransactionWrapper<M>() {

            @Override
            public M inTransaction(final EntitySqlDaoWrapperFactory<EntitySqlDao> entitySqlDaoWrapperFactory) throws Exception {
                final EntitySqlDao<M, E> transactional = entitySqlDaoWrapperFactory.become(realSqlDao);
                return transactional.getByRecordId(recordId, context);
            }
        });
    }

    @Override
    public M getById(final UUID id, final InternalTenantContext context) {
        return transactionalSqlDao.execute(new EntitySqlDaoTransactionWrapper<M>() {

            @Override
            public M inTransaction(final EntitySqlDaoWrapperFactory<EntitySqlDao> entitySqlDaoWrapperFactory) throws Exception {
                final EntitySqlDao<M, E> transactional = entitySqlDaoWrapperFactory.become(realSqlDao);
                return transactional.getById(id.toString(), context);
            }
        });
    }

    @Override
    public Pagination<M> getAll(final InternalTenantContext context) {
        // We usually always want to wrap our queries in an EntitySqlDaoTransactionWrapper... except here.
        // Since we want to stream the results out, we don't want to auto-commit when this method returns.
        final EntitySqlDao<M, E> sqlDao = transactionalSqlDao.onDemand(realSqlDao);

        // Note: we need to perform the count before streaming the results, as the connection
        // will be busy as we stream the results out. This is also why we cannot use
        // SQL_CALC_FOUND_ROWS / FOUND_ROWS (which may ne be faster anyways).
        final Long count = sqlDao.getCount(context);

        final Iterator<M> results = sqlDao.getAll(context);
        return new DefaultPagination<M>(count, results);
    }
<<<<<<< HEAD

    @Override
    public Pagination<M> get(final Long offset, final Long rowCount, final InternalTenantContext context) {
        // See notes above
        final EntitySqlDao<M, E> sqlDao = transactionalSqlDao.onDemand(realSqlDao);
        final Long count = sqlDao.getCount(context);

        final Iterator<M> results = sqlDao.get(offset, rowCount, getNaturalOrderingColumns(), context);
        return new DefaultPagination<M>(offset, rowCount, count, results);
    }

    @Override
    public Long getCount(final InternalTenantContext context) {
        return transactionalSqlDao.execute(new EntitySqlDaoTransactionWrapper<Long>() {
=======
>>>>>>> 66515290

    @Override
    public Pagination<M> get(final Long offset, final Long limit, final InternalTenantContext context) {
        // Note: the connection will be busy as we stream the results out: hence we cannot use
        // SQL_CALC_FOUND_ROWS / FOUND_ROWS on the actual query.
        // We still need to know the actual number of results, mainly for the UI so that it knows if it needs to fetch
        // more pages. To do that, we perform a dummy search query with SQL_CALC_FOUND_ROWS (but limit 1).
        final Long count = transactionalSqlDao.execute(new EntitySqlDaoTransactionWrapper<Long>() {
            @Override
            public Long inTransaction(final EntitySqlDaoWrapperFactory<EntitySqlDao> entitySqlDaoWrapperFactory) throws Exception {
<<<<<<< HEAD
=======
                final EntitySqlDao<M, E> sqlDao = entitySqlDaoWrapperFactory.become(realSqlDao);
                final Iterator<M> dumbIterator = sqlDao.get(offset, 1L, getNaturalOrderingColumns(), context);
                // Make sure to go through the results to close the connection
                while (dumbIterator.hasNext()) {
                    dumbIterator.next();
                }
                return sqlDao.getFoundRows(context);
            }
        });

        // We usually always want to wrap our queries in an EntitySqlDaoTransactionWrapper... except here.
        // Since we want to stream the results out, we don't want to auto-commit when this method returns.
        final EntitySqlDao<M, E> sqlDao = transactionalSqlDao.onDemand(realSqlDao);
        final Long totalCount = sqlDao.getCount(context);
        final Iterator<M> results = sqlDao.get(offset, limit, getNaturalOrderingColumns(), context);

        return new DefaultPagination<M>(offset, limit, count, totalCount, results);
    }

    @Override
    public Long getCount(final InternalTenantContext context) {
        return transactionalSqlDao.execute(new EntitySqlDaoTransactionWrapper<Long>() {

            @Override
            public Long inTransaction(final EntitySqlDaoWrapperFactory<EntitySqlDao> entitySqlDaoWrapperFactory) throws Exception {
>>>>>>> 66515290
                final EntitySqlDao<M, E> transactional = entitySqlDaoWrapperFactory.become(realSqlDao);
                return transactional.getCount(context);
            }
        });
    }

    @Override
    public void test(final InternalTenantContext context) {
        transactionalSqlDao.execute(new EntitySqlDaoTransactionWrapper<Void>() {

            @Override
            public Void inTransaction(final EntitySqlDaoWrapperFactory<EntitySqlDao> entitySqlDaoWrapperFactory) throws Exception {
                final EntitySqlDao<M, E> transactional = entitySqlDaoWrapperFactory.become(realSqlDao);
                transactional.test(context);
                return null;
            }
        });
    }
}<|MERGE_RESOLUTION|>--- conflicted
+++ resolved
@@ -127,23 +127,6 @@
         final Iterator<M> results = sqlDao.getAll(context);
         return new DefaultPagination<M>(count, results);
     }
-<<<<<<< HEAD
-
-    @Override
-    public Pagination<M> get(final Long offset, final Long rowCount, final InternalTenantContext context) {
-        // See notes above
-        final EntitySqlDao<M, E> sqlDao = transactionalSqlDao.onDemand(realSqlDao);
-        final Long count = sqlDao.getCount(context);
-
-        final Iterator<M> results = sqlDao.get(offset, rowCount, getNaturalOrderingColumns(), context);
-        return new DefaultPagination<M>(offset, rowCount, count, results);
-    }
-
-    @Override
-    public Long getCount(final InternalTenantContext context) {
-        return transactionalSqlDao.execute(new EntitySqlDaoTransactionWrapper<Long>() {
-=======
->>>>>>> 66515290
 
     @Override
     public Pagination<M> get(final Long offset, final Long limit, final InternalTenantContext context) {
@@ -154,8 +137,6 @@
         final Long count = transactionalSqlDao.execute(new EntitySqlDaoTransactionWrapper<Long>() {
             @Override
             public Long inTransaction(final EntitySqlDaoWrapperFactory<EntitySqlDao> entitySqlDaoWrapperFactory) throws Exception {
-<<<<<<< HEAD
-=======
                 final EntitySqlDao<M, E> sqlDao = entitySqlDaoWrapperFactory.become(realSqlDao);
                 final Iterator<M> dumbIterator = sqlDao.get(offset, 1L, getNaturalOrderingColumns(), context);
                 // Make sure to go through the results to close the connection
@@ -181,7 +162,6 @@
 
             @Override
             public Long inTransaction(final EntitySqlDaoWrapperFactory<EntitySqlDao> entitySqlDaoWrapperFactory) throws Exception {
->>>>>>> 66515290
                 final EntitySqlDao<M, E> transactional = entitySqlDaoWrapperFactory.become(realSqlDao);
                 return transactional.getCount(context);
             }
