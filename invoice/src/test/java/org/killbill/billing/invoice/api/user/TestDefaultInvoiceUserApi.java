--- conflicted
+++ resolved
@@ -71,13 +71,8 @@
 
         // Post an external charge
         final BigDecimal externalChargeAmount = BigDecimal.TEN;
-<<<<<<< HEAD
-        final InvoiceItem externalCharge = new ExternalChargeInvoiceItem(null, accountId, null, UUID.randomUUID().toString(), clock.getUTCToday(), externalChargeAmount, accountCurrency);
+        final InvoiceItem externalCharge = new ExternalChargeInvoiceItem(null, accountId, null, "description", clock.getUTCToday(), externalChargeAmount, accountCurrency);
         final InvoiceItem externalChargeInvoiceItem = invoiceUserApi.insertExternalCharges(accountId, clock.getUTCToday(), ImmutableList.<InvoiceItem>of(externalCharge), true, callContext).get(0);
-=======
-        final InvoiceItem externalCharge = new ExternalChargeInvoiceItem(null, accountId, null, "description", clock.getUTCToday(), externalChargeAmount, accountCurrency);
-        final InvoiceItem externalChargeInvoiceItem = invoiceUserApi.insertExternalCharges(accountId, clock.getUTCToday(), ImmutableList.<InvoiceItem>of(externalCharge), callContext).get(0);
->>>>>>> 3bb08c34
         verifyExternalChargeOnNewInvoice(accountBalance, null, externalChargeAmount, externalChargeInvoiceItem);
 
         assertEquals(externalChargeInvoiceItem.getDescription(), "description");
