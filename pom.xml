--- conflicted
+++ resolved
@@ -60,14 +60,9 @@
     </issueManagement>
     <properties>
         <check.spotbugs-exclude-filter-file>${main.basedir}/spotbugs-exclude.xml</check.spotbugs-exclude-filter-file>
-<<<<<<< HEAD
         <killbill-api.version>0.54.0-261dceb-SNAPSHOT</killbill-api.version>
         <killbill-plugin-api.version>0.27.0-7c87b30-SNAPSHOT</killbill-plugin-api.version>
-=======
-        <killbill-client.version>1.3.0-24f1d97-SNAPSHOT</killbill-client.version>
-        <killbill-api.version>0.54.0-0010563-SNAPSHOT</killbill-api.version>
-        <killbill-plugin-api.version>0.27.0-370ada3-SNAPSHOT</killbill-plugin-api.version>
->>>>>>> 4c3f4ab7
+        <killbill-client.version>1.3.0-a7daeaa-SNAPSHOT</killbill-client.version>
         <killbill.version>${project.version}</killbill.version>
         <main.basedir>${project.basedir}</main.basedir>
         <!-- Temporary until upgrade to 2.x -->
