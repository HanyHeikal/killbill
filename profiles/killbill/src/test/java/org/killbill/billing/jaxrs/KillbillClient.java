/*
 * Copyright 2010-2013 Ning, Inc.
 * Copyright 2014-2018 Groupon, Inc
 * Copyright 2014-2018 The Billing Project, LLC
 *
 * The Billing Project licenses this file to you under the Apache License, version 2.0
 * (the "License"); you may not use this file except in compliance with the
 * License.  You may obtain a copy of the License at:
 *
 *    http://www.apache.org/licenses/LICENSE-2.0
 *
 * Unless required by applicable law or agreed to in writing, software
 * distributed under the License is distributed on an "AS IS" BASIS, WITHOUT
 * WARRANTIES OR CONDITIONS OF ANY KIND, either express or implied.  See the
 * License for the specific language governing permissions and limitations
 * under the License.
 */

package org.killbill.billing.jaxrs;

import java.util.ArrayList;
import java.util.List;
import java.util.UUID;

import javax.annotation.Nullable;

import org.killbill.billing.GuicyKillbillTestSuiteWithEmbeddedDB;
import org.killbill.billing.catalog.api.BillingPeriod;
import org.killbill.billing.catalog.api.Currency;
import org.killbill.billing.catalog.api.PriceListSet;
import org.killbill.billing.catalog.api.ProductCategory;
import org.killbill.billing.client.KillBillClientException;
import org.killbill.billing.client.KillBillHttpClient;
import org.killbill.billing.client.RequestOptions;
import org.killbill.billing.client.api.gen.AccountApi;
import org.killbill.billing.client.api.gen.AdminApi;
import org.killbill.billing.client.api.gen.BundleApi;
import org.killbill.billing.client.api.gen.CatalogApi;
import org.killbill.billing.client.api.gen.CreditApi;
import org.killbill.billing.client.api.gen.CustomFieldApi;
import org.killbill.billing.client.api.gen.ExportApi;
import org.killbill.billing.client.api.gen.InvoiceApi;
import org.killbill.billing.client.api.gen.InvoiceItemApi;
import org.killbill.billing.client.api.gen.InvoicePaymentApi;
import org.killbill.billing.client.api.gen.NodesInfoApi;
import org.killbill.billing.client.api.gen.OverdueApi;
import org.killbill.billing.client.api.gen.PaymentApi;
import org.killbill.billing.client.api.gen.PaymentGatewayApi;
import org.killbill.billing.client.api.gen.PaymentMethodApi;
import org.killbill.billing.client.api.gen.PaymentTransactionApi;
import org.killbill.billing.client.api.gen.PluginInfoApi;
import org.killbill.billing.client.api.gen.SecurityApi;
import org.killbill.billing.client.api.gen.SubscriptionApi;
import org.killbill.billing.client.api.gen.TagApi;
import org.killbill.billing.client.api.gen.TagDefinitionApi;
import org.killbill.billing.client.api.gen.TenantApi;
import org.killbill.billing.client.api.gen.UsageApi;
import org.killbill.billing.client.model.Tags;
import org.killbill.billing.client.model.gen.Account;
import org.killbill.billing.client.model.gen.AuditLog;
import org.killbill.billing.client.model.gen.PaymentMethod;
import org.killbill.billing.client.model.gen.PaymentMethodPluginDetail;
import org.killbill.billing.client.model.gen.PluginProperty;
import org.killbill.billing.client.model.gen.Subscription;
import org.killbill.billing.notification.plugin.api.ExtBusEventType;
import org.killbill.billing.payment.provider.ExternalPaymentProviderPlugin;
import org.killbill.billing.util.UUIDs;
import org.killbill.billing.util.tag.ControlTagType;

import com.google.common.collect.ImmutableList;
import com.google.common.collect.ImmutableMap;

import static org.testng.Assert.assertEquals;
import static org.testng.Assert.assertNotNull;

public abstract class KillbillClient extends GuicyKillbillTestSuiteWithEmbeddedDB {

    protected static final ImmutableList<String> NULL_PLUGIN_NAMES = null;
    protected static final ImmutableMap<String, String> NULL_PLUGIN_PROPERTIES = null;
    protected static final ImmutableList<AuditLog> EMPTY_AUDIT_LOGS = ImmutableList.<AuditLog>of();



    protected final long DEFAULT_WAIT_COMPLETION_TIMEOUT_SEC = 10;

    protected static final String PLUGIN_NAME = "noop";

    protected static final Currency DEFAULT_CURRENCY = Currency.USD;

    // static to be shared across test class instances (initialized once in @BeforeSuite)
    protected static CallbackServlet callbackServlet;

    // Multi-Tenancy information, if enabled
    protected String DEFAULT_API_KEY = UUID.randomUUID().toString();
    protected String DEFAULT_API_SECRET = UUID.randomUUID().toString();

    // RBAC information, if enabled
    protected String USERNAME = "tester";
    protected String PASSWORD = "tester";

    // Context information to be passed around
    protected static final String createdBy = "Toto";
    protected static final String reason = "i am god";
    protected static final String comment = "no comment";

    protected static RequestOptions requestOptions = RequestOptions.builder()
                                                                   .withCreatedBy(createdBy)
                                                                   .withReason(reason)
                                                                   .withComment(comment)
                                                                   .build();

    protected KillBillHttpClient killBillHttpClient;

    protected AccountApi accountApi;
    protected AdminApi adminApi;
    protected BundleApi bundleApi;
    protected CatalogApi catalogApi;
    protected CreditApi creditApi;
    protected CustomFieldApi customFieldApi;
    protected ExportApi exportApi;
    protected InvoiceApi invoiceApi;
    protected InvoiceItemApi invoiceItemApi;
    protected InvoicePaymentApi invoicePaymentApi;
    protected NodesInfoApi nodesInfoApi;
    protected OverdueApi overdueApi;
    protected PaymentApi paymentApi;
    protected PaymentGatewayApi paymentGatewayApi;
    protected PaymentMethodApi paymentMethodApi;
    protected PaymentTransactionApi paymentTransactionApi;
    protected PluginInfoApi pluginInfoApi;
    protected SecurityApi securityApi;
    protected SubscriptionApi subscriptionApi;
    protected TagApi tagApi;
    protected TagDefinitionApi tagDefinitionApi;
    protected TenantApi tenantApi;
    protected UsageApi usageApi;

    protected List<PluginProperty> getPaymentMethodCCProperties() {
        final List<PluginProperty> properties = new ArrayList<PluginProperty>();
        properties.add(new PluginProperty("type", "CreditCard", false));
        properties.add(new PluginProperty("cardType", "Visa", false));
        properties.add(new PluginProperty("cardHolderName", "Mr Sniff", false));
        properties.add(new PluginProperty("expirationDate", "2015-08", false));
        properties.add(new PluginProperty("maskNumber", "3451", false));
        properties.add(new PluginProperty("address1", "23, rue des cerisiers", false));
        properties.add(new PluginProperty("address2", "", false));
        properties.add(new PluginProperty("city", "Toulouse", false));
        properties.add(new PluginProperty("country", "France", false));
        properties.add(new PluginProperty("postalCode", "31320", false));
        properties.add(new PluginProperty("state", "Midi-Pyrenees", false));
        return properties;
    }

    protected List<PluginProperty> getPaymentMethodPaypalProperties() {
        final List<PluginProperty> properties = new ArrayList<PluginProperty>();
        properties.add(new PluginProperty("type", "CreditCard", false));
        properties.add(new PluginProperty("email", "zouzou@laposte.fr", false));
        properties.add(new PluginProperty("baid", "23-8787d-R", false));
        return properties;
    }

    protected Account createAccountWithDefaultPaymentMethod(final String externalkey) throws Exception {
        return createAccountWithDefaultPaymentMethod(externalkey, null);
    }

    protected Account createAccountWithDefaultPaymentMethod() throws Exception {
        return createAccountWithDefaultPaymentMethod(UUID.randomUUID().toString(), null);
    }

    protected Account createAccountWithDefaultPaymentMethod(final String externalkey, @Nullable final List<PluginProperty> pmProperties) throws Exception {
        final Account input = createAccount();

        callbackServlet.pushExpectedEvent(ExtBusEventType.ACCOUNT_CHANGE);
        final PaymentMethodPluginDetail info = new PaymentMethodPluginDetail();
        info.setProperties(pmProperties);
        final PaymentMethod paymentMethodJson = new PaymentMethod(null, externalkey, input.getAccountId(), true, PLUGIN_NAME, info, EMPTY_AUDIT_LOGS);
        accountApi.createPaymentMethod(input.getAccountId(), paymentMethodJson, true, false, NULL_PLUGIN_NAMES, NULL_PLUGIN_PROPERTIES, requestOptions);
        callbackServlet.assertListenerStatus();
        return accountApi.getAccount(input.getAccountId(), requestOptions);
    }

    protected Account createAccountWithExternalPaymentMethod() throws Exception {
        final Account input = createAccount();
        createPaymentMethod(input, true);
        return accountApi.getAccount(input.getAccountId(), requestOptions);
    }

    protected PaymentMethod createPaymentMethod(final Account input, final boolean isDefault) throws KillBillClientException {
        if (isDefault) {
            callbackServlet.pushExpectedEvent(ExtBusEventType.ACCOUNT_CHANGE);
        }
        final PaymentMethodPluginDetail info = new PaymentMethodPluginDetail();
        final PaymentMethod paymentMethodJson = new PaymentMethod(null, UUIDs.randomUUID().toString(), input.getAccountId(),
                                                                  isDefault, ExternalPaymentProviderPlugin.PLUGIN_NAME, info, EMPTY_AUDIT_LOGS);
        callbackServlet.assertListenerStatus();

        return accountApi.createPaymentMethod(input.getAccountId(), paymentMethodJson, NULL_PLUGIN_NAMES, NULL_PLUGIN_PROPERTIES, requestOptions);
    }

    protected Account createAccount() throws Exception {
        return createAccount(null);
    }

    protected Account createAccount(final UUID parentAccountId) throws Exception {
        callbackServlet.pushExpectedEvent(ExtBusEventType.ACCOUNT_CREATION);
<<<<<<< HEAD
        final Account input = getAccount(parentAccountId);
        final Account account = accountApi.createAccount(input, requestOptions);
=======
        final Account account = createAccountNoEvent(parentAccountId);
>>>>>>> 634c3ca6
        callbackServlet.assertListenerStatus();
        return account;
    }

<<<<<<< HEAD
    protected Subscription createSubscription(final UUID accountId, final String bundleExternalKey, final String productName,
=======
    protected Account createAccountNoEvent(final UUID parentAccountId) throws KillBillClientException {
        final Account input = getAccount(parentAccountId);
        return killBillClient.createAccount(input, createdBy, reason, comment);
    }

    protected Subscription createEntitlement(final UUID accountId, final String bundleExternalKey, final String productName,
>>>>>>> 634c3ca6
                                             final ProductCategory productCategory, final BillingPeriod billingPeriod, final boolean waitCompletion) throws Exception {
        final Account account = accountApi.getAccount(accountId, requestOptions);
        if (account.getBillCycleDayLocal() == null || account.getBillCycleDayLocal() == 0) {
            callbackServlet.pushExpectedEvent(ExtBusEventType.ACCOUNT_CHANGE);
        }
        callbackServlet.pushExpectedEvents(ExtBusEventType.ENTITLEMENT_CREATION, ExtBusEventType.SUBSCRIPTION_CREATION, ExtBusEventType.SUBSCRIPTION_CREATION, ExtBusEventType.INVOICE_CREATION);

        final Subscription input = new Subscription();
        input.setAccountId(accountId);
        input.setExternalKey(bundleExternalKey);
        input.setProductName(productName);
        input.setProductCategory(productCategory);
        input.setBillingPeriod(billingPeriod);
        input.setPriceList(PriceListSet.DEFAULT_PRICELIST_NAME);
        final Subscription subscription = subscriptionApi.createSubscription(input, null, null, true, false, null, waitCompletion, waitCompletion ? DEFAULT_WAIT_COMPLETION_TIMEOUT_SEC : -1L, NULL_PLUGIN_PROPERTIES, requestOptions);
        callbackServlet.assertListenerStatus();

        return subscription;
    }

    protected Account createAccountWithPMBundleAndSubscriptionAndWaitForFirstInvoice() throws Exception {
        return createAccountWithPMBundleAndSubscriptionAndWaitForFirstInvoice(true);
    }

    protected Account createAccountWithPMBundleAndSubscriptionAndWaitForFirstInvoice(final boolean paymentSuccess) throws Exception {
        return createAccountWithPMBundleAndSubscriptionAndWaitForFirstInvoice("Shotgun", paymentSuccess);
    }

    protected Account createAccountWithPMBundleAndSubscriptionAndWaitForFirstInvoice(final String productName, final boolean paymentSuccess) throws Exception {
        return createAccountWithPMBundleAndSubscriptionAndWaitForFirstInvoice(productName, paymentSuccess, paymentSuccess);
    }

    protected Account createAccountWithPMBundleAndSubscriptionAndWaitForFirstInvoice(final String productName, final boolean invoicePaymentSuccess, final boolean paymentSuccess) throws Exception {
        final Account accountJson = createAccountWithDefaultPaymentMethod();
        assertNotNull(accountJson);

        // Add a bundle, subscription and move the clock to get the first invoice
        final Subscription subscriptionJson = createSubscription(accountJson.getAccountId(), UUID.randomUUID().toString(), productName,
                                                                 ProductCategory.BASE, BillingPeriod.MONTHLY, true);
        assertNotNull(subscriptionJson);

        callbackServlet.pushExpectedEvents(ExtBusEventType.SUBSCRIPTION_PHASE, ExtBusEventType.INVOICE_CREATION);
        if (invoicePaymentSuccess) {
            callbackServlet.pushExpectedEvents(ExtBusEventType.INVOICE_PAYMENT_SUCCESS);
        } else {
            callbackServlet.pushExpectedEvents(ExtBusEventType.INVOICE_PAYMENT_FAILED);
        }
        if (paymentSuccess) {
            callbackServlet.pushExpectedEvents(ExtBusEventType.PAYMENT_SUCCESS);
        } else {
            callbackServlet.pushExpectedEvents(ExtBusEventType.PAYMENT_FAILED);
        }
        clock.addDays(32);
        callbackServlet.assertListenerStatus();

        return accountJson;
    }

    protected Account createAccountWithExternalPMBundleAndSubscriptionAndManualPayTagAndWaitForFirstInvoice() throws Exception {
        final Account accountJson = createAccountWithExternalPaymentMethod();
        assertNotNull(accountJson);

        callbackServlet.pushExpectedEvent(ExtBusEventType.TAG_CREATION);
        final Tags accountTag = accountApi.createAccountTags(accountJson.getAccountId(), ImmutableList.<UUID>of(ControlTagType.MANUAL_PAY.getId()), requestOptions);
        callbackServlet.assertListenerStatus();
        assertNotNull(accountTag);
        assertEquals(accountTag.get(0).getTagDefinitionId(), ControlTagType.MANUAL_PAY.getId());

        // Add a bundle, subscription and move the clock to get the first invoice
        final Subscription subscriptionJson = createSubscription(accountJson.getAccountId(), UUID.randomUUID().toString(), "Shotgun",
                                                                ProductCategory.BASE, BillingPeriod.MONTHLY, true);
        assertNotNull(subscriptionJson);

        callbackServlet.pushExpectedEvents(ExtBusEventType.SUBSCRIPTION_PHASE, ExtBusEventType.INVOICE_CREATION);
        clock.addDays(32);
        callbackServlet.assertListenerStatus();

        return accountJson;
    }

    protected Account createAccountNoPMBundleAndSubscription() throws Exception {
        // Create an account with no payment method
        final Account accountJson = createAccount();
        assertNotNull(accountJson);

        // Add a bundle, subscription and move the clock to get the first invoice
        final Subscription subscriptionJson = createSubscription(accountJson.getAccountId(), UUID.randomUUID().toString(), "Shotgun",
                                                                ProductCategory.BASE, BillingPeriod.MONTHLY, true);
        assertNotNull(subscriptionJson);

        return accountJson;
    }

    protected Account createAccountNoPMBundleAndSubscriptionAndWaitForFirstInvoice() throws Exception {
        // Create an account with no payment method
        final Account accountJson = createAccount();
        assertNotNull(accountJson);

        // Add a bundle, subscription and move the clock to get the first invoice
        final Subscription subscriptionJson = createSubscription(accountJson.getAccountId(), UUID.randomUUID().toString(), "Shotgun",
                                                                ProductCategory.BASE, BillingPeriod.MONTHLY, true);
        assertNotNull(subscriptionJson);

        // No payment will be triggered as the account doesn't have a payment method
        callbackServlet.pushExpectedEvents(ExtBusEventType.SUBSCRIPTION_PHASE, ExtBusEventType.INVOICE_CREATION);
        clock.addMonths(1);
        callbackServlet.assertListenerStatus();

        return accountJson;
    }

    protected Account getAccount() {
        return getAccount(null);
    }

    protected Account getAccount(final UUID parentAccountId) {
        return getAccount(UUID.randomUUID().toString(), UUID.randomUUID().toString(), UUID.randomUUID().toString().substring(0, 5) + '@' + UUID.randomUUID().toString().substring(0, 5), parentAccountId);
    }

    public Account getAccount(final String name, final String externalKey, final String email) {
        return getAccount(name, externalKey, email, null);
    }

    public Account getAccount(final String name, final String externalKey, final String email, final UUID parentAccountId) {
        final UUID accountId = UUID.randomUUID();
        final int length = 4;
        final Currency currency = DEFAULT_CURRENCY;
        final String timeZone = "UTC";
        final String address1 = "12 rue des ecoles";
        final String address2 = "Poitier";
        final String postalCode = "44 567";
        final String company = "Renault";
        final String city = "Quelque part";
        final String state = "Poitou";
        final String country = "France";
        final String locale = "fr";
        final String phone = "81 53 26 56";
        final String notes = "notes";
        final boolean isPaymentDelegatedToParent = parentAccountId != null;

        // Note: the accountId payload is ignored on account creation
        return new Account(accountId, name, length, externalKey, email, null, currency, parentAccountId, isPaymentDelegatedToParent, null, null, timeZone,
                           address1, address2, postalCode, company, city, state, country, locale, phone, notes, false, false, null, null, EMPTY_AUDIT_LOGS);
    }

    /**
     * We could implement a ClockResource in jaxrs with the ability to sync on user token
     * but until we have a strong need for it, this is in the TODO list...
     */
    protected void crappyWaitForLackOfProperSynchonization() throws Exception {
        crappyWaitForLackOfProperSynchonization(5000);
    }

    protected void crappyWaitForLackOfProperSynchonization(int sleepValueMSec) throws Exception {
        Thread.sleep(sleepValueMSec);
    }

}<|MERGE_RESOLUTION|>--- conflicted
+++ resolved
@@ -203,27 +203,18 @@
 
     protected Account createAccount(final UUID parentAccountId) throws Exception {
         callbackServlet.pushExpectedEvent(ExtBusEventType.ACCOUNT_CREATION);
-<<<<<<< HEAD
-        final Account input = getAccount(parentAccountId);
-        final Account account = accountApi.createAccount(input, requestOptions);
-=======
         final Account account = createAccountNoEvent(parentAccountId);
->>>>>>> 634c3ca6
         callbackServlet.assertListenerStatus();
         return account;
     }
 
-<<<<<<< HEAD
-    protected Subscription createSubscription(final UUID accountId, final String bundleExternalKey, final String productName,
-=======
     protected Account createAccountNoEvent(final UUID parentAccountId) throws KillBillClientException {
         final Account input = getAccount(parentAccountId);
-        return killBillClient.createAccount(input, createdBy, reason, comment);
-    }
-
-    protected Subscription createEntitlement(final UUID accountId, final String bundleExternalKey, final String productName,
->>>>>>> 634c3ca6
-                                             final ProductCategory productCategory, final BillingPeriod billingPeriod, final boolean waitCompletion) throws Exception {
+        return accountApi.createAccount(input, requestOptions);
+    }
+
+    protected Subscription createSubscription(final UUID accountId, final String bundleExternalKey, final String productName,
+                                              final ProductCategory productCategory, final BillingPeriod billingPeriod, final boolean waitCompletion) throws Exception {
         final Account account = accountApi.getAccount(accountId, requestOptions);
         if (account.getBillCycleDayLocal() == null || account.getBillCycleDayLocal() == 0) {
             callbackServlet.pushExpectedEvent(ExtBusEventType.ACCOUNT_CHANGE);
