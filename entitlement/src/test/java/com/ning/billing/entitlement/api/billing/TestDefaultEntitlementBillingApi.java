/*
 * Copyright 2010-2011 Ning, Inc.
 *
 * Ning licenses this file to you under the Apache License, version 2.0
 * (the "License"); you may not use this file except in compliance with the
 * License.  You may obtain a copy of the License at:
 *
 *    http://www.apache.org/licenses/LICENSE-2.0
 *
 * Unless required by applicable law or agreed to in writing, software
 * distributed under the License is distributed on an "AS IS" BASIS, WITHOUT
 * WARRANTIES OR CONDITIONS OF ANY KIND, either express or implied.  See the
 * License for the specific language governing permissions and limitations
 * under the License.
 */

package com.ning.billing.entitlement.api.billing;


import static org.testng.Assert.assertNull;
import static org.testng.Assert.assertTrue;

import java.util.ArrayList;
import java.util.List;
import java.util.SortedSet;
import java.util.UUID;

import org.joda.time.DateTime;
import org.joda.time.DateTimeZone;
import org.testng.Assert;
import org.testng.annotations.BeforeClass;
import org.testng.annotations.BeforeMethod;
import org.testng.annotations.BeforeSuite;
import org.testng.annotations.Test;

import com.google.inject.Guice;
import com.google.inject.Injector;
import com.google.inject.Stage;
import com.ning.billing.account.api.Account;
import com.ning.billing.account.api.AccountUserApi;
import com.ning.billing.catalog.DefaultCatalogService;
import com.ning.billing.catalog.api.CatalogApiException;
import com.ning.billing.catalog.api.CatalogService;
import com.ning.billing.catalog.api.Currency;
import com.ning.billing.catalog.api.Plan;
import com.ning.billing.catalog.api.PlanPhase;
import com.ning.billing.catalog.api.PriceListSet;
import com.ning.billing.catalog.glue.CatalogModule;
import com.ning.billing.entitlement.api.TestApiBase;
import com.ning.billing.entitlement.api.user.Subscription;
import com.ning.billing.entitlement.api.user.Subscription.SubscriptionState;
import com.ning.billing.entitlement.api.user.SubscriptionBundle;
import com.ning.billing.entitlement.api.user.SubscriptionBundleData;
import com.ning.billing.entitlement.api.user.SubscriptionData;
import com.ning.billing.entitlement.api.user.SubscriptionFactory.SubscriptionBuilder;
import com.ning.billing.entitlement.api.user.SubscriptionTransition;
import com.ning.billing.entitlement.api.user.SubscriptionTransitionData;
import com.ning.billing.entitlement.engine.dao.EntitlementDao;
import com.ning.billing.entitlement.events.EntitlementEvent.EventType;
import com.ning.billing.entitlement.events.user.ApiEventType;
import com.ning.billing.lifecycle.KillbillService.ServiceException;
import com.ning.billing.mock.BrainDeadProxyFactory;
import com.ning.billing.mock.BrainDeadProxyFactory.ZombieControl;
import com.ning.billing.util.clock.Clock;
import com.ning.billing.util.glue.ClockModule;

public class TestDefaultEntitlementBillingApi {
	private static final UUID zeroId = new UUID(0L,0L);
	private static final UUID oneId = new UUID(1L,0L);
	private static final UUID twoId = new UUID(2L,0L);

	private CatalogService catalogService;
	private ArrayList<SubscriptionBundle> bundles;
	private ArrayList<Subscription> subscriptions;
	private ArrayList<SubscriptionTransition> transitions;
	private EntitlementDao dao;

	private Clock clock;
	private SubscriptionData subscription;
	private DateTime subscriptionStartDate;

	@BeforeSuite(alwaysRun=true)
	public void setup() throws ServiceException {
		TestApiBase.loadSystemPropertiesFromClasspath("/entitlement.properties");
        final Injector g = Guice.createInjector(Stage.PRODUCTION, new CatalogModule(), new ClockModule());


        catalogService = g.getInstance(CatalogService.class);
        clock = g.getInstance(Clock.class);

        ((DefaultCatalogService)catalogService).loadCatalog();
	}

	@BeforeMethod(alwaysRun=true)
	public void setupEveryTime() {
		bundles = new ArrayList<SubscriptionBundle>();
		final SubscriptionBundle bundle = new SubscriptionBundleData( zeroId,"TestKey", oneId,  clock.getUTCNow().minusDays(4));
		bundles.add(bundle);


		transitions = new ArrayList<SubscriptionTransition>();
		subscriptions = new ArrayList<Subscription>();

		SubscriptionBuilder builder = new SubscriptionBuilder();
		subscriptionStartDate = clock.getUTCNow().minusDays(3);
		builder.setStartDate(subscriptionStartDate).setId(oneId);
		subscription = new SubscriptionData(builder) {
		    @Override
            public List<SubscriptionTransition> getAllTransitions() {
		    	return transitions;
		    }
		};

		subscriptions.add(subscription);

        dao = BrainDeadProxyFactory.createBrainDeadProxyFor(EntitlementDao.class);
        ((ZombieControl) dao).addResult("getSubscriptionBundleForAccount", bundles);
        ((ZombieControl) dao).addResult("getSubscriptions", subscriptions);
        ((ZombieControl) dao).addResult("getSubscriptionFromId", subscription);
        ((ZombieControl) dao).addResult("getSubscriptionBundleFromId", bundle);

        assertTrue(true);
	}

    @Test(enabled=true, groups="fast")
	public void testBillingEventsEmpty() {

        dao = BrainDeadProxyFactory.createBrainDeadProxyFor(EntitlementDao.class);
        ((ZombieControl) dao).addResult("getSubscriptionBundleForAccount", new ArrayList<SubscriptionBundle>());

        UUID accountId = UUID.randomUUID();
        Account account = BrainDeadProxyFactory.createBrainDeadProxyFor(Account.class);
        ((ZombieControl) account).addResult("getId", accountId).addResult("getCurrency", Currency.USD);

		AccountUserApi accountApi = BrainDeadProxyFactory.createBrainDeadProxyFor(AccountUserApi.class);
        ((ZombieControl) accountApi).addResult("getAccountById", account);

		DefaultEntitlementBillingApi api = new DefaultEntitlementBillingApi(dao, accountApi, catalogService);
		SortedSet<BillingEvent> events = api.getBillingEventsForAccount(new UUID(0L,0L));
		Assert.assertEquals(events.size(), 0);
	}

    @Test(enabled=true, groups="fast")
	public void testBillingEventsNoBillingPeriod() throws CatalogApiException {
		DateTime now = clock.getUTCNow();
		DateTime then = now.minusDays(1);
		Plan nextPlan = catalogService.getFullCatalog().findPlan("shotgun-annual", now);
		PlanPhase nextPhase = nextPlan.getAllPhases()[0]; // The trial has no billing period
		String nextPriceList = PriceListSet.DEFAULT_PRICELIST_NAME;
		SubscriptionTransition t = new SubscriptionTransitionData(
				zeroId, oneId, twoId, EventType.API_USER, ApiEventType.CREATE, then, now, null, null, null, null, SubscriptionState.ACTIVE, nextPlan, nextPhase, nextPriceList, 1, true);
		transitions.add(t);

		AccountUserApi accountApi = new BrainDeadAccountUserApi(){

			@Override
			public Account getAccountById(UUID accountId) {
				return new BrainDeadAccount(){
                    @Override
                    public int getBillCycleDay() {
                        return 32;
                    }

                    @Override
                    public Currency getCurrency() {
                        return Currency.USD;
                    }
                };
			}} ;
		DefaultEntitlementBillingApi api = new DefaultEntitlementBillingApi(dao,accountApi,catalogService);
		SortedSet<BillingEvent> events = api.getBillingEventsForAccount(new UUID(0L,0L));
		checkFirstEvent(events, nextPlan, 32, oneId, now, nextPhase, ApiEventType.CREATE.toString());
	}

    @Test(enabled=true, groups="fast")
	public void testBillingEventsAnnual() throws CatalogApiException {
		DateTime now = clock.getUTCNow();
		DateTime then = now.minusDays(1);
		Plan nextPlan = catalogService.getFullCatalog().findPlan("shotgun-annual", now);
		PlanPhase nextPhase = nextPlan.getAllPhases()[1];
		String nextPriceList = PriceListSet.DEFAULT_PRICELIST_NAME;
		SubscriptionTransition t = new SubscriptionTransitionData(
				zeroId, oneId, twoId, EventType.API_USER, ApiEventType.CREATE, then, now, null, null, null, null, SubscriptionState.ACTIVE, nextPlan, nextPhase, nextPriceList, 1, true);
		transitions.add(t);

		Account account = BrainDeadProxyFactory.createBrainDeadProxyFor(Account.class);
		((ZombieControl)account).addResult("getBillCycleDay", 1).addResult("getTimeZone", DateTimeZone.UTC)
                                .addResult("getCurrency", Currency.USD);


		AccountUserApi accountApi = BrainDeadProxyFactory.createBrainDeadProxyFor(AccountUserApi.class);
		((ZombieControl)accountApi).addResult("getAccountById", account);

		DefaultEntitlementBillingApi api = new DefaultEntitlementBillingApi(dao,accountApi,catalogService);
		SortedSet<BillingEvent> events = api.getBillingEventsForAccount(new UUID(0L,0L));
		checkFirstEvent(events, nextPlan, subscription.getStartDate().getDayOfMonth(), oneId, now, nextPhase, ApiEventType.CREATE.toString());
	}

    @Test(enabled=true, groups="fast")
	public void testBillingEventsMonthly() throws CatalogApiException {
		DateTime now = clock.getUTCNow();
		DateTime then = now.minusDays(1);
		Plan nextPlan = catalogService.getFullCatalog().findPlan("shotgun-monthly", now);
		PlanPhase nextPhase = nextPlan.getAllPhases()[1];
		String nextPriceList = PriceListSet.DEFAULT_PRICELIST_NAME;
		SubscriptionTransition t = new SubscriptionTransitionData(
				zeroId, oneId, twoId, EventType.API_USER, ApiEventType.CREATE, then, now, null, null, null, null, SubscriptionState.ACTIVE, nextPlan, nextPhase, nextPriceList, 1, true);
		transitions.add(t);

		AccountUserApi accountApi = new BrainDeadAccountUserApi(){

<<<<<<< HEAD
			@Override
			public Account getAccountById(UUID accountId) {
				return new BrainDeadAccount(){
                    @Override
				    public int getBillCycleDay() {
					    return 32;
				    }

                    @Override
                    public Currency getCurrency() {
                        return Currency.USD;
                    }
                };
			}} ;
=======
		    @Override
		    public Account getAccountById(UUID accountId) {
		        return new BrainDeadAccount(){
		            @Override
		            public int getBillCycleDay() {
		                return 32;
		            }};
		    }} ;
>>>>>>> f41e2799
		DefaultEntitlementBillingApi api = new DefaultEntitlementBillingApi(dao,accountApi,catalogService);
		SortedSet<BillingEvent> events = api.getBillingEventsForAccount(new UUID(0L,0L));
		checkFirstEvent(events, nextPlan, 32, oneId, now, nextPhase, ApiEventType.CREATE.toString());
	}

    @Test(enabled=true, groups="fast")
	public void testBillingEventsAddOn() throws CatalogApiException {
		DateTime now = clock.getUTCNow();
		DateTime then = now.minusDays(1);
		Plan nextPlan = catalogService.getFullCatalog().findPlan("laser-scope-monthly", now);
		PlanPhase nextPhase = nextPlan.getAllPhases()[0];
		String nextPriceList = PriceListSet.DEFAULT_PRICELIST_NAME;
		SubscriptionTransition t = new SubscriptionTransitionData(
				zeroId, oneId, twoId, EventType.API_USER, ApiEventType.CREATE, then, now, null, null, null, null, SubscriptionState.ACTIVE, nextPlan, nextPhase, nextPriceList, 1, true);
		transitions.add(t);

		Account account = BrainDeadProxyFactory.createBrainDeadProxyFor(Account.class);
		((ZombieControl)account).addResult("getBillCycleDay", 1).addResult("getTimeZone", DateTimeZone.UTC);
        ((ZombieControl)account).addResult("getCurrency", Currency.USD);

		AccountUserApi accountApi = BrainDeadProxyFactory.createBrainDeadProxyFor(AccountUserApi.class);
		((ZombieControl)accountApi).addResult("getAccountById", account);

		DefaultEntitlementBillingApi api = new DefaultEntitlementBillingApi(dao,accountApi,catalogService);
		SortedSet<BillingEvent> events = api.getBillingEventsForAccount(new UUID(0L,0L));
		checkFirstEvent(events, nextPlan, bundles.get(0).getStartDate().getDayOfMonth(), oneId, now, nextPhase, ApiEventType.CREATE.toString());
	}


	private void checkFirstEvent(SortedSet<BillingEvent> events, Plan nextPlan,
			int BCD, UUID id, DateTime time, PlanPhase nextPhase, String desc) throws CatalogApiException {
		Assert.assertEquals(events.size(), 1);
		BillingEvent event = events.first();

        if(nextPhase.getFixedPrice() != null) {
			Assert.assertEquals(nextPhase.getFixedPrice().getPrice(Currency.USD), event.getFixedPrice());
        } else {
            assertNull(event.getFixedPrice());
		}

		if(nextPhase.getRecurringPrice() != null) {
			Assert.assertEquals(nextPhase.getRecurringPrice().getPrice(Currency.USD), event.getRecurringPrice());
        } else {
            assertNull(event.getRecurringPrice());
		}

		Assert.assertEquals(BCD, event.getBillCycleDay());
		Assert.assertEquals(id, event.getSubscription().getId());
		Assert.assertEquals(time, event.getEffectiveDate());
		Assert.assertEquals(nextPhase, event.getPlanPhase());
		Assert.assertEquals(nextPlan, event.getPlan());
		Assert.assertEquals(nextPhase.getBillingPeriod(), event.getBillingPeriod());
		Assert.assertEquals(BillingModeType.IN_ADVANCE, event.getBillingMode());
		Assert.assertEquals(desc, event.getDescription());
	}


}<|MERGE_RESOLUTION|>--- conflicted
+++ resolved
@@ -209,7 +209,6 @@
 
 		AccountUserApi accountApi = new BrainDeadAccountUserApi(){
 
-<<<<<<< HEAD
 			@Override
 			public Account getAccountById(UUID accountId) {
 				return new BrainDeadAccount(){
@@ -224,16 +223,6 @@
                     }
                 };
 			}} ;
-=======
-		    @Override
-		    public Account getAccountById(UUID accountId) {
-		        return new BrainDeadAccount(){
-		            @Override
-		            public int getBillCycleDay() {
-		                return 32;
-		            }};
-		    }} ;
->>>>>>> f41e2799
 		DefaultEntitlementBillingApi api = new DefaultEntitlementBillingApi(dao,accountApi,catalogService);
 		SortedSet<BillingEvent> events = api.getBillingEventsForAccount(new UUID(0L,0L));
 		checkFirstEvent(events, nextPlan, 32, oneId, now, nextPhase, ApiEventType.CREATE.toString());
