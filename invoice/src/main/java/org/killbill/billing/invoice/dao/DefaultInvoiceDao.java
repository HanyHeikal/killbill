/*
 * Copyright 2010-2014 Ning, Inc.
 * Copyright 2014-2020 Groupon, Inc
 * Copyright 2020-2021 Equinix, Inc
 * Copyright 2014-2021 The Billing Project, LLC
 *
 * The Billing Project licenses this file to you under the Apache License, version 2.0
 * (the "License"); you may not use this file except in compliance with the
 * License.  You may obtain a copy of the License at:
 *
 *    http://www.apache.org/licenses/LICENSE-2.0
 *
 * Unless required by applicable law or agreed to in writing, software
 * distributed under the License is distributed on an "AS IS" BASIS, WITHOUT
 * WARRANTIES OR CONDITIONS OF ANY KIND, either express or implied.  See the
 * License for the specific language governing permissions and limitations
 * under the License.
 */

package org.killbill.billing.invoice.dao;

import java.math.BigDecimal;
import java.util.ArrayList;
import java.util.Collection;
import java.util.Collections;
import java.util.Comparator;
import java.util.HashMap;
import java.util.HashSet;
import java.util.Iterator;
import java.util.LinkedList;
import java.util.List;
import java.util.Map;
import java.util.Map.Entry;
import java.util.Set;
import java.util.UUID;
import java.util.stream.Collectors;

import javax.annotation.Nullable;
import javax.inject.Inject;
import javax.inject.Named;

import org.joda.time.DateTime;
import org.joda.time.LocalDate;
import org.joda.time.LocalTime;
import org.killbill.billing.ErrorCode;
import org.killbill.billing.ObjectType;
import org.killbill.billing.account.api.Account;
import org.killbill.billing.callcontext.InternalCallContext;
import org.killbill.billing.callcontext.InternalTenantContext;
import org.killbill.billing.catalog.api.Currency;
import org.killbill.billing.entity.EntityPersistenceException;
import org.killbill.billing.invoice.InvoiceDispatcher.FutureAccountNotifications;
import org.killbill.billing.invoice.InvoicePluginDispatcher;
import org.killbill.billing.invoice.api.DefaultInvoicePaymentErrorEvent;
import org.killbill.billing.invoice.api.DefaultInvoicePaymentInfoEvent;
import org.killbill.billing.invoice.api.Invoice;
import org.killbill.billing.invoice.api.InvoiceApiException;
import org.killbill.billing.invoice.api.InvoiceItem;
import org.killbill.billing.invoice.api.InvoiceItemType;
import org.killbill.billing.invoice.api.InvoicePaymentType;
import org.killbill.billing.invoice.api.InvoiceStatus;
import org.killbill.billing.invoice.api.user.DefaultInvoiceAdjustmentEvent;
import org.killbill.billing.invoice.api.user.DefaultInvoiceCreationEvent;
import org.killbill.billing.invoice.dao.serialization.BillingEventSerializer;
import org.killbill.billing.invoice.model.CreditAdjInvoiceItem;
import org.killbill.billing.invoice.model.DefaultInvoice;
import org.killbill.billing.invoice.model.ExternalChargeInvoiceItem;
import org.killbill.billing.invoice.notification.NextBillingDatePoster;
import org.killbill.billing.invoice.notification.ParentInvoiceCommitmentPoster;
import org.killbill.billing.junction.BillingEventSet;
import org.killbill.billing.tag.TagInternalApi;
import org.killbill.billing.util.Preconditions;
import org.killbill.billing.util.UUIDs;
import org.killbill.billing.util.annotation.VisibleForTesting;
import org.killbill.billing.util.api.AuditLevel;
import org.killbill.billing.util.audit.AuditLogWithHistory;
import org.killbill.billing.util.audit.dao.AuditDao;
import org.killbill.billing.util.cache.Cachable.CacheType;
import org.killbill.billing.util.cache.CacheController;
import org.killbill.billing.util.cache.CacheControllerDispatcher;
import org.killbill.billing.util.callcontext.InternalCallContextFactory;
import org.killbill.billing.util.collect.Iterables;
import org.killbill.billing.util.collect.Sets;
import org.killbill.billing.util.config.definition.InvoiceConfig;
import org.killbill.billing.util.dao.NonEntityDao;
import org.killbill.billing.util.dao.TableName;
import org.killbill.billing.util.entity.Pagination;
import org.killbill.billing.util.entity.dao.DefaultPaginationSqlDaoHelper;
import org.killbill.billing.util.entity.dao.DefaultPaginationSqlDaoHelper.PaginationIteratorBuilder;
import org.killbill.billing.util.entity.dao.EntityDaoBase;
import org.killbill.billing.util.entity.dao.EntitySqlDaoTransactionalJdbiWrapper;
import org.killbill.billing.util.entity.dao.EntitySqlDaoWrapperFactory;
import org.killbill.billing.util.optimizer.BusOptimizer;
import org.killbill.billing.util.tag.Tag;
import org.killbill.bus.api.BusEvent;
import org.killbill.bus.api.PersistentBus.EventBusException;
import org.killbill.clock.Clock;
import org.skife.jdbi.v2.IDBI;
import org.slf4j.Logger;
import org.slf4j.LoggerFactory;

import static org.killbill.billing.util.glue.IDBISetup.MAIN_RO_IDBI_NAMED;

public class DefaultInvoiceDao extends EntityDaoBase<InvoiceModelDao, Invoice, InvoiceApiException> implements InvoiceDao {

    private static final Logger log = LoggerFactory.getLogger(DefaultInvoiceDao.class);

    private static final Comparator<InvoiceModelDao> INVOICE_MODEL_DAO_COMPARATOR = Comparator.comparing(invoice -> invoice.getTargetDate() == null ?
                                                                                                                    invoice.getCreatedDate().toLocalDate() :
                                                                                                                    invoice.getTargetDate());

    private static final Collection<InvoiceItemType> INVOICE_ITEM_TYPES_ADJUSTABLE = List.of(InvoiceItemType.EXTERNAL_CHARGE,
                                                                                             InvoiceItemType.FIXED,
                                                                                             InvoiceItemType.RECURRING,
                                                                                             InvoiceItemType.TAX,
                                                                                             InvoiceItemType.USAGE,
                                                                                             InvoiceItemType.PARENT_SUMMARY);

    private final NextBillingDatePoster nextBillingDatePoster;
    private final BusOptimizer eventBus;
    private final InternalCallContextFactory internalCallContextFactory;
    private final InvoiceDaoHelper invoiceDaoHelper;
    private final CBADao cbaDao;
    private final InvoiceConfig invoiceConfig;
    private final CacheController<String, UUID> objectIdCacheController;
    private final NonEntityDao nonEntityDao;
    private final ParentInvoiceCommitmentPoster parentInvoiceCommitmentPoster;
    private final TagInternalApi tagInternalApi;
    private final AuditDao auditDao;

    @Inject
    public DefaultInvoiceDao(final TagInternalApi tagInternalApi,
                             final IDBI dbi,
                             @Named(MAIN_RO_IDBI_NAMED) final IDBI roDbi,
                             final NextBillingDatePoster nextBillingDatePoster,
                             final BusOptimizer eventBus,
                             final Clock clock,
                             final CacheControllerDispatcher cacheControllerDispatcher,
                             final NonEntityDao nonEntityDao,
                             final InvoiceConfig invoiceConfig,
                             final InvoiceDaoHelper invoiceDaoHelper,
                             final CBADao cbaDao,
                             final ParentInvoiceCommitmentPoster parentInvoiceCommitmentPoster,
                             final AuditDao auditDao,
                             final InternalCallContextFactory internalCallContextFactory) {
        super(nonEntityDao, cacheControllerDispatcher, new EntitySqlDaoTransactionalJdbiWrapper(dbi, roDbi, clock, cacheControllerDispatcher, nonEntityDao, internalCallContextFactory), InvoiceSqlDao.class);
        this.tagInternalApi = tagInternalApi;
        this.nextBillingDatePoster = nextBillingDatePoster;
        this.eventBus = eventBus;
        this.invoiceConfig = invoiceConfig;
        this.internalCallContextFactory = internalCallContextFactory;
        this.invoiceDaoHelper = invoiceDaoHelper;
        this.cbaDao = cbaDao;
        this.auditDao = auditDao;
        this.objectIdCacheController = cacheControllerDispatcher.getCacheController(CacheType.OBJECT_ID);
        this.nonEntityDao = nonEntityDao;
        this.parentInvoiceCommitmentPoster = parentInvoiceCommitmentPoster;
    }

    @Override
    protected InvoiceApiException generateAlreadyExistsException(final InvoiceModelDao entity, final InternalCallContext context) {
        return new InvoiceApiException(ErrorCode.INVOICE_ACCOUNT_ID_INVALID, entity.getId());
    }

    @Override
    public List<InvoiceModelDao> getInvoicesByAccount(final Boolean includeVoidedInvoices, final InternalTenantContext context) {
        final List<Tag> invoicesTags = getInvoicesTags(context);

        return transactionalSqlDao.execute(true, entitySqlDaoWrapperFactory -> {
            final InvoiceSqlDao invoiceSqlDao = entitySqlDaoWrapperFactory.become(InvoiceSqlDao.class);
            final List<InvoiceModelDao> invoicesByAccountRecordId = invoiceSqlDao.getByAccountRecordId(context);
            final List<InvoiceModelDao> invoices = invoicesByAccountRecordId.stream()
                    .filter(invoice -> !invoice.isMigrated() &&
                                       (includeVoidedInvoices || !InvoiceStatus.VOID.equals(invoice.getStatus())))
                    .sorted(INVOICE_MODEL_DAO_COMPARATOR)
                    .collect(Collectors.toUnmodifiableList());

            invoiceDaoHelper.populateChildren(invoices, invoicesTags, entitySqlDaoWrapperFactory, context);

            return invoices;
        });
    }

    @Override
    public List<InvoiceModelDao> getAllInvoicesByAccount(final Boolean includeVoidedInvoices, final InternalTenantContext context) {
        final List<Tag> invoicesTags = getInvoicesTags(context);
        return transactionalSqlDao.execute(true, entitySqlDaoWrapperFactory -> invoiceDaoHelper.getAllInvoicesByAccountFromTransaction(includeVoidedInvoices, invoicesTags, entitySqlDaoWrapperFactory, context));
    }

    @Override
    public List<InvoiceModelDao> getInvoicesByAccount(final Boolean includeVoidedInvoices, final LocalDate fromDate, final LocalDate upToDate, final InternalTenantContext context) {
        final List<Tag> invoicesTags = getInvoicesTags(context);

        return transactionalSqlDao.execute(true, entitySqlDaoWrapperFactory -> {
            final InvoiceSqlDao invoiceDao = entitySqlDaoWrapperFactory.become(InvoiceSqlDao.class);
            final List<InvoiceModelDao> invoices = getAllNonMigratedInvoicesByAccountAfterDate(includeVoidedInvoices, invoiceDao, fromDate, upToDate, context);
            invoiceDaoHelper.populateChildren(invoices, invoicesTags, entitySqlDaoWrapperFactory, context);

            return invoices;
        });
    }

    private List<InvoiceModelDao> getAllNonMigratedInvoicesByAccountAfterDate(final Boolean includeVoidedInvoices,
                                                                              final InvoiceSqlDao invoiceSqlDao,
                                                                              final LocalDate fromDate,
                                                                              final LocalDate upToDate,
                                                                              final InternalTenantContext context) {
        final List<InvoiceModelDao> candidates = fromDate != null ?
                                                 invoiceSqlDao.getInvoiceByAccountRecordIdAfter(fromDate, context) :
                                                 invoiceSqlDao.getByAccountRecordId(context);

        return candidates.stream()
                .filter(invoice -> !invoice.isMigrated() &&
                                   (upToDate == null || invoice.getTargetDate().compareTo(upToDate) <= 0) &&
                                   (includeVoidedInvoices || !InvoiceStatus.VOID.equals(invoice.getStatus())))
                .sorted(INVOICE_MODEL_DAO_COMPARATOR)
                .collect(Collectors.toUnmodifiableList());
    }

    @Override
    public InvoiceModelDao getById(final UUID invoiceId, final InternalTenantContext context) throws InvoiceApiException {
        final List<Tag> invoicesTags = getInvoicesTags(context);

        return transactionalSqlDao.execute(true, InvoiceApiException.class, entitySqlDaoWrapperFactory -> {
            final InvoiceSqlDao invoiceSqlDao = entitySqlDaoWrapperFactory.become(InvoiceSqlDao.class);

            final InvoiceModelDao invoice = invoiceSqlDao.getById(invoiceId.toString(), context);
            if (invoice == null) {
                throw new InvoiceApiException(ErrorCode.INVOICE_NOT_FOUND, invoiceId);
            }
            invoiceDaoHelper.populateChildren(invoice, invoicesTags, entitySqlDaoWrapperFactory, context);
            return invoice;
        });
    }

    @Override
    public InvoiceModelDao getByNumber(final Integer number, final InternalTenantContext context) throws InvoiceApiException {
        if (number == null) {
            throw new InvoiceApiException(ErrorCode.INVOICE_INVALID_NUMBER, "(null)");
        }

        final List<Tag> invoicesTags = getInvoicesTags(context);

        return transactionalSqlDao.execute(true, InvoiceApiException.class, entitySqlDaoWrapperFactory -> {
            final InvoiceSqlDao invoiceDao = entitySqlDaoWrapperFactory.become(InvoiceSqlDao.class);

            final InvoiceModelDao invoice = invoiceDao.getByRecordId(number.longValue(), context);
            if (invoice == null) {
                throw new InvoiceApiException(ErrorCode.INVOICE_NUMBER_NOT_FOUND, number.longValue());
            }

            // The context may not contain the account record id at this point - we couldn't do it in the API above
            // as we couldn't get access to the invoice object until now.
            final InternalTenantContext contextWithAccountRecordId = internalCallContextFactory.createInternalTenantContext(invoice.getAccountId(), context);
            invoiceDaoHelper.populateChildren(invoice, invoicesTags, entitySqlDaoWrapperFactory, contextWithAccountRecordId);

            return invoice;
        });
    }

    @Override
    public InvoiceModelDao getByInvoiceItem(final UUID invoiceItemId, final InternalTenantContext context) throws InvoiceApiException {

        final List<Tag> invoicesTags = getInvoicesTags(context);

        return transactionalSqlDao.execute(false, InvoiceApiException.class, entitySqlDaoWrapperFactory -> {
            final InvoiceSqlDao invoiceSqlDao = entitySqlDaoWrapperFactory.become(InvoiceSqlDao.class);
            final InvoiceModelDao invoice = invoiceSqlDao.getInvoiceByInvoiceItemId(invoiceItemId.toString(), context);
            if (invoice == null) {
                throw new InvoiceApiException(ErrorCode.INVOICE_ITEM_NOT_FOUND, invoiceItemId);
            }

            final InternalTenantContext contextWithAccountRecordId = internalCallContextFactory.createInternalTenantContext(invoice.getAccountId(), context);
            invoiceDaoHelper.populateChildren(invoice, invoicesTags, entitySqlDaoWrapperFactory, contextWithAccountRecordId);
            return invoice;
        });
    }

    @Override
<<<<<<< HEAD
    public List<InvoiceModelDao> getInvoicesByGroup(final UUID groupId, final InternalTenantContext context) {
        // TODO_1658 Do we want a special query along with a new index on grpId or is the cardinality small enough that we
        // fetch by accountRecordId. Note that we only 'populate' on the filtered list.
        final List<Tag> invoicesTags = getInvoicesTags(context);
        return transactionalSqlDao.execute(true, new EntitySqlDaoTransactionWrapper<List<InvoiceModelDao>>() {
            @Override
            public List<InvoiceModelDao> inTransaction(final EntitySqlDaoWrapperFactory entitySqlDaoWrapperFactory) throws Exception {
                final InvoiceSqlDao invoiceSqlDao = entitySqlDaoWrapperFactory.become(InvoiceSqlDao.class);
                final List<InvoiceModelDao> allInvoices = invoiceSqlDao.getByAccountRecordId(context);
                final List<InvoiceModelDao> invoices = ImmutableList.<InvoiceModelDao>copyOf(INVOICE_MODEL_DAO_ORDERING.sortedCopy(Iterables.<InvoiceModelDao>filter(allInvoices, new Predicate<InvoiceModelDao>() {
                    @Override
                    public boolean apply(final InvoiceModelDao invoice) {
                        return invoice.getGrpId().equals(groupId);
                    }
                })));
                invoiceDaoHelper.populateChildren(invoices, invoicesTags, entitySqlDaoWrapperFactory, context);
                return invoices;
            }
        });

    }

    @Override
    public void setFutureAccountNotificationsForEmptyInvoice(final UUID accountId, final FutureAccountNotifications callbackDateTimePerSubscriptions,
=======
    public void setFutureAccountNotificationsForEmptyInvoice(final UUID accountId,
                                                             final FutureAccountNotifications callbackDateTimePerSubscriptions,
>>>>>>> 9f022969
                                                             final InternalCallContext context) {

        transactionalSqlDao.execute(false, entitySqlDaoWrapperFactory -> {
            notifyOfFutureBillingEvents(entitySqlDaoWrapperFactory, accountId, callbackDateTimePerSubscriptions, context);
            return null;
        });
    }

    @Override
    public void rescheduleInvoiceNotification(final UUID accountId, final DateTime nextRescheduleDt, final InternalCallContext context) {
        transactionalSqlDao.execute(false, entitySqlDaoWrapperFactory -> {
            nextBillingDatePoster.insertNextBillingNotificationFromTransaction(entitySqlDaoWrapperFactory, accountId, Collections.emptySet(), nextRescheduleDt, true, context);
            return null;
        });
    }

<<<<<<< HEAD
    public List<InvoiceItemModelDao> createInvoices(final Iterable<InvoiceModelDao> inputInvoices,
=======
    @Override
    public void createInvoice(final InvoiceModelDao invoice,
                              final BillingEventSet billingEvents,
                              final Set<InvoiceTrackingModelDao> trackingIds,
                              final FutureAccountNotifications callbackDateTimePerSubscriptions,
                              final ExistingInvoiceMetadata existingInvoiceMetadata,
                              final InternalCallContext context) {
        createInvoices(List.of(invoice), billingEvents, trackingIds, callbackDateTimePerSubscriptions, existingInvoiceMetadata, false, context);
    }

    @Override
    public List<InvoiceItemModelDao> createInvoices(final List<InvoiceModelDao> invoices,
                                                    final BillingEventSet billingEvents,
                                                    final Set<InvoiceTrackingModelDao> trackingIds,
                                                    final InternalCallContext context) {
        return createInvoices(invoices, billingEvents, trackingIds, new FutureAccountNotifications(), null, true, context);
    }

    private List<InvoiceItemModelDao> createInvoices(final Iterable<InvoiceModelDao> invoices,
>>>>>>> 9f022969
                                                     @Nullable final BillingEventSet billingEvents,
                                                     final Set<InvoiceTrackingModelDao> trackingIds,
                                                     @Nullable final FutureAccountNotifications callbackDateTimePerSubscriptions,
                                                     @Nullable final ExistingInvoiceMetadata existingInvoiceMetadataOrNull,
                                                     final boolean returnCreatedInvoiceItems,
                                                     final InternalCallContext context) {
        // Track invoices that are being created
        final Set<UUID> createdInvoiceIds = new HashSet<>();
        // Track invoices that already exist but are being committed -- AUTO_INVOICING_REUSE_DRAFT mode
        final Set<UUID> committedReusedInvoiceId = new HashSet<>();
        // Track all invoices that are referenced through all invoiceItems
        final Set<UUID> allInvoiceIds = new HashSet<>();
        // Track invoices that are committed but were not created or reused -- to sent the InvoiceAdjustment bus event
        final Set<UUID> adjustedCommittedInvoiceIds = new HashSet<>();

<<<<<<< HEAD
        // Track set of invoices being referenced - note that input invoices can be used as 'containers' with items that belong to them
        // However, if this is the case, we expect the invoice to exist
        final Collection<UUID> invoiceIdsReferencedFromItems = new HashSet<UUID>();
        for (final InvoiceModelDao invoiceModelDao : inputInvoices) {
            for (final InvoiceItemModelDao invoiceItemModelDao : invoiceModelDao.getInvoiceItems()) {
                invoiceIdsReferencedFromItems.add(invoiceItemModelDao.getInvoiceId());
            }
        }

        if (Iterables.isEmpty(inputInvoices)) {
            return ImmutableList.<InvoiceItemModelDao>of();
=======
        final Collection<UUID> invoiceIdsReferencedFromItems = new HashSet<>();
        Iterables.toStream(invoices)
                 .flatMap(invoiceModelDao -> invoiceModelDao.getInvoiceItems().stream())
                 .forEach(invoiceItemModelDao -> invoiceIdsReferencedFromItems.add(invoiceItemModelDao.getInvoiceId()));

        if (Iterables.isEmpty(invoices)) {
            return Collections.emptyList();
>>>>>>> 9f022969
        }
        final UUID accountId = inputInvoices.iterator().next().getAccountId();

        final List<Tag> invoicesTags = getInvoicesTags(context);

<<<<<<< HEAD
        final Map<UUID, InvoiceModelDao> inputInvoicesById = new HashMap<UUID, InvoiceModelDao>();
        return transactionalSqlDao.execute(false, new EntitySqlDaoTransactionWrapper<List<InvoiceItemModelDao>>() {
            @Override
            public List<InvoiceItemModelDao> inTransaction(final EntitySqlDaoWrapperFactory entitySqlDaoWrapperFactory) throws Exception {
                final InvoiceSqlDao invoiceSqlDao = entitySqlDaoWrapperFactory.become(InvoiceSqlDao.class);
                final InvoiceItemSqlDao transInvoiceItemSqlDao = entitySqlDaoWrapperFactory.become(InvoiceItemSqlDao.class);
                final InvoiceBillingEventSqlDao billingEventSqlDao = entitySqlDaoWrapperFactory.become(InvoiceBillingEventSqlDao.class);

                final ExistingInvoiceMetadata existingInvoiceMetadata;
                if (existingInvoiceMetadataOrNull == null) {
                    existingInvoiceMetadata = new ExistingInvoiceMetadata(invoiceSqlDao, transInvoiceItemSqlDao);
                } else {
                    existingInvoiceMetadata = existingInvoiceMetadataOrNull;
                }

                final List<InvoiceItemModelDao> invoiceItemsToCreate = new LinkedList<InvoiceItemModelDao>();
                UUID grpId = null;
                for (final InvoiceModelDao invoiceModelDao : inputInvoices) {
                    inputInvoicesById.put(invoiceModelDao.getId(), invoiceModelDao);
                    final boolean isNotShellInvoice = invoiceIdsReferencedFromItems.remove(invoiceModelDao.getId());

                    final InvoiceModelDao invoiceOnDisk = existingInvoiceMetadata.getExistingInvoice(invoiceModelDao.getId(), context);
                    if (isNotShellInvoice) {
                        // Create the invoice if this is not a shell invoice and it does not already exist
                        if (invoiceOnDisk == null) {
                            if (grpId == null) {
                                grpId = invoiceModelDao.getId();
                            }
                            invoiceModelDao.setGrpId(grpId);
                            createAndRefresh(invoiceSqlDao, invoiceModelDao, context);
                            if (billingEvents != null) {
                                billingEventSqlDao.create(new InvoiceBillingEventModelDao(invoiceModelDao.getId(), BillingEventSerializer.serialize(billingEvents), context.getCreatedDate()), context);
                            }
                            createdInvoiceIds.add(invoiceModelDao.getId());
                        } else {

                            // Allow transition from DRAFT to COMMITTED or keep current status
                            InvoiceStatus newStatus = invoiceOnDisk.getStatus();
                            boolean statusUpdated = false;
                            if (InvoiceStatus.COMMITTED == invoiceModelDao.getStatus() && InvoiceStatus.DRAFT == invoiceOnDisk.getStatus()) {
                                statusUpdated = true;
                                newStatus = InvoiceStatus.COMMITTED;
                            }

                            // Update if target date is specified and prev targetDate was either null or prior to new date
                            LocalDate newTargetDate = invoiceOnDisk.getTargetDate();
                            boolean targetDateUpdated = false;
                            if (invoiceModelDao.getTargetDate() != null &&
                                (invoiceOnDisk.getTargetDate() == null || invoiceOnDisk.getTargetDate().compareTo(invoiceModelDao.getTargetDate()) < 0)) {
                                targetDateUpdated = true;
                                newTargetDate = invoiceModelDao.getTargetDate();
                            }

                            if (statusUpdated || targetDateUpdated) {
                                invoiceSqlDao.updateStatusAndTargetDate(invoiceModelDao.getId().toString(), newStatus.toString(), newTargetDate, context);
                                committedReusedInvoiceId.add(invoiceModelDao.getId());
                            }
=======
        final Map<UUID, InvoiceModelDao> invoiceByInvoiceId = new HashMap<>();
        return transactionalSqlDao.execute(false, entitySqlDaoWrapperFactory -> {
            final InvoiceSqlDao invoiceSqlDao = entitySqlDaoWrapperFactory.become(InvoiceSqlDao.class);
            final InvoiceItemSqlDao transInvoiceItemSqlDao = entitySqlDaoWrapperFactory.become(InvoiceItemSqlDao.class);
            final InvoiceBillingEventSqlDao billingEventSqlDao = entitySqlDaoWrapperFactory.become(InvoiceBillingEventSqlDao.class);

            final ExistingInvoiceMetadata existingInvoiceMetadata;
            if (existingInvoiceMetadataOrNull == null) {
                existingInvoiceMetadata = new ExistingInvoiceMetadata(invoiceSqlDao, transInvoiceItemSqlDao);
            } else {
                existingInvoiceMetadata = existingInvoiceMetadataOrNull;
            }

            final List<InvoiceItemModelDao> invoiceItemsToCreate = new LinkedList<InvoiceItemModelDao>();
            for (final InvoiceModelDao invoiceModelDao : invoices) {
                invoiceByInvoiceId.put(invoiceModelDao.getId(), invoiceModelDao);
                final boolean isNotShellInvoice = invoiceIdsReferencedFromItems.remove(invoiceModelDao.getId());

                final InvoiceModelDao invoiceOnDisk = existingInvoiceMetadata.getExistingInvoice(invoiceModelDao.getId(), context);
                if (isNotShellInvoice) {
                    // Create the invoice if this is not a shell invoice and it does not already exist
                    if (invoiceOnDisk == null) {
                        createAndRefresh(invoiceSqlDao, invoiceModelDao, context);
                        if (billingEvents != null) {
                            billingEventSqlDao.create(new InvoiceBillingEventModelDao(invoiceModelDao.getId(), BillingEventSerializer.serialize(billingEvents), context.getCreatedDate()), context);
>>>>>>> 9f022969
                        }
                        createdInvoiceIds.add(invoiceModelDao.getId());
                    } else {

                        // Allow transition from DRAFT to COMMITTED or keep current status
                        InvoiceStatus newStatus = invoiceOnDisk.getStatus();
                        boolean statusUpdated = false;
                        if (InvoiceStatus.COMMITTED == invoiceModelDao.getStatus() && InvoiceStatus.DRAFT == invoiceOnDisk.getStatus()) {
                            statusUpdated = true;
                            newStatus = InvoiceStatus.COMMITTED;
                        }

                        // Update if target date is specified and prev targetDate was either null or prior to new date
                        LocalDate newTargetDate = invoiceOnDisk.getTargetDate();
                        boolean targetDateUpdated = false;
                        if (invoiceModelDao.getTargetDate() != null &&
                            (invoiceOnDisk.getTargetDate() == null || invoiceOnDisk.getTargetDate().compareTo(invoiceModelDao.getTargetDate()) < 0)) {
                            targetDateUpdated = true;
                            newTargetDate = invoiceModelDao.getTargetDate();
                        }

                        if (statusUpdated || targetDateUpdated) {
                            invoiceSqlDao.updateStatusAndTargetDate(invoiceModelDao.getId().toString(), newStatus.toString(), newTargetDate, context);
                            committedReusedInvoiceId.add(invoiceModelDao.getId());
                        }
                    }
                }

                // Create the invoice items if needed (note: they may not necessarily belong to that invoice)
                for (final InvoiceItemModelDao invoiceItemModelDao : invoiceModelDao.getInvoiceItems()) {
                    final InvoiceItemModelDao existingInvoiceItem = existingInvoiceMetadata.getExistingInvoiceItem(invoiceItemModelDao.getId(), context);
                    // Because of AUTO_INVOICING_REUSE_DRAFT we expect an invoice were items might already exist.
                    // Also for ALLOWED_INVOICE_ITEM_TYPES, we expect plugins to potentially modify the amount
                    if (existingInvoiceItem == null) {
                        invoiceItemsToCreate.add(invoiceItemModelDao);
                        allInvoiceIds.add(invoiceItemModelDao.getInvoiceId());
                    } else if (InvoicePluginDispatcher.ALLOWED_INVOICE_ITEM_TYPES.contains(invoiceItemModelDao.getType()) &&
                               // The restriction on the amount is to deal with https://github.com/killbill/killbill/issues/993 - and ensure that duplicate
                               // items would not be re-written
                               (invoiceItemModelDao.getAmount().compareTo(existingInvoiceItem.getAmount()) != 0)) {
                        if (checkAgainstExistingInvoiceItemState(existingInvoiceItem, invoiceItemModelDao)) {
                            transInvoiceItemSqlDao.updateItemFields(invoiceItemModelDao.getId().toString(), invoiceItemModelDao.getAmount(), invoiceItemModelDao.getDescription(), invoiceItemModelDao.getItemDetails(), context);
                        }
                    }
                }
                final boolean wasInvoiceCreatedOrCommitted = createdInvoiceIds.contains(invoiceModelDao.getId()) ||
                                                             committedReusedInvoiceId.contains(invoiceModelDao.getId());

<<<<<<< HEAD
                // Verify invoices remaining through input items exist (if not already created before)
                for (final UUID invoiceId : invoiceIdsReferencedFromItems) {
                    final InvoiceModelDao tmp = invoiceSqlDao.getById(invoiceId.toString(), context);
                    if (tmp == null) {
                        throw new InvoiceApiException(ErrorCode.INVOICE_NOT_FOUND, invoiceId);
                    }
                }


                // Bulk insert the invoice items
                createInvoiceItemsFromTransaction(transInvoiceItemSqlDao, invoiceItemsToCreate, context);

                // CBA COMPLEXITY...
                //
                // Optimized path where we don't need to refresh invoices
                final CBALogicWrapper cbaWrapper = new CBALogicWrapper(accountId, invoicesTags, context, entitySqlDaoWrapperFactory);
                if (createdInvoiceIds.equals(allInvoiceIds)) {
                    final List<InvoiceModelDao> cbaInvoicesInput = new ArrayList<>();
                    for (final UUID id : createdInvoiceIds) {
                        cbaInvoicesInput.add(inputInvoicesById.get(id));
=======
                final boolean hasInvoiceBeenAdjusted = allInvoiceIds.contains(invoiceModelDao.getId());

                if (InvoiceStatus.COMMITTED.equals(invoiceModelDao.getStatus())) {
                    if (wasInvoiceCreatedOrCommitted) {
                        notifyBusOfInvoiceCreation(entitySqlDaoWrapperFactory, invoiceModelDao, context);
                    } else if (hasInvoiceBeenAdjusted) {
                        adjustedCommittedInvoiceIds.add(invoiceModelDao.getId());
>>>>>>> 9f022969
                    }
                } else if (wasInvoiceCreatedOrCommitted && invoiceModelDao.isParentInvoice()) {
                    notifyOfParentInvoiceCreation(entitySqlDaoWrapperFactory, invoiceModelDao, context);
                }

                // We always add the future notifications when the callbackDateTimePerSubscriptions is not empty (incl. DRAFT invoices containing RECURRING items created using AUTO_INVOICING_DRAFT feature)
                notifyOfFutureBillingEvents(entitySqlDaoWrapperFactory, invoiceModelDao.getAccountId(), callbackDateTimePerSubscriptions, context);
            }

            // Bulk insert the invoice items
            createInvoiceItemsFromTransaction(transInvoiceItemSqlDao, invoiceItemsToCreate, context);

            // CBA COMPLEXITY...
            //
            // Optimized path where we don't need to refresh invoices
            final CBALogicWrapper cbaWrapper = new CBALogicWrapper(accountId, invoicesTags, context, entitySqlDaoWrapperFactory);
            if (createdInvoiceIds.equals(allInvoiceIds)) {
                final List<InvoiceModelDao> cbaInvoicesInput = new ArrayList<>();
                for (final UUID id : createdInvoiceIds) {
                    cbaInvoicesInput.add(invoiceByInvoiceId.get(id));
                }
                cbaWrapper.runCBALogicWithNotificationEvents(adjustedCommittedInvoiceIds, createdInvoiceIds, cbaInvoicesInput);
            } else {
                cbaWrapper.runCBALogicWithNotificationEvents(adjustedCommittedInvoiceIds, createdInvoiceIds, allInvoiceIds);
            }

            if (trackingIds != null && !trackingIds.isEmpty()) {
                final InvoiceTrackingSqlDao trackingIdsSqlDao = entitySqlDaoWrapperFactory.become(InvoiceTrackingSqlDao.class);
                trackingIdsSqlDao.create(trackingIds, context);
            }

            if (returnCreatedInvoiceItems) {
                if (invoiceItemsToCreate.isEmpty()) {
                    return Collections.emptyList();
                } else {
                    final List<String> inovoiceIds = invoiceItemsToCreate.stream()
                            .map(input -> input.getId().toString())
                            .collect(Collectors.toUnmodifiableList());
                    return transInvoiceItemSqlDao.getByIds(inovoiceIds, context);
                }
            } else {
                return null;
            }
        });
    }

    @Override
    public List<InvoiceModelDao> getInvoicesBySubscription(final UUID subscriptionId, final InternalTenantContext context) {
        final List<Tag> invoicesTags = getInvoicesTags(context);

        return transactionalSqlDao.execute(true, entitySqlDaoWrapperFactory -> {
            final InvoiceSqlDao invoiceDao = entitySqlDaoWrapperFactory.become(InvoiceSqlDao.class);

            final List<InvoiceModelDao> invoices = invoiceDao.getInvoicesBySubscription(subscriptionId.toString(), context);
            invoiceDaoHelper.populateChildren(invoices, invoicesTags, entitySqlDaoWrapperFactory, context);

            return invoices;
        });
    }

    @Override
    public Pagination<InvoiceModelDao> searchInvoices(final String searchKey, final Long offset, final Long limit, final InternalTenantContext context) {
        Integer invoiceNumberParsed = null;
        try {
            invoiceNumberParsed = Integer.parseInt(searchKey);
        } catch (final NumberFormatException ignored) {
        }

        final Integer invoiceNumber = invoiceNumberParsed;
        return paginationHelper.getPagination(InvoiceSqlDao.class,
                                              new PaginationIteratorBuilder<InvoiceModelDao, Invoice, InvoiceSqlDao>() {
                                                  @Override
                                                  public Long getCount(final InvoiceSqlDao invoiceSqlDao, final InternalTenantContext context) {
                                                      return invoiceNumber != null ? (Long) 1L : invoiceSqlDao.getSearchCount(searchKey, String.format("%%%s%%", searchKey), context);
                                                  }

                                                  @Override
                                                  public Iterator<InvoiceModelDao> build(final InvoiceSqlDao invoiceSqlDao, final Long offset, final Long limit, final DefaultPaginationSqlDaoHelper.Ordering ordering, final InternalTenantContext context) {
                                                      try {
                                                          return invoiceNumber != null ?
                                                                 List.<InvoiceModelDao>of(getByNumber(invoiceNumber, context)).iterator() :
                                                                 invoiceSqlDao.search(searchKey, String.format("%%%s%%", searchKey), offset, limit, ordering.toString(), context);
                                                      } catch (final InvoiceApiException ignored) {
                                                          return Collections.emptyIterator();
                                                      }
                                                  }
                                              },
                                              offset,
                                              limit,
                                              context);

    }

    @Override
    public BigDecimal getAccountBalance(final UUID accountId, final InternalTenantContext context) {
        final List<Tag> invoicesTags = getInvoicesTags(context);

        return transactionalSqlDao.execute(true, entitySqlDaoWrapperFactory -> {
            BigDecimal cba = BigDecimal.ZERO;

            BigDecimal accountBalance = BigDecimal.ZERO;
            final List<InvoiceModelDao> invoices = invoiceDaoHelper.getAllInvoicesByAccountFromTransaction(false, invoicesTags, entitySqlDaoWrapperFactory, context);
            for (final InvoiceModelDao cur : invoices) {

                // Skip DRAFT OR VOID invoices
                if (cur.getStatus().equals(InvoiceStatus.DRAFT) || cur.getStatus().equals(InvoiceStatus.VOID)) {
                    continue;
                }

                final boolean hasZeroParentBalance =
                        cur.getParentInvoice() != null &&
                        (cur.getParentInvoice().isWrittenOff() ||
                         cur.getParentInvoice().getStatus() == InvoiceStatus.DRAFT ||
                         cur.getParentInvoice().getStatus() == InvoiceStatus.VOID ||
                         InvoiceModelDaoHelper.getRawBalanceForRegularInvoice(cur.getParentInvoice()).compareTo(BigDecimal.ZERO) == 0);

                // invoices that are WRITTEN_OFF or paid children invoices are excluded from balance computation but the cba summation needs to be included
                accountBalance = cur.isWrittenOff() || hasZeroParentBalance ? BigDecimal.ZERO : accountBalance.add(InvoiceModelDaoHelper.getRawBalanceForRegularInvoice(cur));
                cba = cba.add(InvoiceModelDaoHelper.getCBAAmount(cur));
            }
            return accountBalance.subtract(cba);
        });
    }

    @Override
    public BigDecimal getAccountCBA(final UUID accountId, final InternalTenantContext context) {
        return transactionalSqlDao.execute(true, entityWrapperFactory -> cbaDao.getAccountCBAFromTransaction(entityWrapperFactory, context));
    }

    @Override
    public List<InvoiceModelDao> getUnpaidInvoicesByAccountId(final UUID accountId, @Nullable final LocalDate startDate, @Nullable final LocalDate upToDate, final InternalTenantContext context) {
        final List<Tag> invoicesTags = getInvoicesTags(context);

        return transactionalSqlDao.execute(true, entityWrapperFactory -> invoiceDaoHelper.getUnpaidInvoicesByAccountFromTransaction(accountId, invoicesTags, entityWrapperFactory, startDate, upToDate, context));
    }

    @Override
    public UUID getInvoiceIdByPaymentId(final UUID paymentId, final InternalTenantContext context) {
        return transactionalSqlDao.execute(true, entitySqlDaoWrapperFactory -> entitySqlDaoWrapperFactory.become(InvoiceSqlDao.class).getInvoiceIdByPaymentId(paymentId.toString(), context));
    }

    @Override
    public List<InvoicePaymentModelDao> getInvoicePaymentsByPaymentId(final UUID paymentId, final InternalTenantContext context) {
        return transactionalSqlDao.execute(true, entitySqlDaoWrapperFactory -> entitySqlDaoWrapperFactory.become(InvoicePaymentSqlDao.class).getInvoicePayments(paymentId.toString(), context));
    }

    @Override
    public List<InvoicePaymentModelDao> getInvoicePaymentsByAccount(final InternalTenantContext context) {
        return transactionalSqlDao.execute(true, entitySqlDaoWrapperFactory -> entitySqlDaoWrapperFactory.become(InvoicePaymentSqlDao.class).getByAccountRecordId(context));
    }

    @Override
    public List<InvoicePaymentModelDao> getInvoicePaymentsByInvoice(final UUID invoiceId, final InternalTenantContext context) {
        return transactionalSqlDao.execute(true, daoWrapperFactory ->  daoWrapperFactory.become(InvoicePaymentSqlDao.class).getAllPaymentsForInvoiceIncludedInit(invoiceId.toString(), context));
    }

    @Override
    public InvoicePaymentModelDao getInvoicePaymentByCookieId(final String cookieId, final InternalTenantContext context) {
        return transactionalSqlDao.execute(true, daoWrapperFactory -> daoWrapperFactory.become(InvoicePaymentSqlDao.class).getPaymentForCookieId(cookieId, context));
    }

    @Override
    public InvoicePaymentModelDao getInvoicePayment(final UUID invoicePaymentId, final InternalTenantContext context) {
        return transactionalSqlDao.execute(true, entitySqlDaoWrapperFactory -> entitySqlDaoWrapperFactory.become(InvoicePaymentSqlDao.class).getById(invoicePaymentId.toString(), context));
    }

    @Override
    public InvoicePaymentModelDao createRefund(final UUID paymentId, final UUID paymentAttemptId,
                                               final BigDecimal requestedRefundAmount, final boolean isInvoiceAdjusted,
                                               final Map<UUID, BigDecimal> invoiceItemIdsWithNullAmounts, final String transactionExternalKey,
                                               final boolean success, final InternalCallContext context) throws InvoiceApiException {

        if (isInvoiceAdjusted && invoiceItemIdsWithNullAmounts.isEmpty()) {
            throw new InvoiceApiException(ErrorCode.INVOICE_ITEMS_ADJUSTMENT_MISSING);
        }

        final List<Tag> invoicesTags = getInvoicesTags(context);

        return transactionalSqlDao.execute(false, InvoiceApiException.class, entitySqlDaoWrapperFactory -> {
            final InvoicePaymentSqlDao transactional = entitySqlDaoWrapperFactory.become(InvoicePaymentSqlDao.class);

            final InvoiceSqlDao transInvoiceDao = entitySqlDaoWrapperFactory.become(InvoiceSqlDao.class);

            final List<InvoicePaymentModelDao> paymentsForId = transactional.getByPaymentId(paymentId.toString(), context);
            final InvoicePaymentModelDao payment = paymentsForId.stream()
                                                                .filter(input -> input.getType() == InvoicePaymentType.ATTEMPT && input.getSuccess())
                                                                .findFirst()
                                                                .orElseThrow(() -> new InvoiceApiException(ErrorCode.INVOICE_PAYMENT_BY_ATTEMPT_NOT_FOUND, paymentId));

            // Retrieve the amounts to adjust, if needed
            final Map<UUID, BigDecimal> invoiceItemIdsWithAmounts = invoiceDaoHelper.computeItemAdjustments(payment.getInvoiceId().toString(),
                                                                                                            invoicesTags,
                                                                                                            entitySqlDaoWrapperFactory,
                                                                                                            invoiceItemIdsWithNullAmounts,
                                                                                                            context);

            // Compute the actual amount to refund
            final BigDecimal requestedPositiveAmount = invoiceDaoHelper.computePositiveRefundAmount(payment, requestedRefundAmount, invoiceItemIdsWithAmounts);

            InvoicePaymentModelDao result;

            // Before we go further, check if that refund already got inserted -- the payment system keeps a state machine
            // and so this call may be called several time for the same  paymentCookieId (which is really the refundId)
            final InvoicePaymentModelDao existingRefund = transactional.getPaymentForCookieId(transactionExternalKey, context);
            if (existingRefund != null) {

                Preconditions.checkState(existingRefund.getAmount().compareTo(requestedPositiveAmount.negate()) == 0,
                                         "Found refund for transactionExternalKey=" + transactionExternalKey + ", amount=" + existingRefund.getAmount() +
                                         "and does not match input amount=" + requestedPositiveAmount.negate());

                Preconditions.checkState(existingRefund.getPaymentId().compareTo(paymentId) == 0,
                                         "Found refund for transactionExternalKey=" + transactionExternalKey + ", paymentId=" + existingRefund.getPaymentId() +
                                         "and does not match input paymentId=" + paymentId);

                // The pending entry already exists, bail out (no need to send events, or compute cba logic)
                if (!existingRefund.getSuccess() && !success) {
                    return existingRefund;
                }

                // At this point, we expect the request to be a transition PENDING -> SUCCESS (SUCCESS -> SUCCESS is also tolerated)
                Preconditions.checkState(success, "Found successful refund for transactionExternalKey=" + transactionExternalKey + "and does not match pending input");
                // We only update date and the status
                existingRefund.setSuccess(true);
                existingRefund.setPaymentDate(context.getCreatedDate());
                transactional.updateAttempt(existingRefund.getId().toString(),
                                            existingRefund.getPaymentId().toString(),
                                            existingRefund.getPaymentDate().toDate(),
                                            existingRefund.getAmount(),
                                            existingRefund.getCurrency(),
                                            existingRefund.getProcessedCurrency(),
                                            existingRefund.getPaymentCookieId(),
                                            existingRefund.getLinkedInvoicePaymentId().toString(),
                                            existingRefund.getSuccess(),
                                            context);
                result = existingRefund;
            } else {
                final InvoicePaymentModelDao refund = new InvoicePaymentModelDao(UUIDs.randomUUID(), context.getCreatedDate(), InvoicePaymentType.REFUND,
                                                                                 payment.getInvoiceId(), paymentId,
                                                                                 context.getCreatedDate(), requestedPositiveAmount.negate(),
                                                                                 payment.getCurrency(), payment.getProcessedCurrency(), transactionExternalKey, payment.getId(), success);
                result = createAndRefresh(transactional, refund, context);
            }

            if (success) {
                // Retrieve invoice after the Refund
                final InvoiceModelDao invoice = transInvoiceDao.getById(payment.getInvoiceId().toString(), context);
                Preconditions.checkState(invoice != null, "Invoice shouldn't be null for payment " + payment.getId());
                invoiceDaoHelper.populateChildren(invoice, invoicesTags, entitySqlDaoWrapperFactory, context);

                final InvoiceItemSqlDao transInvoiceItemDao = entitySqlDaoWrapperFactory.become(InvoiceItemSqlDao.class);

                // At this point, we created the refund which made the invoice balance positive and applied any existing
                // available CBA to that invoice.
                // We now need to adjust the invoice and/or invoice items if needed and specified.
                final Set<UUID> initSet = new HashSet<>();
                if (isInvoiceAdjusted) {
                    // Invoice item adjustment
                    for (final Entry<UUID, BigDecimal> entry : invoiceItemIdsWithAmounts.entrySet()) {
                        final BigDecimal adjAmount = entry.getValue();
                        final InvoiceItemModelDao item = invoiceDaoHelper.createAdjustmentItem(entitySqlDaoWrapperFactory, invoice.getId(), entry.getKey(), adjAmount,
                                                                                               invoice.getCurrency(), context.getCreatedDate().toLocalDate(),
                                                                                               context);

                        createInvoiceItemFromTransaction(transInvoiceItemDao, item, context);
                        invoice.addInvoiceItem(item);
                    }
                    initSet.add(invoice.getId());
                }

                // The invoice object has been kept up-to-date, we can pass it to CBA complexity
                final CBALogicWrapper cbaWrapper = new CBALogicWrapper(invoice.getAccountId(), invoicesTags, context, entitySqlDaoWrapperFactory);
                cbaWrapper.runCBALogicWithNotificationEvents(initSet, Collections.emptySet(), List.of(invoice));

            }
            final UUID accountId = transactional.getAccountIdFromInvoicePaymentId(result.getId().toString(), context);
            notifyBusOfInvoicePayment(entitySqlDaoWrapperFactory, result, accountId, paymentAttemptId, context.getUserToken(), context);
            return result;
        });
    }

    @Override
    public InvoicePaymentModelDao postChargeback(final UUID paymentId, final UUID paymentAttemptId, final String chargebackTransactionExternalKey, final BigDecimal amount, final Currency currency, final InternalCallContext context) throws InvoiceApiException {
        final List<Tag> invoicesTags = getInvoicesTags(context);

        return transactionalSqlDao.execute(false, InvoiceApiException.class, entitySqlDaoWrapperFactory -> {
            final InvoicePaymentSqlDao transactional = entitySqlDaoWrapperFactory.become(InvoicePaymentSqlDao.class);

            final List<InvoicePaymentModelDao> invoicePayments = transactional.getByPaymentId(paymentId.toString(), context);
            final InvoicePaymentModelDao invoicePayment = invoicePayments.stream()
                                                                         .filter(input -> input.getType() == InvoicePaymentType.ATTEMPT)
                                                                         .findFirst()
                                                                         .orElseThrow(() -> new InvoiceApiException(ErrorCode.PAYMENT_NO_SUCH_PAYMENT, paymentId));

            // We expect the code to correctly pass the account currency -- the payment code, more generic accept chargeBack in different currencies,
            // but this is only for direct payment (no invoice)
            Preconditions.checkArgument(invoicePayment.getCurrency() == currency, String.format("Invoice payment currency %s doesn't match chargeback currency %s", invoicePayment.getCurrency(), currency));

            final UUID invoicePaymentId = invoicePayment.getId();
            final BigDecimal maxChargedBackAmount = invoiceDaoHelper.getRemainingAmountPaidFromTransaction(invoicePaymentId, entitySqlDaoWrapperFactory, context);
            final BigDecimal requestedChargedBackAmount = (amount == null) ? maxChargedBackAmount : amount;
            if (requestedChargedBackAmount.compareTo(BigDecimal.ZERO) <= 0) {
                throw new InvoiceApiException(ErrorCode.CHARGE_BACK_AMOUNT_IS_NEGATIVE);
            }
            if (requestedChargedBackAmount.compareTo(maxChargedBackAmount) > 0) {
                throw new InvoiceApiException(ErrorCode.CHARGE_BACK_AMOUNT_TOO_HIGH, requestedChargedBackAmount, maxChargedBackAmount);
            }

            final InvoicePaymentModelDao payment = entitySqlDaoWrapperFactory.become(InvoicePaymentSqlDao.class).getById(invoicePaymentId.toString(), context);
            if (payment == null) {
                throw new InvoiceApiException(ErrorCode.INVOICE_PAYMENT_NOT_FOUND, invoicePaymentId.toString());
            }
            final InvoicePaymentModelDao chargeBack = new InvoicePaymentModelDao(UUIDs.randomUUID(), context.getCreatedDate(), InvoicePaymentType.CHARGED_BACK,
                                                                                 payment.getInvoiceId(), payment.getPaymentId(), context.getCreatedDate(),
                                                                                 requestedChargedBackAmount.negate(), payment.getCurrency(), payment.getProcessedCurrency(),
                                                                                 chargebackTransactionExternalKey, payment.getId(), true);
            createAndRefresh(transactional, chargeBack, context);

            // Notify the bus since the balance of the invoice changed
            // FIXME-1615 : Intellij report that this line and another line in #postChargebackReversal() contains the same logic
            final UUID accountId = transactional.getAccountIdFromInvoicePaymentId(chargeBack.getId().toString(), context);

            final CBALogicWrapper cbaWrapper = new CBALogicWrapper(accountId, invoicesTags, context, entitySqlDaoWrapperFactory);
            cbaWrapper.runCBALogicWithNotificationEvents(Set.of(payment.getInvoiceId()));

            notifyBusOfInvoicePayment(entitySqlDaoWrapperFactory, chargeBack, accountId, paymentAttemptId, context.getUserToken(), context);

            return chargeBack;
        });
    }

    @Override
    public InvoicePaymentModelDao postChargebackReversal(final UUID paymentId, final UUID paymentAttemptId, final String chargebackTransactionExternalKey, final InternalCallContext context) throws InvoiceApiException {
        final List<Tag> invoicesTags = getInvoicesTags(context);

        return transactionalSqlDao.execute(false, InvoiceApiException.class, entitySqlDaoWrapperFactory -> {
            final InvoicePaymentSqlDao transactional = entitySqlDaoWrapperFactory.become(InvoicePaymentSqlDao.class);

            final InvoicePaymentModelDao invoicePayment = transactional.getPaymentForCookieId(chargebackTransactionExternalKey, context);
            if (invoicePayment == null) {
                throw new InvoiceApiException(ErrorCode.PAYMENT_NO_SUCH_PAYMENT, paymentId);
            }

            transactional.updateAttempt(invoicePayment.getId().toString(),
                                        invoicePayment.getPaymentId().toString(),
                                        invoicePayment.getPaymentDate().toDate(),
                                        invoicePayment.getAmount(),
                                        invoicePayment.getCurrency(),
                                        invoicePayment.getProcessedCurrency(),
                                        invoicePayment.getPaymentCookieId(),
                                        invoicePayment.getLinkedInvoicePaymentId() == null ? null : invoicePayment.getLinkedInvoicePaymentId().toString(),
                                        false,
                                        context);
            final InvoicePaymentModelDao chargebackReversed = transactional.getByRecordId(invoicePayment.getRecordId(), context);

            // Notify the bus since the balance of the invoice changed
            final UUID accountId = transactional.getAccountIdFromInvoicePaymentId(chargebackReversed.getId().toString(), context);

            final CBALogicWrapper cbaWrapper = new CBALogicWrapper(accountId, invoicesTags, context, entitySqlDaoWrapperFactory);
            cbaWrapper.runCBALogicWithNotificationEvents(Set.of(chargebackReversed.getInvoiceId()));

            notifyBusOfInvoicePayment(entitySqlDaoWrapperFactory, chargebackReversed, accountId, paymentAttemptId, context.getUserToken(), context);

            return chargebackReversed;
        });
    }

    @Override
    public InvoiceItemModelDao doCBAComplexity(final InvoiceModelDao invoice, final InternalCallContext context) throws InvoiceApiException {
        return transactionalSqlDao.execute(false, InvoiceApiException.class, entitySqlDaoWrapperFactory -> cbaDao.computeCBAComplexity(invoice, null, entitySqlDaoWrapperFactory, context));
    }

    @Override
    public Map<UUID, BigDecimal> computeItemAdjustments(final String invoiceId, final Map<UUID, BigDecimal> invoiceItemIdsWithNullAmounts, final InternalTenantContext context) throws InvoiceApiException {
        final List<Tag> invoicesTags = getInvoicesTags(context);
        return transactionalSqlDao.execute(false, InvoiceApiException.class, sqlWrapperFactory -> invoiceDaoHelper.computeItemAdjustments(invoiceId, invoicesTags, sqlWrapperFactory, invoiceItemIdsWithNullAmounts, context));
    }

    @Override
    public BigDecimal getRemainingAmountPaid(final UUID invoicePaymentId, final InternalTenantContext context) {
        return transactionalSqlDao.execute(true, entitySqlDaoWrapperFactory -> invoiceDaoHelper.getRemainingAmountPaidFromTransaction(invoicePaymentId, entitySqlDaoWrapperFactory, context));
    }

    @Override
    public UUID getAccountIdFromInvoicePaymentId(final UUID invoicePaymentId, final InternalTenantContext context) throws InvoiceApiException {
        return transactionalSqlDao.execute(true, InvoiceApiException.class, entitySqlDaoWrapperFactory -> {
            final UUID accountId = entitySqlDaoWrapperFactory.become(InvoicePaymentSqlDao.class).getAccountIdFromInvoicePaymentId(invoicePaymentId.toString(), context);
            if (accountId == null) {
                throw new InvoiceApiException(ErrorCode.CHARGE_BACK_COULD_NOT_FIND_ACCOUNT_ID, invoicePaymentId);
            } else {
                return accountId;
            }
        });
    }

    @Override
    public List<InvoicePaymentModelDao> getChargebacksByAccountId(final UUID accountId, final InternalTenantContext context) {
        return transactionalSqlDao.execute(true, sqlWrapperFactory -> sqlWrapperFactory.become(InvoicePaymentSqlDao.class).getChargeBacksByAccountId(accountId.toString(), context));
    }

    @Override
    public List<InvoicePaymentModelDao> getChargebacksByPaymentId(final UUID paymentId, final InternalTenantContext context) {
        return transactionalSqlDao.execute(true, entitySqlDaoWrapperFactory -> entitySqlDaoWrapperFactory.become(InvoicePaymentSqlDao.class).getChargebacksByPaymentId(paymentId.toString(), context));
    }

    @Override
    public InvoicePaymentModelDao getChargebackById(final UUID chargebackId, final InternalTenantContext context) throws InvoiceApiException {
        return transactionalSqlDao.execute(true, InvoiceApiException.class, entitySqlDaoWrapperFactory -> {
            final InvoicePaymentModelDao chargeback = entitySqlDaoWrapperFactory.become(InvoicePaymentSqlDao.class).getById(chargebackId.toString(), context);
            if (chargeback == null) {
                throw new InvoiceApiException(ErrorCode.CHARGE_BACK_DOES_NOT_EXIST, chargebackId);
            } else {
                return chargeback;
            }
        });
    }

    @Override
    public InvoiceItemModelDao getExternalChargeById(final UUID externalChargeId, final InternalTenantContext context) throws InvoiceApiException {
        return getInvoiceItemById(externalChargeId, context);
    }

    /**
     * {@link #getExternalChargeById(UUID, InternalTenantContext)} and {@link #getCreditById(UUID, InternalTenantContext)}
     * contains the same logic, thus unify them here.
     */
    private InvoiceItemModelDao getInvoiceItemById(final UUID invoiceItemId, final InternalTenantContext context) throws InvoiceApiException {
        return transactionalSqlDao.execute(true, InvoiceApiException.class, entitySqlDaoWrapperFactory -> {
            final InvoiceItemSqlDao invoiceItemSqlDao = entitySqlDaoWrapperFactory.become(InvoiceItemSqlDao.class);
            final InvoiceItemModelDao invoiceItemModelDao = invoiceItemSqlDao.getById(invoiceItemId.toString(), context);
            if (invoiceItemModelDao == null) {
                throw new InvoiceApiException(ErrorCode.INVOICE_ITEM_NOT_FOUND, invoiceItemId.toString());
            }
            return invoiceItemModelDao;
        });
    }

    @Override
    public void notifyOfPaymentInit(final InvoicePaymentModelDao invoicePayment, final UUID paymentAttemptId, final InternalCallContext context) {
        notifyOfPaymentCompletionInternal(invoicePayment, paymentAttemptId, false, context);
    }

    @Override
    public void notifyOfPaymentCompletion(final InvoicePaymentModelDao invoicePayment, final UUID paymentAttemptId, final InternalCallContext context) {
        notifyOfPaymentCompletionInternal(invoicePayment, paymentAttemptId, true, context);
    }

    private void notifyOfPaymentCompletionInternal(final InvoicePaymentModelDao invoicePayment, final UUID paymentAttemptId, final boolean completion, final InternalCallContext context) {
        transactionalSqlDao.execute(false, entitySqlDaoWrapperFactory -> {
            final InvoicePaymentSqlDao transactional = entitySqlDaoWrapperFactory.become(InvoicePaymentSqlDao.class);
            //
            // In case of notifyOfPaymentInit we always want to record the row with success = false
            // Otherwise, if the payment id is null, the payment wasn't attempted (e.g. no payment method so we don't record an attempt but send
            // an event nonetheless (e.g. for Overdue))
            //
            if (!completion || invoicePayment.getPaymentId() != null) {
                //
                // extract entries by invoiceId (which is always set, as opposed to paymentId) and then filter based on type and
                // paymentCookieId = transactionExternalKey
                //
                final List<InvoicePaymentModelDao> invoicePayments = transactional.getAllPaymentsForInvoiceIncludedInit(invoicePayment.getInvoiceId().toString(), context);
                final InvoicePaymentModelDao existingAttempt = invoicePayments.stream()
                                                                              .filter(input -> input.getType() == InvoicePaymentType.ATTEMPT &&
                                                                                               input.getPaymentCookieId().equals(invoicePayment.getPaymentCookieId()))
                                                                              .findFirst()
                                                                              .orElse(null);

                if (existingAttempt == null) {
                    createAndRefresh(transactional, invoicePayment, context);
                } else {
                    final UUID updatedPaymentId;
                    if (invoicePayment.getPaymentId() == null) {
                        // Likely invalid state (https://github.com/killbill/killbill/issues/1230) but go ahead nonetheless to run the payment state machine validations
                        updatedPaymentId = existingAttempt.getPaymentId();
                    } else if (existingAttempt.getPaymentId() == null) {
                        updatedPaymentId = invoicePayment.getPaymentId();
                    } else {
                        Preconditions.checkState(invoicePayment.getPaymentId().equals(existingAttempt.getPaymentId()),
                                                 "PaymentAttempt cannot change paymentId: attemptId=%s, newInvoicePaymentId=%s, existingPaymentId=%s", existingAttempt.getId(), invoicePayment.getPaymentId(), existingAttempt.getPaymentId());
                        updatedPaymentId = invoicePayment.getPaymentId();
                    }
                    transactional.updateAttempt(existingAttempt.getId().toString(),
                                                updatedPaymentId == null ? null : updatedPaymentId.toString(),
                                                invoicePayment.getPaymentDate().toDate(),
                                                invoicePayment.getAmount(),
                                                invoicePayment.getCurrency(),
                                                invoicePayment.getProcessedCurrency(),
                                                invoicePayment.getPaymentCookieId(),
                                                null,
                                                invoicePayment.getSuccess(),
                                                context);
                }
            }

            if (completion) {
                final UUID accountId = nonEntityDao.retrieveIdFromObjectInTransaction(context.getAccountRecordId(), ObjectType.ACCOUNT, objectIdCacheController, entitySqlDaoWrapperFactory.getHandle());
                notifyBusOfInvoicePayment(entitySqlDaoWrapperFactory, invoicePayment, accountId, paymentAttemptId, context.getUserToken(), context);
            }
            return null;
        });
    }

    @Override
    public InvoiceItemModelDao getCreditById(final UUID creditId, final InternalTenantContext context) throws InvoiceApiException {
        return getInvoiceItemById(creditId, context);
    }

    // FIXME-1615 : accountId not used
    private BigDecimal reclaimCreditFromTransaction(final UUID accountId,
                                                    final BigDecimal amountToReclaim,
                                                    final Set<UUID> invoiceIds,
                                                    final EntitySqlDaoWrapperFactory entitySqlDaoWrapperFactory,
                                                    final InternalCallContext context) throws InvoiceApiException, EntityPersistenceException {

        final InvoiceItemSqlDao transactional = entitySqlDaoWrapperFactory.become(InvoiceItemSqlDao.class);
        final List<InvoiceItemModelDao> cbaUsedItems = transactional.getConsumedCBAItems(context);

        BigDecimal leftToReclaim = amountToReclaim;
        for (final InvoiceItemModelDao cbaItem : cbaUsedItems) {

            final BigDecimal positiveCbaAmount = cbaItem.getAmount().negate();
            final BigDecimal adjustedAmount = leftToReclaim.compareTo(positiveCbaAmount) >= 0 ? positiveCbaAmount : leftToReclaim;
            final BigDecimal itemAmount = positiveCbaAmount.subtract(adjustedAmount);
            transactional.updateItemFields(cbaItem.getId().toString(), itemAmount.negate(), "Reclaim used credit", null, context);

            invoiceIds.add(cbaItem.getInvoiceId());
            leftToReclaim = leftToReclaim.subtract(adjustedAmount);
            if (leftToReclaim.compareTo(BigDecimal.ZERO) <= 0) {
                break;
            }
        }
        return amountToReclaim.subtract(leftToReclaim);
    }

    @Override
    public void deleteCBA(final UUID accountId, final UUID invoiceId, final UUID invoiceItemId, final InternalCallContext context) throws InvoiceApiException {

        final List<Tag> invoicesTags = getInvoicesTags(context);
        final Set<UUID> invoiceIds = new HashSet<>();

        transactionalSqlDao.execute(false, InvoiceApiException.class, entitySqlDaoWrapperFactory -> {
            final InvoiceSqlDao invoiceSqlDao = entitySqlDaoWrapperFactory.become(InvoiceSqlDao.class);

            // Retrieve the invoice and make sure it belongs to the right account
            final InvoiceModelDao invoice = invoiceSqlDao.getById(invoiceId.toString(), context);
            if (invoice == null ||
                !invoice.getAccountId().equals(accountId) ||
                invoice.isMigrated() ||
                invoice.getStatus() != InvoiceStatus.COMMITTED) {
                throw new InvoiceApiException(ErrorCode.INVOICE_NOT_FOUND, invoiceId);
            }
            invoiceDaoHelper.populateChildren(invoice, invoicesTags, entitySqlDaoWrapperFactory, context);

            // Retrieve the invoice item and make sure it belongs to the right invoice
            final InvoiceItemSqlDao invoiceItemSqlDao = entitySqlDaoWrapperFactory.become(InvoiceItemSqlDao.class);
            final InvoiceItemModelDao cbaItem = invoiceItemSqlDao.getById(invoiceItemId.toString(), context);
            if (cbaItem == null || !cbaItem.getInvoiceId().equals(invoice.getId())) {
                throw new InvoiceApiException(ErrorCode.INVOICE_ITEM_NOT_FOUND, invoiceItemId);
            }

            if (cbaItem.getAmount().compareTo(BigDecimal.ZERO) < 0) { /* Credit consumption */

                invoiceItemSqlDao.updateItemFields(cbaItem.getId().toString(), BigDecimal.ZERO, "Delete used credit", null, context);
                invoiceIds.add(invoice.getId());
            } else if (cbaItem.getAmount().compareTo(BigDecimal.ZERO) > 0) {  /* Credit generation */
                final InvoiceItemModelDao creditItem = invoice.getInvoiceItems().stream()
                                                              .filter(targetItem -> targetItem.getType() == InvoiceItemType.CREDIT_ADJ &&
                                                                                    targetItem.getAmount().negate().compareTo(cbaItem.getAmount()) >= 0)
                                                              .findFirst()
                                                              .orElse(null);

                // In case this is a credit invoice (pure credit, or mixed), we allow to 'delete' credit generation
                if (creditItem != null) { /* Credit Invoice */
                    final BigDecimal accountCBA = cbaDao.getAccountCBAFromTransaction(entitySqlDaoWrapperFactory, context);
                    // If we don't have enough credit left on the account, we reclaim what is necessary
                    if (accountCBA.compareTo(cbaItem.getAmount()) < 0) {
                        final BigDecimal amountToReclaim = cbaItem.getAmount().subtract(accountCBA);
                        final BigDecimal reclaimed = reclaimCreditFromTransaction(accountId, amountToReclaim, invoiceIds, entitySqlDaoWrapperFactory, context);
                        Preconditions.checkState(reclaimed.compareTo(amountToReclaim) == 0,
                                                 String.format("Unexpected state, reclaimed used credit [%s/%s]", reclaimed, amountToReclaim));
                    }

                    invoiceItemSqlDao.updateItemFields(cbaItem.getId().toString(), BigDecimal.ZERO, "Delete gen credit", null, context);
                    final BigDecimal adjustedCreditAmount = creditItem.getAmount().add(cbaItem.getAmount());
                    invoiceItemSqlDao.updateItemFields(creditItem.getId().toString(), adjustedCreditAmount, "Delete gen credit", null, context);
                    invoiceIds.add(invoice.getId());
                } else /* System generated credit, e.g Repair invoice */ {
                    // TODO Add missing error https://github.com/killbill/killbill/issues/1501
                    throw new IllegalStateException("Cannot delete system generated credit");
                }
            }
            // renamed to 'invId' because: Variable 'invoiceId' is already defined in the scope
            for (final UUID invId : invoiceIds) {
                notifyBusOfInvoiceAdjustment(entitySqlDaoWrapperFactory, invId, accountId, context.getUserToken(), context);
            }
            return null;
        });
    }

    @Override
    public void consumeExstingCBAOnAccountWithUnpaidInvoices(final UUID accountId, final InternalCallContext context) {
        final List<Tag> invoicesTags = getInvoicesTags(context);

        transactionalSqlDao.execute(false, entitySqlDaoWrapperFactory -> {
            cbaDao.doCBAComplexityFromTransaction(invoicesTags, entitySqlDaoWrapperFactory, context);
            return null;
        });
    }

    private void notifyOfFutureBillingEvents(final EntitySqlDaoWrapperFactory entitySqlDaoWrapperFactory,
                                             final UUID accountId,
                                             final FutureAccountNotifications callbackDateTimePerSubscriptions,
                                             final InternalCallContext internalCallContext) {
        if (callbackDateTimePerSubscriptions == null) {
            return;
        }
        for (final LocalDate notificationDate : callbackDateTimePerSubscriptions.getNotificationsForTrigger().keySet()) {
            final DateTime notificationDateTime = internalCallContext.toUTCDateTime(notificationDate);
            final Set<UUID> subscriptionIds = callbackDateTimePerSubscriptions.getNotificationsForTrigger().get(notificationDate);
            nextBillingDatePoster.insertNextBillingNotificationFromTransaction(entitySqlDaoWrapperFactory, accountId, subscriptionIds, notificationDateTime, callbackDateTimePerSubscriptions.isRescheduled(), internalCallContext);
        }

        final long dryRunNotificationTime = invoiceConfig.getDryRunNotificationSchedule(internalCallContext).getMillis();
        if (dryRunNotificationTime > 0) {
            for (final LocalDate notificationDate : callbackDateTimePerSubscriptions.getNotificationsForDryRun().keySet()) {
                final DateTime notificationDateTime = internalCallContext.toUTCDateTime(notificationDate);
                if (notificationDateTime.compareTo(internalCallContext.getCreatedDate()) > 0) {
                    final Set<UUID> subscriptionIds = callbackDateTimePerSubscriptions.getNotificationsForDryRun().get(notificationDate);
                    nextBillingDatePoster.insertNextBillingDryRunNotificationFromTransaction(entitySqlDaoWrapperFactory,
                                                                                             accountId,
                                                                                             subscriptionIds,
                                                                                             notificationDateTime,
                                                                                             notificationDateTime.plusMillis((int) dryRunNotificationTime),
                                                                                             internalCallContext);
                }
            }
        }
    }

    private void notifyBusOfInvoiceAdjustment(final EntitySqlDaoWrapperFactory entitySqlDaoWrapperFactory,
                                              final UUID invoiceId, final UUID accountId,
                                              final UUID userToken, final InternalCallContext context) {
        try {
            eventBus.postFromTransaction(new DefaultInvoiceAdjustmentEvent(invoiceId,
                                                                           accountId,
                                                                           context.getAccountRecordId(),
                                                                           context.getTenantRecordId(),
                                                                           userToken),
                                         entitySqlDaoWrapperFactory.getHandle().getConnection());
        } catch (final EventBusException e) {
            log.warn("Failed to post adjustment event for invoiceId='{}'", invoiceId, e);
        }
    }

    private void notifyBusOfInvoicePayment(final EntitySqlDaoWrapperFactory entitySqlDaoWrapperFactory,
                                           final InvoicePaymentModelDao invoicePaymentModelDao,
                                           final UUID accountId, final UUID paymentAttemptId, final UUID userToken,
                                           final InternalCallContext context) {
        final BusEvent busEvent;
        if (Boolean.TRUE.equals(invoicePaymentModelDao.getSuccess())) {
            busEvent = new DefaultInvoicePaymentInfoEvent(accountId,
                                                          invoicePaymentModelDao.getPaymentId(),
                                                          paymentAttemptId,
                                                          invoicePaymentModelDao.getType(),
                                                          invoicePaymentModelDao.getInvoiceId(),
                                                          invoicePaymentModelDao.getPaymentDate(),
                                                          invoicePaymentModelDao.getAmount(),
                                                          invoicePaymentModelDao.getCurrency(),
                                                          invoicePaymentModelDao.getLinkedInvoicePaymentId(),
                                                          invoicePaymentModelDao.getPaymentCookieId(),
                                                          invoicePaymentModelDao.getProcessedCurrency(),
                                                          context.getAccountRecordId(),
                                                          context.getTenantRecordId(),
                                                          userToken);
        } else {
            busEvent = new DefaultInvoicePaymentErrorEvent(accountId,
                                                           invoicePaymentModelDao.getPaymentId(),
                                                           paymentAttemptId,
                                                           invoicePaymentModelDao.getType(),
                                                           invoicePaymentModelDao.getInvoiceId(),
                                                           invoicePaymentModelDao.getPaymentDate(),
                                                           invoicePaymentModelDao.getAmount(),
                                                           invoicePaymentModelDao.getCurrency(),
                                                           invoicePaymentModelDao.getLinkedInvoicePaymentId(),
                                                           invoicePaymentModelDao.getPaymentCookieId(),
                                                           invoicePaymentModelDao.getProcessedCurrency(),
                                                           context.getAccountRecordId(),
                                                           context.getTenantRecordId(),
                                                           userToken);
        }
        try {
            eventBus.postFromTransaction(busEvent, entitySqlDaoWrapperFactory.getHandle().getConnection());
        } catch (final EventBusException e) {
            log.warn("Failed to post invoice payment event for invoiceId='{}'", invoicePaymentModelDao.getInvoiceId(), e);
        }
    }

    private void createInvoiceItemFromTransaction(final InvoiceItemSqlDao invoiceItemSqlDao,
                                                  final InvoiceItemModelDao invoiceItemModelDao,
                                                  final InternalCallContext context) throws EntityPersistenceException, InvoiceApiException {
        validateInvoiceItemToBeAdjustedIfNeeded(invoiceItemSqlDao, invoiceItemModelDao, context);

        createAndRefresh(invoiceItemSqlDao, invoiceItemModelDao, context);
    }

    private void createInvoiceItemsFromTransaction(final InvoiceItemSqlDao invoiceItemSqlDao,
                                                   final List<InvoiceItemModelDao> invoiceItemModelDaos,
                                                   final InternalCallContext context) throws EntityPersistenceException, InvoiceApiException {
        for (final InvoiceItemModelDao invoiceItemModelDao : invoiceItemModelDaos) {
            validateInvoiceItemToBeAdjustedIfNeeded(invoiceItemSqlDao, invoiceItemModelDao, context);
        }

        bulkCreate(invoiceItemSqlDao, invoiceItemModelDaos, context);
    }

    private void validateInvoiceItemToBeAdjustedIfNeeded(final InvoiceItemSqlDao invoiceItemSqlDao, final InvoiceItemModelDao invoiceItemModelDao, final InternalCallContext context) throws InvoiceApiException {
        // There is no efficient way to retrieve an invoice item given an ID today (and invoice plugins can put item adjustments
        // on a different invoice than the original item), so it's easier to do the check in the DAO rather than in the API layer
        // See also https://github.com/killbill/killbill/issues/7
        if (InvoiceItemType.ITEM_ADJ.equals(invoiceItemModelDao.getType())) {
            validateInvoiceItemToBeAdjusted(invoiceItemSqlDao, invoiceItemModelDao, context);
        }
    }

    private void validateInvoiceItemToBeAdjusted(final InvoiceItemSqlDao invoiceItemSqlDao, final InvoiceItemModelDao invoiceItemModelDao, final InternalCallContext context) throws InvoiceApiException {
        Preconditions.checkNotNull(invoiceItemModelDao.getLinkedItemId(), "LinkedItemId cannot be null for ITEM_ADJ item: " + invoiceItemModelDao);
        // Note: this assumes the linked item has already been created in or prior to the transaction, which should almost always be the case
        // (unless some whacky plugin creates an out-of-order item adjustment on a subsequent external charge)
        final InvoiceItemModelDao invoiceItemToBeAdjusted = invoiceItemSqlDao.getById(invoiceItemModelDao.getLinkedItemId().toString(), context);
        if (!INVOICE_ITEM_TYPES_ADJUSTABLE.contains(invoiceItemToBeAdjusted.getType())) {
            throw new InvoiceApiException(ErrorCode.INVOICE_ITEM_ADJUSTMENT_ITEM_INVALID, invoiceItemToBeAdjusted.getId());
        }
    }

    @Override
    public void changeInvoiceStatus(final UUID invoiceId, final InvoiceStatus newStatus, final InternalCallContext context) throws InvoiceApiException {
        final List<Tag> invoicesTags = getInvoicesTags(context);

        transactionalSqlDao.execute(false, InvoiceApiException.class, entitySqlDaoWrapperFactory -> {
            final InvoiceSqlDao transactional = entitySqlDaoWrapperFactory.become(InvoiceSqlDao.class);

            // Retrieve the invoice and make sure it belongs to the right account
            final InvoiceModelDao invoice = transactional.getById(invoiceId.toString(), context);

            if (invoice == null) {
                throw new InvoiceApiException(ErrorCode.INVOICE_NOT_FOUND, invoiceId);
            }

            if (invoice.getStatus().equals(newStatus) || invoice.getStatus().equals(InvoiceStatus.VOID)) {
                throw new InvoiceApiException(ErrorCode.INVOICE_INVALID_STATUS, newStatus, invoiceId, invoice.getStatus());
            }

            transactional.updateStatusAndTargetDate(invoiceId.toString(), newStatus.toString(), invoice.getTargetDate(), context);

            // Run through all invoices
            // Current invoice could be a credit item that needs to be rebalanced
            cbaDao.doCBAComplexityFromTransaction(invoicesTags, entitySqlDaoWrapperFactory, context);

            // Invoice creation event sent on COMMITTED
            if (InvoiceStatus.COMMITTED.equals(newStatus)) {
                notifyBusOfInvoiceCreation(entitySqlDaoWrapperFactory, invoice, context);
            } else if (InvoiceStatus.VOID.equals(newStatus)) {
                // https://github.com/killbill/killbill/issues/1448
                notifyBusOfInvoiceAdjustment(entitySqlDaoWrapperFactory, invoiceId, invoice.getAccountId(), context.getUserToken(), context);

                // Deactivate any usage trackingIds if necessary
                final InvoiceTrackingSqlDao trackingSqlDao = entitySqlDaoWrapperFactory.become(InvoiceTrackingSqlDao.class);
                final List<InvoiceTrackingModelDao> invoiceTrackingModelDaos = trackingSqlDao.getTrackingsForInvoices(List.of(invoiceId.toString()), context);
                if (!invoiceTrackingModelDaos.isEmpty()) {
                    final Collection<String> invoiceTrackingIdsToDeactivate = invoiceTrackingModelDaos.stream()
                            .map(input -> input.getId().toString())
                            .collect(Collectors.toUnmodifiableList());

                    trackingSqlDao.deactivateByIds(invoiceTrackingIdsToDeactivate, context);
                }
            }
            return null;
        });
    }

    private void notifyBusOfInvoiceCreation(final EntitySqlDaoWrapperFactory entitySqlDaoWrapperFactory, final InvoiceModelDao invoice, final InternalCallContext context) {
        try {
            // This is called for a new COMMITTED invoice (which cannot be writtenOff as it does not exist yet, so rawBalance == balance)
            final BigDecimal rawBalance = InvoiceModelDaoHelper.getRawBalanceForRegularInvoice(invoice);
            final DefaultInvoiceCreationEvent event = new DefaultInvoiceCreationEvent(invoice.getId(),
                                                                                      invoice.getAccountId(),
                                                                                      rawBalance,
                                                                                      invoice.getCurrency(),
                                                                                      context.getAccountRecordId(),
                                                                                      context.getTenantRecordId(),
                                                                                      context.getUserToken());
            eventBus.postFromTransaction(event, entitySqlDaoWrapperFactory.getHandle().getConnection());
        } catch (final EventBusException e) {
            log.error("Failed to post invoice creation event for account '{}'", invoice.getAccountId(), e);
        }
    }

    private void notifyOfParentInvoiceCreation(final EntitySqlDaoWrapperFactory entitySqlDaoWrapperFactory,
                                               final InvoiceModelDao parentInvoice,
                                               final InternalCallContext context) {
        final LocalTime localTime = LocalTime.parse(invoiceConfig.getParentAutoCommitUtcTime(context));

        DateTime targetFutureNotificationDate = context.getCreatedDate().withTime(localTime);
        while (targetFutureNotificationDate.compareTo(context.getCreatedDate()) < 0) {
            targetFutureNotificationDate = targetFutureNotificationDate.plusDays(1);
        }

        parentInvoiceCommitmentPoster.insertParentInvoiceFromTransactionInternal(entitySqlDaoWrapperFactory, parentInvoice.getId(), targetFutureNotificationDate, context);
    }

    @Override
    public void createParentChildInvoiceRelation(final InvoiceParentChildModelDao invoiceRelation, final InternalCallContext context) throws InvoiceApiException {
        transactionalSqlDao.execute(false, entitySqlDaoWrapperFactory -> {
            final InvoiceParentChildrenSqlDao transactional = entitySqlDaoWrapperFactory.become(InvoiceParentChildrenSqlDao.class);
            createAndRefresh(transactional, invoiceRelation, context);
            return null;
        });
    }

    @Override
    public List<InvoiceParentChildModelDao> getChildInvoicesByParentInvoiceId(final UUID parentInvoiceId, final InternalCallContext context) throws InvoiceApiException {
        return transactionalSqlDao.execute(true, entitySqlDaoWrapperFactory -> {
            final InvoiceParentChildrenSqlDao transactional = entitySqlDaoWrapperFactory.become(InvoiceParentChildrenSqlDao.class);
            return transactional.getChildInvoicesByParentInvoiceId(parentInvoiceId.toString(), context);
        });
    }

    @Override
    public InvoiceModelDao getParentDraftInvoice(final UUID parentAccountId, final InternalCallContext context) throws InvoiceApiException {
        final List<Tag> invoicesTags = getInvoicesTags(context);

        return transactionalSqlDao.execute(true, InvoiceApiException.class, entitySqlDaoWrapperFactory -> {
            final InvoiceSqlDao invoiceSqlDao = entitySqlDaoWrapperFactory.become(InvoiceSqlDao.class);
            final InvoiceModelDao invoice = invoiceSqlDao.getParentDraftInvoice(parentAccountId.toString(), context);
            if (invoice != null) {
                invoiceDaoHelper.populateChildren(invoice, invoicesTags, entitySqlDaoWrapperFactory, context);
            }
            return invoice;
        });
    }

    @Override
    public void updateInvoiceItemAmount(final UUID invoiceItemId, final BigDecimal amount, final InternalCallContext context) throws InvoiceApiException {
        transactionalSqlDao.execute(false, InvoiceApiException.class, entitySqlDaoWrapperFactory -> {
            final InvoiceItemSqlDao transactional = entitySqlDaoWrapperFactory.become(InvoiceItemSqlDao.class);

            // Retrieve the invoice and make sure it belongs to the right account
            final InvoiceItemModelDao invoiceItem = transactional.getById(invoiceItemId.toString(), context);

            if (invoiceItem == null) {
                throw new InvoiceApiException(ErrorCode.INVOICE_ITEM_NOT_FOUND, invoiceItemId);
            }

            transactional.updateItemFields(invoiceItemId.toString(), amount, null, null, context);
            return null;
        });
    }

    @Override
    public void transferChildCreditToParent(final Account childAccount, final InternalCallContext childAccountContext) throws InvoiceApiException {
        // Need to create an internalCallContext for parent account because it's needed to save the correct accountRecordId in Invoice tables.
        // Then it's used to load invoices by account.
        final InternalTenantContext internalTenantContext = internalCallContextFactory.createInternalTenantContext(childAccount.getParentAccountId(), childAccountContext);
        final InternalCallContext parentAccountContext = internalCallContextFactory.createInternalCallContext(internalTenantContext.getAccountRecordId(), childAccountContext);

        final List<Tag> parentInvoicesTags = getInvoicesTags(parentAccountContext);
        final List<Tag> childInvoicesTags = getInvoicesTags(childAccountContext);

        transactionalSqlDao.execute(false, entitySqlDaoWrapperFactory -> {
            final InvoiceSqlDao invoiceSqlDao = entitySqlDaoWrapperFactory.become(InvoiceSqlDao.class);
            final InvoiceItemSqlDao transInvoiceItemSqlDao = entitySqlDaoWrapperFactory.become(InvoiceItemSqlDao.class);

            // create child and parent invoices

            final DateTime childCreatedDate = childAccountContext.getCreatedDate();
            final BigDecimal accountCBA = getAccountCBA(childAccount.getId(), childAccountContext);

            // create external charge to child account
            final LocalDate childInvoiceDate = childAccountContext.toLocalDate(childAccountContext.getCreatedDate());
            final Invoice invoiceForExternalCharge = new DefaultInvoice(childAccount.getId(),
                                                                        childInvoiceDate,
                                                                        childCreatedDate.toLocalDate(),
                                                                        childAccount.getCurrency(),
                                                                        InvoiceStatus.COMMITTED);
            final String chargeDescription = "Charge to move credit from child to parent account";
            final InvoiceItem externalChargeItem = new ExternalChargeInvoiceItem(UUIDs.randomUUID(),
                                                                                 childCreatedDate,
                                                                                 invoiceForExternalCharge.getId(),
                                                                                 childAccount.getId(),
                                                                                 null,
                                                                                 chargeDescription,
                                                                                 childCreatedDate.toLocalDate(),
                                                                                 childCreatedDate.toLocalDate(),
                                                                                 accountCBA,
                                                                                 childAccount.getCurrency(),
                                                                                 null);
            invoiceForExternalCharge.addInvoiceItem(externalChargeItem);

            // create credit to parent account
            final LocalDate parentInvoiceDate = parentAccountContext.toLocalDate(parentAccountContext.getCreatedDate());
            final Invoice invoiceForCredit = new DefaultInvoice(childAccount.getParentAccountId(),
                                                                parentInvoiceDate,
                                                                childCreatedDate.toLocalDate(),
                                                                childAccount.getCurrency(),
                                                                InvoiceStatus.COMMITTED);
            final String creditDescription = "Credit migrated from child account " + childAccount.getId();
            final InvoiceItem creditItem = new CreditAdjInvoiceItem(UUIDs.randomUUID(),
                                                                    childCreatedDate,
                                                                    invoiceForCredit.getId(),
                                                                    childAccount.getParentAccountId(),
                                                                    childCreatedDate.toLocalDate(),
                                                                    creditDescription,
                                                                    // Note! The amount is negated here!
                                                                    accountCBA.negate(),
                                                                    childAccount.getCurrency(),
                                                                    null);
            invoiceForCredit.addInvoiceItem(creditItem);

            // save invoices and invoice items
            final InvoiceModelDao childInvoice = new InvoiceModelDao(invoiceForExternalCharge);
            createAndRefresh(invoiceSqlDao, childInvoice, childAccountContext);
            final InvoiceItemModelDao childExternalChargeItem = new InvoiceItemModelDao(externalChargeItem);
            createInvoiceItemFromTransaction(transInvoiceItemSqlDao, childExternalChargeItem, childAccountContext);
            // Keep invoice up-to-date for CBA below
            childInvoice.addInvoiceItem(childExternalChargeItem);

            final InvoiceModelDao parentInvoice = new InvoiceModelDao(invoiceForCredit);
            createAndRefresh(invoiceSqlDao, parentInvoice, parentAccountContext);
            final InvoiceItemModelDao parentCreditItem = new InvoiceItemModelDao(creditItem);
            createInvoiceItemFromTransaction(transInvoiceItemSqlDao, parentCreditItem, parentAccountContext);
            // Keep invoice up-to-date for CBA below
            parentInvoice.addInvoiceItem(parentCreditItem);

            // Create Mapping relation
            final InvoiceParentChildrenSqlDao transactional = entitySqlDaoWrapperFactory.become(InvoiceParentChildrenSqlDao.class);
            final InvoiceParentChildModelDao invoiceRelation = new InvoiceParentChildModelDao(parentInvoice.getId(), childInvoice.getId(), childInvoice.getAccountId());
            createAndRefresh(transactional, invoiceRelation, parentAccountContext);

            // Add child CBA complexity and notify bus on child invoice creation
            final CBALogicWrapper childCbaWrapper = new CBALogicWrapper(childAccount.getId(), childInvoicesTags, childAccountContext, entitySqlDaoWrapperFactory);
            childCbaWrapper.runCBALogicWithNotificationEvents(Collections.emptySet(), Set.of(childInvoice.getId()), List.of(childInvoice));
            notifyBusOfInvoiceCreation(entitySqlDaoWrapperFactory, childInvoice, childAccountContext);

            // Add parent CBA complexity and notify bus on child invoice creation
            final CBALogicWrapper cbaWrapper = new CBALogicWrapper(childAccount.getParentAccountId(), parentInvoicesTags, parentAccountContext, entitySqlDaoWrapperFactory);
            cbaWrapper.runCBALogicWithNotificationEvents(Collections.emptySet(), Set.of(parentInvoice.getId()), List.of(parentInvoice));
            notifyBusOfInvoiceCreation(entitySqlDaoWrapperFactory, parentInvoice, parentAccountContext);

            return null;
        });
    }

    @Override
    public List<InvoiceItemModelDao> getInvoiceItemsByParentInvoice(final UUID parentInvoiceId, final InternalTenantContext context) throws InvoiceApiException {
        return transactionalSqlDao.execute(true, entitySqlDaoWrapperFactory -> {
            final InvoiceItemSqlDao transactional = entitySqlDaoWrapperFactory.become(InvoiceItemSqlDao.class);
            return transactional.getInvoiceItemsByParentInvoice(parentInvoiceId.toString(), context);
        });
    }

    @Override
    public List<InvoiceTrackingModelDao> getTrackingsByDateRange(final LocalDate startDate, final LocalDate endDate, final InternalCallContext context) {
        return transactionalSqlDao.execute(true, entitySqlDaoWrapperFactory -> {
            final InvoiceTrackingSqlDao transactional = entitySqlDaoWrapperFactory.become(InvoiceTrackingSqlDao.class);
            return transactional.getTrackingsByDateRange(startDate.toDate(), endDate.toDate(), context);
        });
    }

    @Override
    public List<AuditLogWithHistory> getInvoiceAuditLogsWithHistoryForId(final UUID invoiceId, final AuditLevel auditLevel, final InternalTenantContext context) {
        return transactionalSqlDao.execute(true, entitySqlDaoWrapperFactory -> {
            final InvoiceSqlDao transactional = entitySqlDaoWrapperFactory.become(InvoiceSqlDao.class);
            return auditDao.getAuditLogsWithHistoryForId(transactional, TableName.INVOICES, invoiceId, auditLevel, context);
        });
    }

    @Override
    public List<AuditLogWithHistory> getInvoiceItemAuditLogsWithHistoryForId(final UUID invoiceItemId, final AuditLevel auditLevel, final InternalTenantContext context) {
        return transactionalSqlDao.execute(true, entitySqlDaoWrapperFactory -> {
            final InvoiceItemSqlDao transactional = entitySqlDaoWrapperFactory.become(InvoiceItemSqlDao.class);
            return auditDao.getAuditLogsWithHistoryForId(transactional, TableName.INVOICE_ITEMS, invoiceItemId, auditLevel, context);
        });
    }

    @Override
    public List<AuditLogWithHistory> getInvoicePaymentAuditLogsWithHistoryForId(final UUID invoicePaymentId, final AuditLevel auditLevel, final InternalTenantContext context) {
        return transactionalSqlDao.execute(true, entitySqlDaoWrapperFactory -> {
            final InvoicePaymentSqlDao transactional = entitySqlDaoWrapperFactory.become(InvoicePaymentSqlDao.class);
            return auditDao.getAuditLogsWithHistoryForId(transactional, TableName.INVOICE_PAYMENTS, invoicePaymentId, auditLevel, context);
        });
    }

    private class CBALogicWrapper {

        private final UUID accountId;
        private final List<Tag> invoicesTags;
        private final InternalCallContext context;
        private final EntitySqlDaoWrapperFactory entitySqlDaoWrapperFactory;

        public CBALogicWrapper(final UUID accountId, final List<Tag> invoicesTags, final InternalCallContext context, final EntitySqlDaoWrapperFactory entitySqlDaoWrapperFactory) {
            this.accountId = accountId;
            this.invoicesTags = invoicesTags;
            this.context = context;
            this.entitySqlDaoWrapperFactory = entitySqlDaoWrapperFactory;
        }

        public void runCBALogicWithNotificationEvents(final Set<UUID> allInvoiceIds) throws EntityPersistenceException, InvoiceApiException {
            runCBALogicWithNotificationEventsInternal(Collections.emptySet(), Collections.emptySet(), runCBALogicWithInvoiceIds(allInvoiceIds));
        }

        public void runCBALogicWithNotificationEvents(final Set<UUID> initSet, final Set<UUID> excludedSet, final Set<UUID> allInvoiceIds) throws EntityPersistenceException, InvoiceApiException {
            runCBALogicWithNotificationEventsInternal(initSet, excludedSet, runCBALogicWithInvoiceIds(allInvoiceIds));
        }

        public void runCBALogicWithNotificationEvents(final List<InvoiceModelDao> invoices) throws EntityPersistenceException, InvoiceApiException {
            runCBALogicWithNotificationEvents(Collections.emptySet(), Collections.emptySet(), invoices);
        }

        public void runCBALogicWithNotificationEvents(final Set<UUID> initSet, final Set<UUID> excludedSet, final List<InvoiceModelDao> invoices) throws EntityPersistenceException, InvoiceApiException {
            runCBALogicWithNotificationEventsInternal(initSet, excludedSet, runCBALogicWithInvoices(invoices));
        }

        private void runCBALogicWithNotificationEventsInternal(final Set<UUID> initSet, final Set<UUID> excludedSet, final Set<UUID> resCbaInvoiceIds) {
            final Set<UUID> candidateModifiedInvoiceIds = new HashSet<>(initSet);
            candidateModifiedInvoiceIds.addAll(resCbaInvoiceIds);
            final Set<UUID> modifiedInvoiceIds = Sets.difference(candidateModifiedInvoiceIds, excludedSet);
            for (UUID id : modifiedInvoiceIds) {
                notifyBusOfInvoiceAdjustment(entitySqlDaoWrapperFactory, id, accountId, context.getUserToken(), context);
            }
        }

        private Set<UUID> runCBALogicWithInvoices(final List<InvoiceModelDao> invoices) throws EntityPersistenceException, InvoiceApiException {
            return cbaDao.doCBAComplexityFromTransaction(invoices, invoicesTags, entitySqlDaoWrapperFactory, context);
        }

        private Set<UUID> runCBALogicWithInvoiceIds(final Set<UUID> allInvoiceIds) throws EntityPersistenceException, InvoiceApiException {
            return cbaDao.doCBAComplexityFromTransaction(allInvoiceIds, invoicesTags, entitySqlDaoWrapperFactory, context);
        }
    }

    // PERF: fetch tags once. See also https://github.com/killbill/killbill/issues/720.
    @VisibleForTesting
    List<Tag> getInvoicesTags(final InternalTenantContext context) {
        return tagInternalApi.getTagsForAccountType(ObjectType.INVOICE, false, context);
    }

    private static boolean checkAgainstExistingInvoiceItemState(final InvoiceItemModelDao existingInvoiceItem, final InvoiceItemModelDao inputInvoiceItem) {
        boolean itemShouldBeUpdated = false;
        if (inputInvoiceItem.getAmount() != null) {
            itemShouldBeUpdated = existingInvoiceItem.getAmount() == null /* unlikely */ || inputInvoiceItem.getAmount().compareTo(existingInvoiceItem.getAmount()) != 0;
        } else if (inputInvoiceItem.getDescription() != null) {
            itemShouldBeUpdated = existingInvoiceItem.getDescription() == null || inputInvoiceItem.getDescription().compareTo(existingInvoiceItem.getDescription()) != 0;
        } else if (inputInvoiceItem.getItemDetails() != null) {
            itemShouldBeUpdated = existingInvoiceItem.getItemDetails() == null || inputInvoiceItem.getItemDetails().compareTo(existingInvoiceItem.getItemDetails()) != 0;
        }
        return itemShouldBeUpdated;
    }

}<|MERGE_RESOLUTION|>--- conflicted
+++ resolved
@@ -33,6 +33,7 @@
 import java.util.Map.Entry;
 import java.util.Set;
 import java.util.UUID;
+import java.util.function.Function;
 import java.util.stream.Collectors;
 
 import javax.annotation.Nullable;
@@ -88,6 +89,7 @@
 import org.killbill.billing.util.entity.dao.DefaultPaginationSqlDaoHelper;
 import org.killbill.billing.util.entity.dao.DefaultPaginationSqlDaoHelper.PaginationIteratorBuilder;
 import org.killbill.billing.util.entity.dao.EntityDaoBase;
+import org.killbill.billing.util.entity.dao.EntitySqlDaoTransactionWrapper;
 import org.killbill.billing.util.entity.dao.EntitySqlDaoTransactionalJdbiWrapper;
 import org.killbill.billing.util.entity.dao.EntitySqlDaoWrapperFactory;
 import org.killbill.billing.util.optimizer.BusOptimizer;
@@ -277,7 +279,6 @@
     }
 
     @Override
-<<<<<<< HEAD
     public List<InvoiceModelDao> getInvoicesByGroup(final UUID groupId, final InternalTenantContext context) {
         // TODO_1658 Do we want a special query along with a new index on grpId or is the cardinality small enough that we
         // fetch by accountRecordId. Note that we only 'populate' on the filtered list.
@@ -287,12 +288,10 @@
             public List<InvoiceModelDao> inTransaction(final EntitySqlDaoWrapperFactory entitySqlDaoWrapperFactory) throws Exception {
                 final InvoiceSqlDao invoiceSqlDao = entitySqlDaoWrapperFactory.become(InvoiceSqlDao.class);
                 final List<InvoiceModelDao> allInvoices = invoiceSqlDao.getByAccountRecordId(context);
-                final List<InvoiceModelDao> invoices = ImmutableList.<InvoiceModelDao>copyOf(INVOICE_MODEL_DAO_ORDERING.sortedCopy(Iterables.<InvoiceModelDao>filter(allInvoices, new Predicate<InvoiceModelDao>() {
-                    @Override
-                    public boolean apply(final InvoiceModelDao invoice) {
-                        return invoice.getGrpId().equals(groupId);
-                    }
-                })));
+                final List<InvoiceModelDao> invoices = allInvoices.stream()
+                                                                  .filter(invoice -> invoice.getGrpId().equals(groupId))
+                                                                  .sorted(INVOICE_MODEL_DAO_COMPARATOR)
+                                                                  .collect(Collectors.toUnmodifiableList());
                 invoiceDaoHelper.populateChildren(invoices, invoicesTags, entitySqlDaoWrapperFactory, context);
                 return invoices;
             }
@@ -301,11 +300,8 @@
     }
 
     @Override
-    public void setFutureAccountNotificationsForEmptyInvoice(final UUID accountId, final FutureAccountNotifications callbackDateTimePerSubscriptions,
-=======
     public void setFutureAccountNotificationsForEmptyInvoice(final UUID accountId,
                                                              final FutureAccountNotifications callbackDateTimePerSubscriptions,
->>>>>>> 9f022969
                                                              final InternalCallContext context) {
 
         transactionalSqlDao.execute(false, entitySqlDaoWrapperFactory -> {
@@ -322,45 +318,22 @@
         });
     }
 
-<<<<<<< HEAD
     public List<InvoiceItemModelDao> createInvoices(final Iterable<InvoiceModelDao> inputInvoices,
-=======
-    @Override
-    public void createInvoice(final InvoiceModelDao invoice,
-                              final BillingEventSet billingEvents,
-                              final Set<InvoiceTrackingModelDao> trackingIds,
-                              final FutureAccountNotifications callbackDateTimePerSubscriptions,
-                              final ExistingInvoiceMetadata existingInvoiceMetadata,
-                              final InternalCallContext context) {
-        createInvoices(List.of(invoice), billingEvents, trackingIds, callbackDateTimePerSubscriptions, existingInvoiceMetadata, false, context);
-    }
-
-    @Override
-    public List<InvoiceItemModelDao> createInvoices(final List<InvoiceModelDao> invoices,
-                                                    final BillingEventSet billingEvents,
+                                                    @Nullable final BillingEventSet billingEvents,
                                                     final Set<InvoiceTrackingModelDao> trackingIds,
+                                                    @Nullable final FutureAccountNotifications callbackDateTimePerSubscriptions,
+                                                    @Nullable final ExistingInvoiceMetadata existingInvoiceMetadataOrNull,
+                                                    final boolean returnCreatedInvoiceItems,
                                                     final InternalCallContext context) {
-        return createInvoices(invoices, billingEvents, trackingIds, new FutureAccountNotifications(), null, true, context);
-    }
-
-    private List<InvoiceItemModelDao> createInvoices(final Iterable<InvoiceModelDao> invoices,
->>>>>>> 9f022969
-                                                     @Nullable final BillingEventSet billingEvents,
-                                                     final Set<InvoiceTrackingModelDao> trackingIds,
-                                                     @Nullable final FutureAccountNotifications callbackDateTimePerSubscriptions,
-                                                     @Nullable final ExistingInvoiceMetadata existingInvoiceMetadataOrNull,
-                                                     final boolean returnCreatedInvoiceItems,
-                                                     final InternalCallContext context) {
         // Track invoices that are being created
-        final Set<UUID> createdInvoiceIds = new HashSet<>();
+        final Set<UUID> createdInvoiceIds = new HashSet<UUID>();
         // Track invoices that already exist but are being committed -- AUTO_INVOICING_REUSE_DRAFT mode
-        final Set<UUID> committedReusedInvoiceId = new HashSet<>();
+        final Set<UUID> committedReusedInvoiceId = new HashSet<UUID>();
         // Track all invoices that are referenced through all invoiceItems
-        final Set<UUID> allInvoiceIds = new HashSet<>();
+        final Set<UUID> allInvoiceIds = new HashSet<UUID>();
         // Track invoices that are committed but were not created or reused -- to sent the InvoiceAdjustment bus event
-        final Set<UUID> adjustedCommittedInvoiceIds = new HashSet<>();
-
-<<<<<<< HEAD
+        final Set<UUID> adjustedCommittedInvoiceIds = new HashSet<UUID>();
+
         // Track set of invoices being referenced - note that input invoices can be used as 'containers' with items that belong to them
         // However, if this is the case, we expect the invoice to exist
         final Collection<UUID> invoiceIdsReferencedFromItems = new HashSet<UUID>();
@@ -371,22 +344,12 @@
         }
 
         if (Iterables.isEmpty(inputInvoices)) {
-            return ImmutableList.<InvoiceItemModelDao>of();
-=======
-        final Collection<UUID> invoiceIdsReferencedFromItems = new HashSet<>();
-        Iterables.toStream(invoices)
-                 .flatMap(invoiceModelDao -> invoiceModelDao.getInvoiceItems().stream())
-                 .forEach(invoiceItemModelDao -> invoiceIdsReferencedFromItems.add(invoiceItemModelDao.getInvoiceId()));
-
-        if (Iterables.isEmpty(invoices)) {
             return Collections.emptyList();
->>>>>>> 9f022969
         }
         final UUID accountId = inputInvoices.iterator().next().getAccountId();
 
         final List<Tag> invoicesTags = getInvoicesTags(context);
 
-<<<<<<< HEAD
         final Map<UUID, InvoiceModelDao> inputInvoicesById = new HashMap<UUID, InvoiceModelDao>();
         return transactionalSqlDao.execute(false, new EntitySqlDaoTransactionWrapper<List<InvoiceItemModelDao>>() {
             @Override
@@ -444,82 +407,45 @@
                                 invoiceSqlDao.updateStatusAndTargetDate(invoiceModelDao.getId().toString(), newStatus.toString(), newTargetDate, context);
                                 committedReusedInvoiceId.add(invoiceModelDao.getId());
                             }
-=======
-        final Map<UUID, InvoiceModelDao> invoiceByInvoiceId = new HashMap<>();
-        return transactionalSqlDao.execute(false, entitySqlDaoWrapperFactory -> {
-            final InvoiceSqlDao invoiceSqlDao = entitySqlDaoWrapperFactory.become(InvoiceSqlDao.class);
-            final InvoiceItemSqlDao transInvoiceItemSqlDao = entitySqlDaoWrapperFactory.become(InvoiceItemSqlDao.class);
-            final InvoiceBillingEventSqlDao billingEventSqlDao = entitySqlDaoWrapperFactory.become(InvoiceBillingEventSqlDao.class);
-
-            final ExistingInvoiceMetadata existingInvoiceMetadata;
-            if (existingInvoiceMetadataOrNull == null) {
-                existingInvoiceMetadata = new ExistingInvoiceMetadata(invoiceSqlDao, transInvoiceItemSqlDao);
-            } else {
-                existingInvoiceMetadata = existingInvoiceMetadataOrNull;
-            }
-
-            final List<InvoiceItemModelDao> invoiceItemsToCreate = new LinkedList<InvoiceItemModelDao>();
-            for (final InvoiceModelDao invoiceModelDao : invoices) {
-                invoiceByInvoiceId.put(invoiceModelDao.getId(), invoiceModelDao);
-                final boolean isNotShellInvoice = invoiceIdsReferencedFromItems.remove(invoiceModelDao.getId());
-
-                final InvoiceModelDao invoiceOnDisk = existingInvoiceMetadata.getExistingInvoice(invoiceModelDao.getId(), context);
-                if (isNotShellInvoice) {
-                    // Create the invoice if this is not a shell invoice and it does not already exist
-                    if (invoiceOnDisk == null) {
-                        createAndRefresh(invoiceSqlDao, invoiceModelDao, context);
-                        if (billingEvents != null) {
-                            billingEventSqlDao.create(new InvoiceBillingEventModelDao(invoiceModelDao.getId(), BillingEventSerializer.serialize(billingEvents), context.getCreatedDate()), context);
->>>>>>> 9f022969
-                        }
-                        createdInvoiceIds.add(invoiceModelDao.getId());
-                    } else {
-
-                        // Allow transition from DRAFT to COMMITTED or keep current status
-                        InvoiceStatus newStatus = invoiceOnDisk.getStatus();
-                        boolean statusUpdated = false;
-                        if (InvoiceStatus.COMMITTED == invoiceModelDao.getStatus() && InvoiceStatus.DRAFT == invoiceOnDisk.getStatus()) {
-                            statusUpdated = true;
-                            newStatus = InvoiceStatus.COMMITTED;
-                        }
-
-                        // Update if target date is specified and prev targetDate was either null or prior to new date
-                        LocalDate newTargetDate = invoiceOnDisk.getTargetDate();
-                        boolean targetDateUpdated = false;
-                        if (invoiceModelDao.getTargetDate() != null &&
-                            (invoiceOnDisk.getTargetDate() == null || invoiceOnDisk.getTargetDate().compareTo(invoiceModelDao.getTargetDate()) < 0)) {
-                            targetDateUpdated = true;
-                            newTargetDate = invoiceModelDao.getTargetDate();
-                        }
-
-                        if (statusUpdated || targetDateUpdated) {
-                            invoiceSqlDao.updateStatusAndTargetDate(invoiceModelDao.getId().toString(), newStatus.toString(), newTargetDate, context);
-                            committedReusedInvoiceId.add(invoiceModelDao.getId());
                         }
                     }
-                }
-
-                // Create the invoice items if needed (note: they may not necessarily belong to that invoice)
-                for (final InvoiceItemModelDao invoiceItemModelDao : invoiceModelDao.getInvoiceItems()) {
-                    final InvoiceItemModelDao existingInvoiceItem = existingInvoiceMetadata.getExistingInvoiceItem(invoiceItemModelDao.getId(), context);
-                    // Because of AUTO_INVOICING_REUSE_DRAFT we expect an invoice were items might already exist.
-                    // Also for ALLOWED_INVOICE_ITEM_TYPES, we expect plugins to potentially modify the amount
-                    if (existingInvoiceItem == null) {
-                        invoiceItemsToCreate.add(invoiceItemModelDao);
-                        allInvoiceIds.add(invoiceItemModelDao.getInvoiceId());
-                    } else if (InvoicePluginDispatcher.ALLOWED_INVOICE_ITEM_TYPES.contains(invoiceItemModelDao.getType()) &&
-                               // The restriction on the amount is to deal with https://github.com/killbill/killbill/issues/993 - and ensure that duplicate
-                               // items would not be re-written
-                               (invoiceItemModelDao.getAmount().compareTo(existingInvoiceItem.getAmount()) != 0)) {
-                        if (checkAgainstExistingInvoiceItemState(existingInvoiceItem, invoiceItemModelDao)) {
-                            transInvoiceItemSqlDao.updateItemFields(invoiceItemModelDao.getId().toString(), invoiceItemModelDao.getAmount(), invoiceItemModelDao.getDescription(), invoiceItemModelDao.getItemDetails(), context);
+
+                    // Create the invoice items if needed (note: they may not necessarily belong to that invoice)
+                    for (final InvoiceItemModelDao invoiceItemModelDao : invoiceModelDao.getInvoiceItems()) {
+                        final InvoiceItemModelDao existingInvoiceItem = existingInvoiceMetadata.getExistingInvoiceItem(invoiceItemModelDao.getId(), context);
+                        // Because of AUTO_INVOICING_REUSE_DRAFT we expect an invoice were items might already exist.
+                        // Also for ALLOWED_INVOICE_ITEM_TYPES, we expect plugins to potentially modify the amount
+                        if (existingInvoiceItem == null) {
+                            invoiceItemsToCreate.add(invoiceItemModelDao);
+                            allInvoiceIds.add(invoiceItemModelDao.getInvoiceId());
+                        } else if (InvoicePluginDispatcher.ALLOWED_INVOICE_ITEM_TYPES.contains(invoiceItemModelDao.getType()) &&
+                                   // The restriction on the amount is to deal with https://github.com/killbill/killbill/issues/993 - and ensure that duplicate
+                                   // items would not be re-written
+                                   (invoiceItemModelDao.getAmount().compareTo(existingInvoiceItem.getAmount()) != 0)) {
+                            if (checkAgainstExistingInvoiceItemState(existingInvoiceItem, invoiceItemModelDao)) {
+                                transInvoiceItemSqlDao.updateItemFields(invoiceItemModelDao.getId().toString(), invoiceItemModelDao.getAmount(), invoiceItemModelDao.getDescription(), invoiceItemModelDao.getItemDetails(), context);
+                            }
                         }
                     }
+                    final boolean wasInvoiceCreatedOrCommitted = createdInvoiceIds.contains(invoiceModelDao.getId()) ||
+                                                                 committedReusedInvoiceId.contains(invoiceModelDao.getId());
+
+                    final boolean hasInvoiceBeenAdjusted = allInvoiceIds.contains(invoiceModelDao.getId());
+
+                    if (InvoiceStatus.COMMITTED.equals(invoiceModelDao.getStatus())) {
+                        if (wasInvoiceCreatedOrCommitted) {
+                            notifyBusOfInvoiceCreation(entitySqlDaoWrapperFactory, invoiceModelDao, context);
+                        } else if (hasInvoiceBeenAdjusted) {
+                            adjustedCommittedInvoiceIds.add(invoiceModelDao.getId());
+                        }
+                    } else if (wasInvoiceCreatedOrCommitted && invoiceModelDao.isParentInvoice()) {
+                        notifyOfParentInvoiceCreation(entitySqlDaoWrapperFactory, invoiceModelDao, context);
+                    }
+
+                    // We always add the future notifications when the callbackDateTimePerSubscriptions is not empty (incl. DRAFT invoices containing RECURRING items created using AUTO_INVOICING_DRAFT feature)
+                    notifyOfFutureBillingEvents(entitySqlDaoWrapperFactory, invoiceModelDao.getAccountId(), callbackDateTimePerSubscriptions, context);
                 }
-                final boolean wasInvoiceCreatedOrCommitted = createdInvoiceIds.contains(invoiceModelDao.getId()) ||
-                                                             committedReusedInvoiceId.contains(invoiceModelDao.getId());
-
-<<<<<<< HEAD
+
                 // Verify invoices remaining through input items exist (if not already created before)
                 for (final UUID invoiceId : invoiceIdsReferencedFromItems) {
                     final InvoiceModelDao tmp = invoiceSqlDao.getById(invoiceId.toString(), context);
@@ -540,57 +466,29 @@
                     final List<InvoiceModelDao> cbaInvoicesInput = new ArrayList<>();
                     for (final UUID id : createdInvoiceIds) {
                         cbaInvoicesInput.add(inputInvoicesById.get(id));
-=======
-                final boolean hasInvoiceBeenAdjusted = allInvoiceIds.contains(invoiceModelDao.getId());
-
-                if (InvoiceStatus.COMMITTED.equals(invoiceModelDao.getStatus())) {
-                    if (wasInvoiceCreatedOrCommitted) {
-                        notifyBusOfInvoiceCreation(entitySqlDaoWrapperFactory, invoiceModelDao, context);
-                    } else if (hasInvoiceBeenAdjusted) {
-                        adjustedCommittedInvoiceIds.add(invoiceModelDao.getId());
->>>>>>> 9f022969
                     }
-                } else if (wasInvoiceCreatedOrCommitted && invoiceModelDao.isParentInvoice()) {
-                    notifyOfParentInvoiceCreation(entitySqlDaoWrapperFactory, invoiceModelDao, context);
+                    cbaWrapper.runCBALogicWithNotificationEvents(adjustedCommittedInvoiceIds, createdInvoiceIds, cbaInvoicesInput);
+                } else {
+                    cbaWrapper.runCBALogicWithNotificationEvents(adjustedCommittedInvoiceIds, createdInvoiceIds, allInvoiceIds);
                 }
 
-                // We always add the future notifications when the callbackDateTimePerSubscriptions is not empty (incl. DRAFT invoices containing RECURRING items created using AUTO_INVOICING_DRAFT feature)
-                notifyOfFutureBillingEvents(entitySqlDaoWrapperFactory, invoiceModelDao.getAccountId(), callbackDateTimePerSubscriptions, context);
-            }
-
-            // Bulk insert the invoice items
-            createInvoiceItemsFromTransaction(transInvoiceItemSqlDao, invoiceItemsToCreate, context);
-
-            // CBA COMPLEXITY...
-            //
-            // Optimized path where we don't need to refresh invoices
-            final CBALogicWrapper cbaWrapper = new CBALogicWrapper(accountId, invoicesTags, context, entitySqlDaoWrapperFactory);
-            if (createdInvoiceIds.equals(allInvoiceIds)) {
-                final List<InvoiceModelDao> cbaInvoicesInput = new ArrayList<>();
-                for (final UUID id : createdInvoiceIds) {
-                    cbaInvoicesInput.add(invoiceByInvoiceId.get(id));
+                if (trackingIds != null && !trackingIds.isEmpty()) {
+                    final InvoiceTrackingSqlDao trackingIdsSqlDao = entitySqlDaoWrapperFactory.become(InvoiceTrackingSqlDao.class);
+                    trackingIdsSqlDao.create(trackingIds, context);
                 }
-                cbaWrapper.runCBALogicWithNotificationEvents(adjustedCommittedInvoiceIds, createdInvoiceIds, cbaInvoicesInput);
-            } else {
-                cbaWrapper.runCBALogicWithNotificationEvents(adjustedCommittedInvoiceIds, createdInvoiceIds, allInvoiceIds);
-            }
-
-            if (trackingIds != null && !trackingIds.isEmpty()) {
-                final InvoiceTrackingSqlDao trackingIdsSqlDao = entitySqlDaoWrapperFactory.become(InvoiceTrackingSqlDao.class);
-                trackingIdsSqlDao.create(trackingIds, context);
-            }
-
-            if (returnCreatedInvoiceItems) {
-                if (invoiceItemsToCreate.isEmpty()) {
-                    return Collections.emptyList();
+
+                if (returnCreatedInvoiceItems) {
+                    if (invoiceItemsToCreate.isEmpty()) {
+                        return Collections.emptyList();
+                    } else {
+                        final List<String> inovoiceIds = invoiceItemsToCreate.stream()
+                                                                             .map(input -> input.getId().toString())
+                                                                             .collect(Collectors.toUnmodifiableList());
+                        return transInvoiceItemSqlDao.getByIds(inovoiceIds, context);
+                    }
                 } else {
-                    final List<String> inovoiceIds = invoiceItemsToCreate.stream()
-                            .map(input -> input.getId().toString())
-                            .collect(Collectors.toUnmodifiableList());
-                    return transInvoiceItemSqlDao.getByIds(inovoiceIds, context);
+                    return null;
                 }
-            } else {
-                return null;
             }
         });
     }
