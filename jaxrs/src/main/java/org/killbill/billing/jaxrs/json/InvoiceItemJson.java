/*
 * Copyright 2010-2013 Ning, Inc.
 *
 * Ning licenses this file to you under the Apache License, version 2.0
 * (the "License"); you may not use this file except in compliance with the
 * License.  You may obtain a copy of the License at:
 *
 *    http://www.apache.org/licenses/LICENSE-2.0
 *
 * Unless required by applicable law or agreed to in writing, software
 * distributed under the License is distributed on an "AS IS" BASIS, WITHOUT
 * WARRANTIES OR CONDITIONS OF ANY KIND, either express or implied.  See the
 * License for the specific language governing permissions and limitations
 * under the License.
 */

package org.killbill.billing.jaxrs.json;

import java.math.BigDecimal;
import java.util.List;
import java.util.UUID;

import javax.annotation.Nullable;

import org.joda.time.DateTime;
import org.joda.time.LocalDate;
import org.killbill.billing.catalog.api.Currency;
import org.killbill.billing.invoice.api.InvoiceItem;
import org.killbill.billing.invoice.api.InvoiceItemType;
import org.killbill.billing.util.audit.AuditLog;

import com.fasterxml.jackson.annotation.JsonCreator;
import com.fasterxml.jackson.annotation.JsonProperty;
import com.google.common.base.Function;
import com.google.common.collect.Collections2;
import com.google.common.collect.ImmutableList;
import io.swagger.annotations.ApiModel;
import io.swagger.annotations.ApiModelProperty;

@ApiModel(value="InvoiceItem", parent = JsonBase.class)
public class InvoiceItemJson extends JsonBase {

    @ApiModelProperty( required = true)
    private final UUID invoiceItemId;
    private final UUID invoiceId;
    private final UUID linkedInvoiceItemId;
    @ApiModelProperty(required = true)
    private final UUID accountId;
    private final UUID childAccountId;
    private final UUID bundleId;
    private final UUID subscriptionId;
    private final String productName;
    private final String planName;
    private final String phaseName;
    private final String usageName;
    private final String prettyProductName;
    private final String prettyPlanName;
    private final String prettyPhaseName;
    private final String prettyUsageName;
    private final InvoiceItemType itemType;
    private final String description;
    private final LocalDate startDate;
    private final LocalDate endDate;
    private final BigDecimal amount;
    private final BigDecimal rate;
    private final Currency currency;
    private final BigDecimal quantity;
    private final String itemDetails;
    private final DateTime catalogEffectiveDate;
    private List<InvoiceItemJson> childItems;

    @JsonCreator
    public InvoiceItemJson(@JsonProperty("invoiceItemId") final UUID invoiceItemId,
                           @JsonProperty("invoiceId") final UUID invoiceId,
                           @JsonProperty("linkedInvoiceItemId") final UUID linkedInvoiceItemId,
                           @JsonProperty("accountId") final UUID accountId,
                           @JsonProperty("childAccountId") final UUID childAccountId,
                           @JsonProperty("bundleId") final UUID bundleId,
                           @JsonProperty("subscriptionId") final UUID subscriptionId,
                           @JsonProperty("productName") final String productName,
                           @JsonProperty("planName") final String planName,
                           @JsonProperty("phaseName") final String phaseName,
                           @JsonProperty("usageName") final String usageName,
                           @JsonProperty("prettyProductName") final String prettyProductName,
                           @JsonProperty("prettyPlanName") final String prettyPlanName,
                           @JsonProperty("prettyPhaseName") final String prettyPhaseName,
                           @JsonProperty("prettyUsageName") final String prettyUsageName,
                           @JsonProperty("itemType") final InvoiceItemType itemType,
                           @JsonProperty("description") final String description,
                           @JsonProperty("startDate") final LocalDate startDate,
                           @JsonProperty("endDate") final LocalDate endDate,
                           @JsonProperty("amount") final BigDecimal amount,
                           @JsonProperty("rate") final  BigDecimal rate,
                           @JsonProperty("currency") final Currency currency,
                           @JsonProperty("quantity") final BigDecimal quantity,
                           @JsonProperty("itemDetails") final String itemDetails,
                           @JsonProperty("catalogEffectiveDate") final DateTime catalogEffectiveDate,
                           @JsonProperty("childItems") final List<InvoiceItemJson> childItems,
                           @JsonProperty("auditLogs") @Nullable final List<AuditLogJson> auditLogs) {
        super(auditLogs);
        this.invoiceItemId = invoiceItemId;
        this.invoiceId = invoiceId;
        this.linkedInvoiceItemId = linkedInvoiceItemId;
        this.accountId = accountId;
        this.childAccountId = childAccountId;
        this.bundleId = bundleId;
        this.subscriptionId = subscriptionId;
        this.productName = productName;
        this.planName = planName;
        this.phaseName = phaseName;
        this.usageName = usageName;
        this.prettyProductName = prettyProductName;
        this.prettyPlanName = prettyPlanName;
        this.prettyPhaseName = prettyPhaseName;
        this.prettyUsageName = prettyUsageName;
        this.itemType = itemType;
        this.description = description;
        this.startDate = startDate;
        this.endDate = endDate;
        this.amount = amount;
        this.rate = rate;
        this.currency = currency;
        this.childItems = childItems;
        this.catalogEffectiveDate = catalogEffectiveDate;
        this.quantity = quantity;
        this.itemDetails = itemDetails;
    }

    public InvoiceItemJson(final InvoiceItem item, final List<InvoiceItem> childItems, @Nullable final List<AuditLog> auditLogs) {
        this(item.getId(), item.getInvoiceId(), item.getLinkedItemId(),
             item.getAccountId(), item.getChildAccountId(), item.getBundleId(), item.getSubscriptionId(),
             item.getProductName(), item.getPlanName(), item.getPhaseName(), item.getUsageName(),
             item.getPrettyProductName(), item.getPrettyPlanName(), item.getPrettyPhaseName(), item.getPrettyUsageName(),
             item.getInvoiceItemType(),
             item.getDescription(), item.getStartDate(), item.getEndDate(),
             item.getAmount(), item.getRate(), item.getCurrency(),
             (item.getQuantity() == null ? null : BigDecimal.valueOf(item.getQuantity()) /* FIXME-1469 : API backward compat */), item.getItemDetails(), item.getCatalogEffectiveDate(),
             toInvoiceItemJson(childItems), toAuditLogJson(auditLogs));
    }

    private static List<InvoiceItemJson> toInvoiceItemJson(final List<InvoiceItem> childItems) {
        if (childItems == null) {
            return null;
        }
        return ImmutableList.copyOf(Collections2.transform(childItems, new Function<InvoiceItem, InvoiceItemJson>() {
            @Override
            public InvoiceItemJson apply(final InvoiceItem input) {
                return new InvoiceItemJson(input);
            }
        }));
    }

    public InvoiceItem toInvoiceItem() {
        return new InvoiceItem() {
            @Override
            public InvoiceItemType getInvoiceItemType() {
                return itemType;
            }

            @Override
            public UUID getInvoiceId() {
                return invoiceId;
            }

            @Override
            public UUID getAccountId() {
                return accountId;
            }

            @Override
            public UUID getChildAccountId() {
                return childAccountId;
            }

            @Override
            public LocalDate getStartDate() {
                return startDate;
            }

            @Override
            public LocalDate getEndDate() {
                return endDate;
            }

            @Override
            public BigDecimal getAmount() {
                return amount;
            }

            @Override
            public Currency getCurrency() {
                return currency;
            }

            @Override
            public String getDescription() {
                return description;
            }

            @Override
            public UUID getBundleId() {
                return bundleId;
            }

            @Override
            public UUID getSubscriptionId() {
                return subscriptionId;
            }

            @Override
            public String getProductName() {
                return productName;
            }

            @Override
            public String getPrettyProductName() {
                return prettyProductName;
            }

            @Override
            public String getPlanName() {
                return planName;
            }

            @Override
            public String getPrettyPlanName() {
                return prettyPlanName;
            }

            @Override
            public String getPhaseName() {
                return phaseName;
            }

            @Override
            public String getPrettyPhaseName() {
                return prettyPhaseName;
            }

            @Override
            public String getUsageName() {
                return usageName;
            }

            @Override
            public String getPrettyUsageName() {
                return prettyUsageName;
            }

            @Override
            public BigDecimal getRate() {
                return rate;
            }

            @Override
            public UUID getLinkedItemId() {
                return linkedInvoiceItemId;
            }

            @Override
<<<<<<< HEAD
            public Integer getQuantity() { return quantity == null ? null : quantity.intValue(); /* FIXME-1469 : API backward compat */ }
=======
            public BigDecimal getQuantity() { return quantity; }
>>>>>>> e7fee6e3

            @Override
            public String getItemDetails() { return itemDetails; }

            @Override
            public DateTime getCatalogEffectiveDate() {
                return catalogEffectiveDate;
            }

            @Override
            public boolean matches(final Object o) {
                return false;
            }

            @Override
            public UUID getId() {
                return null;
            }

            @Override
            public DateTime getCreatedDate() {
                return null;
            }

            @Override
            public DateTime getUpdatedDate() {
                return null;
            }
        };
    }

    public InvoiceItemJson(final InvoiceItem input) {
        this(input, null, null);
    }

    public UUID getInvoiceItemId() {
        return invoiceItemId;
    }

    public UUID getInvoiceId() {
        return invoiceId;
    }

    public UUID getLinkedInvoiceItemId() {
        return linkedInvoiceItemId;
    }

    public UUID getAccountId() {
        return accountId;
    }

    public UUID getChildAccountId() {
        return childAccountId;
    }

    public UUID getBundleId() {
        return bundleId;
    }

    public UUID getSubscriptionId() {
        return subscriptionId;
    }

    public String getProductName() {
        return productName;
    }

    public String getPlanName() {
        return planName;
    }

    public String getPhaseName() {
        return phaseName;
    }

    public String getUsageName() {
        return usageName;
    }

    public String getPrettyProductName() {
        return prettyProductName;
    }

    public String getPrettyPlanName() {
        return prettyPlanName;
    }

    public String getPrettyPhaseName() {
        return prettyPhaseName;
    }

    public String getPrettyUsageName() {
        return prettyUsageName;
    }

    public InvoiceItemType getItemType() {
        return itemType;
    }

    public String getDescription() {
        return description;
    }

    public LocalDate getStartDate() {
        return startDate;
    }

    public LocalDate getEndDate() {
        return endDate;
    }

    public BigDecimal getAmount() {
        return amount;
    }

    public BigDecimal getRate() { return rate; }

    public Currency getCurrency() {
        return currency;
    }

    public List<InvoiceItemJson> getChildItems() {
        return childItems;
    }

    public DateTime getCatalogEffectiveDate() {
        return catalogEffectiveDate;
    }

    public BigDecimal getQuantity() { return quantity; }

    public String getItemDetails() { return itemDetails; }

    @Override
    public String toString() {
        final StringBuilder sb = new StringBuilder();
        sb.append("InvoiceItemJson");
        sb.append("{invoiceItemId='").append(invoiceItemId).append('\'');
        sb.append(", invoiceId='").append(invoiceId).append('\'');
        sb.append(", linkedInvoiceItemId='").append(linkedInvoiceItemId).append('\'');
        sb.append(", accountId='").append(accountId).append('\'');
        sb.append(", childAccountId='").append(childAccountId).append('\'');
        sb.append(", bundleId='").append(bundleId).append('\'');
        sb.append(", subscriptionId='").append(subscriptionId).append('\'');
        sb.append(", productName='").append(productName).append('\'');
        sb.append(", planName='").append(planName).append('\'');
        sb.append(", phaseName='").append(phaseName).append('\'');
        sb.append(", usageName='").append(usageName).append('\'');
        sb.append(", description='").append(description).append('\'');
        sb.append(", startDate=").append(startDate);
        sb.append(", endDate=").append(endDate);
        sb.append(", amount=").append(amount);
        sb.append(", rate=").append(rate);
        sb.append(", currency=").append(currency);
        sb.append(", quantity=").append(quantity);
        sb.append(", itemDetails=").append(itemDetails);
        sb.append(", catalogEffectiveDate=").append(catalogEffectiveDate);
        sb.append(", childItems=").append(childItems);
        sb.append('}');
        return sb.toString();
    }

    @Override
    public boolean equals(final Object o) {
        if (this == o) {
            return true;
        }
        if (o == null || getClass() != o.getClass()) {
            return false;
        }

        final InvoiceItemJson that = (InvoiceItemJson) o;

        if (accountId != null ? !accountId.equals(that.accountId) : that.accountId != null) {
            return false;
        }
        if (childAccountId != null ? !childAccountId.equals(that.childAccountId) : that.childAccountId != null) {
            return false;
        }
        if (amount != null ? amount.compareTo(that.amount) != 0 : that.amount != null) {
            return false;
        }
        if (bundleId != null ? !bundleId.equals(that.bundleId) : that.bundleId != null) {
            return false;
        }
        if (currency != null ? !currency.equals(that.currency) : that.currency != null) {
            return false;
        }
        if (description != null ? !description.equals(that.description) : that.description != null) {
            return false;
        }
        if (!((endDate == null && that.endDate == null) ||
              (endDate != null && that.endDate != null && endDate.compareTo(that.endDate) == 0))) {
            return false;
        }
        if (invoiceItemId != null ? !invoiceItemId.equals(that.invoiceItemId) : that.invoiceItemId != null) {
            return false;
        }
        if (invoiceId != null ? !invoiceId.equals(that.invoiceId) : that.invoiceId != null) {
            return false;
        }
        if (linkedInvoiceItemId != null ? !linkedInvoiceItemId.equals(that.linkedInvoiceItemId) : that.linkedInvoiceItemId != null) {
            return false;
        }
        if (phaseName != null ? !phaseName.equals(that.phaseName) : that.phaseName != null) {
            return false;
        }
        if (usageName != null ? !usageName.equals(that.usageName) : that.usageName != null) {
            return false;
        }
        if (planName != null ? !planName.equals(that.planName) : that.planName != null) {
            return false;
        }
        if (productName != null ? !productName.equals(that.productName) : that.productName != null) {
            return false;
        }
        if (!((startDate == null && that.startDate == null) ||
              (startDate != null && that.startDate != null && startDate.compareTo(that.startDate) == 0))) {
            return false;
        }
        if (subscriptionId != null ? !subscriptionId.equals(that.subscriptionId) : that.subscriptionId != null) {
            return false;
        }
        if (childItems != null ? !childItems.equals(that.childItems) : that.childItems != null) {
            return false;
        }
        if (quantity != null ? !quantity.equals(that.quantity) : that.quantity != null) {
            return false;
        }
        if (catalogEffectiveDate != null ? catalogEffectiveDate.compareTo(that.catalogEffectiveDate) != 0 : that.catalogEffectiveDate != null) {
            return false;
        }
        if (itemDetails != null ? !itemDetails.equals(that.itemDetails) : that.itemDetails != null) {
            return false;
        }
        if (rate != null ? rate.compareTo(that.rate) != 0 : that.rate != null) {
            return false;
        }

        return true;
    }

    @Override
    public int hashCode() {
        int result = invoiceId != null ? invoiceId.hashCode() : 0;
        result = 31 * result + (invoiceItemId != null ? invoiceItemId.hashCode() : 0);
        result = 31 * result + (linkedInvoiceItemId != null ? linkedInvoiceItemId.hashCode() : 0);
        result = 31 * result + (accountId != null ? accountId.hashCode() : 0);
        result = 31 * result + (childAccountId != null ? childAccountId.hashCode() : 0);
        result = 31 * result + (bundleId != null ? bundleId.hashCode() : 0);
        result = 31 * result + (subscriptionId != null ? subscriptionId.hashCode() : 0);
        result = 31 * result + (productName != null ? productName.hashCode() : 0);
        result = 31 * result + (planName != null ? planName.hashCode() : 0);
        result = 31 * result + (phaseName != null ? phaseName.hashCode() : 0);
        result = 31 * result + (usageName != null ? usageName.hashCode() : 0);
        result = 31 * result + (description != null ? description.hashCode() : 0);
        result = 31 * result + (startDate != null ? startDate.hashCode() : 0);
        result = 31 * result + (endDate != null ? endDate.hashCode() : 0);
        result = 31 * result + (amount != null ? amount.hashCode() : 0);
        result = 31 * result + (rate != null ? rate.hashCode() : 0);
        result = 31 * result + (currency != null ? currency.hashCode() : 0);
        result = 31 * result + (quantity != null ? quantity.hashCode() : 0);
        result = 31 * result + (catalogEffectiveDate != null ? catalogEffectiveDate.hashCode() : 0);
        result = 31 * result + (itemDetails != null ? itemDetails.hashCode() : 0);
        result = 31 * result + (childItems != null ? childItems.hashCode() : 0);
        return result;
    }
}<|MERGE_RESOLUTION|>--- conflicted
+++ resolved
@@ -134,7 +134,7 @@
              item.getInvoiceItemType(),
              item.getDescription(), item.getStartDate(), item.getEndDate(),
              item.getAmount(), item.getRate(), item.getCurrency(),
-             (item.getQuantity() == null ? null : BigDecimal.valueOf(item.getQuantity()) /* FIXME-1469 : API backward compat */), item.getItemDetails(), item.getCatalogEffectiveDate(),
+             item.getQuantity(), item.getItemDetails(), item.getCatalogEffectiveDate(),
              toInvoiceItemJson(childItems), toAuditLogJson(auditLogs));
     }
 
@@ -258,11 +258,7 @@
             }
 
             @Override
-<<<<<<< HEAD
-            public Integer getQuantity() { return quantity == null ? null : quantity.intValue(); /* FIXME-1469 : API backward compat */ }
-=======
             public BigDecimal getQuantity() { return quantity; }
->>>>>>> e7fee6e3
 
             @Override
             public String getItemDetails() { return itemDetails; }
