--- conflicted
+++ resolved
@@ -28,33 +28,25 @@
     private final String key;
     private final UUID accountId;
     private final DateTime startDate;
-<<<<<<< HEAD
     private final DateTime lastSysTimeUpdate; 
-
-    public SubscriptionBundleData(String name, UUID accountId, DateTime now) {
-        this(UUID.randomUUID(), name, accountId, null, now);
+    private final OverdueState<SubscriptionBundle> overdueState;
+    
+    public SubscriptionBundleData(String name, UUID accountId, DateTime startDate) {
+        this(UUID.randomUUID(), name, accountId, startDate, startDate);
     }
 
-    public SubscriptionBundleData(UUID id, String key, UUID accountId, DateTime startDate, DateTime now) {
-=======
-    private final OverdueState<SubscriptionBundle> overdueState;
-
-    public SubscriptionBundleData(String name, UUID accountId) {
-        this(UUID.randomUUID(), name, accountId, null, null);
+    public SubscriptionBundleData(UUID id, String key, UUID accountId, DateTime startDate, DateTime lastSysUpdate) {
+        this(id, key, accountId, startDate, lastSysUpdate, null);
     }
 
-    public SubscriptionBundleData(UUID id, String key, UUID accountId, DateTime startDate, OverdueState<SubscriptionBundle> overdueState) {
->>>>>>> 09a9c057
+    public SubscriptionBundleData(UUID id, String key, UUID accountId, DateTime startDate, DateTime lastSysUpdate, OverdueState<SubscriptionBundle> overdueState) {
         super();
         this.id = id;
         this.key = key;
         this.accountId = accountId;
         this.startDate = startDate;
-<<<<<<< HEAD
-        this.lastSysTimeUpdate = now;
-=======
+        this.lastSysTimeUpdate = lastSysUpdate;
         this.overdueState = overdueState;
->>>>>>> 09a9c057
     }
 
     @Override
@@ -72,21 +64,18 @@
         return accountId;
     }
 
-
     // STEPH do we need it ? and should we return that and when is that populated/updated?
     @Override
     public DateTime getStartDate() {
         return startDate;
     }
-<<<<<<< HEAD
     
     public DateTime getLastSysUpdateTime() {
         return lastSysTimeUpdate;
-=======
-
+    }
+    
     @Override
     public OverdueState<SubscriptionBundle> getOverdueState() {
         return overdueState;
->>>>>>> 09a9c057
     }
 }