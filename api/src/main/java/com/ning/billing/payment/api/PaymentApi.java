--- conflicted
+++ resolved
@@ -30,28 +30,8 @@
     public Payment createPayment(final String accountKey, final UUID invoiceId, final BigDecimal amount, final CallContext context)
     throws PaymentApiException;
 
-<<<<<<< HEAD
     public Payment createPayment(final Account account, final UUID invoiceId, final BigDecimal amount, final CallContext context)
     throws PaymentApiException;
-=======
-    public PaymentInfoEvent createRefund(final Account account, final UUID paymentId, final CallContext context)
-        throws PaymentApiException;
-
-    public PaymentProviderAccount getPaymentProviderAccount(final String accountKey)
-        throws PaymentApiException;
-
-    public String createPaymentProviderAccount(final Account account, final CallContext context)
-        throws PaymentApiException;
-
-    public void updatePaymentProviderAccountContact(final String accountKey, final CallContext context)
-        throws PaymentApiException;
-
-    public PaymentAttempt getPaymentAttemptForPaymentId(final UUID id)
-        throws PaymentApiException;
-
-    public List<PaymentInfoEvent> getPaymentInfo(final List<UUID> invoiceIds)
-        throws PaymentApiException;
->>>>>>> 962d1a00
 
     public Refund createRefund(final Account account, final UUID paymentId, final CallContext context)
     throws PaymentApiException;
@@ -59,10 +39,11 @@
     public List<Payment> getInvoicePayments(final UUID invoiceId)
     throws PaymentApiException;
 
-<<<<<<< HEAD
    public List<Payment> getAccountPayments(final UUID accountId)
     throws PaymentApiException;
    
+   public Payment getPayment(final UUID paymentId)
+   throws PaymentApiException;
    
    /*
     * Payment method Apis
@@ -92,12 +73,5 @@
    
    public void setDefaultPaymentMethod(final Account account, final UUID paymentMethodId, final CallContext context)
    throws PaymentApiException;
-   
-  
-=======
-    public PaymentInfoEvent getPaymentInfoForPaymentAttemptId(final UUID paymentAttemptId)
-        throws PaymentApiException;
 
-    public UUID getPaymentAttemptIdFromPaymentId(final UUID paymentId) throws PaymentApiException;
->>>>>>> 962d1a00
 }