--- conflicted
+++ resolved
@@ -24,12 +24,8 @@
 
 import com.google.common.eventbus.Subscribe;
 import com.google.inject.Inject;
-import com.ning.billing.ErrorCode;
 import com.ning.billing.entitlement.api.user.SubscriptionTransition;
 import com.ning.billing.invoice.api.InvoiceApiException;
-import com.ning.billing.util.globallocker.GlobalLock;
-import com.ning.billing.util.globallocker.GlobalLocker.LockerService;
-import com.ning.billing.util.globallocker.LockFailedException;
 
 public class InvoiceListener {
     private final static Logger log = LoggerFactory.getLogger(InvoiceListener.class);
@@ -56,74 +52,4 @@
             log.error(e.getMessage());
         }
     }
-<<<<<<< HEAD
-
-    private void processSubscription(final SubscriptionTransition transition) throws InvoiceApiException {
-        UUID subscriptionId = transition.getSubscriptionId();
-        DateTime targetDate = transition.getEffectiveTransitionTime();
-        log.info("Got subscription transition from InvoiceListener. id: " + subscriptionId.toString() + "; targetDate: " + targetDate.toString());
-        log.info("Transition type: " + transition.getTransitionType().toString());
-        processSubscription(subscriptionId, targetDate);
-    }
-
-    private void processSubscription(final UUID subscriptionId, final DateTime targetDate) throws InvoiceApiException {
-        if (subscriptionId == null) {
-            log.error("Failed handling entitlement change.", new InvoiceApiException(ErrorCode.INVOICE_INVALID_TRANSITION));
-            return;
-        }
-
-        UUID accountId = entitlementBillingApi.getAccountIdFromSubscriptionId(subscriptionId);
-        if (accountId == null) {
-            log.error("Failed handling entitlement change.",
-                    new InvoiceApiException(ErrorCode.INVOICE_NO_ACCOUNT_ID_FOR_SUBSCRIPTION_ID, subscriptionId.toString()));
-            return;
-        }
-
-        processAccount(accountId, targetDate);
-    }
-
-    public void processAccount(final UUID accountId, final DateTime targetDate) throws InvoiceApiException {
-    	  GlobalLock lock = null;
-          try {
-              lock = locker.lockWithNumberOfTries(LockerService.INVOICE, accountId.toString(), NB_LOCK_TRY);
-
-              processAccountWithLock(accountId, targetDate);
-
-          } catch (LockFailedException e) {
-              // Not good!
-              log.error(String.format("Failed to process invoice for account %s, targetDate %s",
-                      accountId.toString(), targetDate), e);
-          } finally {
-              if (lock != null) {
-                  lock.release();
-              }
-          }
-    }
-
-    private void processAccountWithLock(final UUID accountId, final DateTime targetDate) throws InvoiceApiException {
-
-        Account account = accountUserApi.getAccountById(accountId);
-        if (account == null) {
-            log.error("Failed handling entitlement change.",
-                    new InvoiceApiException(ErrorCode.INVOICE_ACCOUNT_ID_INVALID, accountId.toString()));
-            return;
-        }
-
-        SortedSet<BillingEvent> events = entitlementBillingApi.getBillingEventsForAccount(accountId);
-        BillingEventSet billingEvents = new BillingEventSet(events);
-
-        Currency targetCurrency = account.getCurrency();
-
-        List<InvoiceItem> items = invoiceDao.getInvoiceItemsByAccount(accountId);
-        InvoiceItemList invoiceItemList = new InvoiceItemList(items);
-        Invoice invoice = generator.generateInvoice(accountId, billingEvents, invoiceItemList, targetDate, targetCurrency);
-
-        if (invoice == null) {
-            log.info("Generated null invoice.");
-            outputDebugData(events, invoiceItemList);
-        } else {
-            log.info("Generated invoice {} with {} items.", invoice.getId().toString(), invoice.getNumberOfItems());
-
-=======
->>>>>>> 608dd9f6
 }