--- conflicted
+++ resolved
@@ -13,11 +13,7 @@
     <parent>
         <groupId>com.ning.billing</groupId>
         <artifactId>killbill</artifactId>
-<<<<<<< HEAD
-        <version>0.0.20-SNAPSHOT</version>
-=======
         <version>0.0.21-SNAPSHOT</version>
->>>>>>> aeeda67d
         <relativePath>../pom.xml</relativePath>
     </parent>
     <artifactId>killbill-catalog</artifactId>
