--- conflicted
+++ resolved
@@ -13,11 +13,7 @@
     <parent>
         <groupId>com.ning.billing</groupId>
         <artifactId>killbill</artifactId>
-<<<<<<< HEAD
-        <version>0.0.7-SNAPSHOT</version>
-=======
         <version>0.0.8-SNAPSHOT</version>
->>>>>>> e2277808
         <relativePath>../pom.xml</relativePath>
     </parent>
     <artifactId>killbill-payment</artifactId>
