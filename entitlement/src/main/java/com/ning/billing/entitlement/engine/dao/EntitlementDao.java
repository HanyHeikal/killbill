--- conflicted
+++ resolved
@@ -37,16 +37,12 @@
 
     public SubscriptionBundle getSubscriptionBundleFromId(final UUID bundleId);
 
-<<<<<<< HEAD
-    public SubscriptionBundle createSubscriptionBundle(SubscriptionBundleData bundle, CallContext context);
-=======
-    public SubscriptionBundle createSubscriptionBundle(final SubscriptionBundleData bundle);
->>>>>>> af1b8b66
+    public SubscriptionBundle createSubscriptionBundle(final SubscriptionBundleData bundle, CallContext context);
 
     public Subscription getSubscriptionFromId(final SubscriptionFactory factory, final UUID subscriptionId);
 
     // Account retrieval
-    public UUID getAccountIdFromSubscriptionId(UUID subscriptionId);
+    public UUID getAccountIdFromSubscriptionId(final UUID subscriptionId);
 
     // Subscription retrieval
     public Subscription getBaseSubscription(final SubscriptionFactory factory, final UUID bundleId);
@@ -56,17 +52,10 @@
     public List<Subscription> getSubscriptionsForKey(final SubscriptionFactory factory, final String bundleKey);
 
     // Update
-<<<<<<< HEAD
-    public void updateSubscription(SubscriptionData subscription, CallContext context);
+    public void updateSubscription(final SubscriptionData subscription, final CallContext context);
 
     // Event apis
-    public void createNextPhaseEvent(UUID subscriptionId, EntitlementEvent nextPhase, CallContext context);
-=======
-    public void updateSubscription(final SubscriptionData subscription);
-
-    // Event apis
-    public void createNextPhaseEvent(final UUID subscriptionId, final EntitlementEvent nextPhase);
->>>>>>> af1b8b66
+    public void createNextPhaseEvent(final UUID subscriptionId, final EntitlementEvent nextPhase, final CallContext context);
 
     public EntitlementEvent getEventById(final UUID eventId);
 
@@ -75,33 +64,17 @@
     public List<EntitlementEvent> getPendingEventsForSubscription(final UUID subscriptionId);
 
     // Subscription creation, cancellation, changePlan apis
-<<<<<<< HEAD
-    public void createSubscription(SubscriptionData subscription, List<EntitlementEvent> initialEvents, CallContext context);
+    public void createSubscription(final SubscriptionData subscription, final List<EntitlementEvent> initialEvents, final CallContext context);
 
-    public void recreateSubscription(UUID subscriptionId, List<EntitlementEvent> recreateEvents , CallContext context);
+    public void recreateSubscription(final UUID subscriptionId, final List<EntitlementEvent> recreateEvents, final CallContext context);
 
-    public void cancelSubscription(UUID subscriptionId, EntitlementEvent cancelEvent, CallContext context);
+    public void cancelSubscription(final UUID subscriptionId, final EntitlementEvent cancelEvent, final CallContext context);
 
-    public void uncancelSubscription(UUID subscriptionId, List<EntitlementEvent> uncancelEvents, CallContext context);
+    public void uncancelSubscription(final UUID subscriptionId, final List<EntitlementEvent> uncancelEvents, final CallContext context);
 
-    public void changePlan(UUID subscriptionId, List<EntitlementEvent> changeEvents, CallContext context);
+    public void changePlan(final UUID subscriptionId, final List<EntitlementEvent> changeEvents, final CallContext context);
 
-    public void migrate(UUID accountId, AccountMigrationData data, CallContext context);
-=======
-    public void createSubscription(final SubscriptionData subscription, final List<EntitlementEvent> initialEvents);
-
-    public void recreateSubscription(final UUID subscriptionId, final List<EntitlementEvent> recreateEvents);
-
-    public void cancelSubscription(final UUID subscriptionId, final EntitlementEvent cancelEvent);
-
-    public void uncancelSubscription(final UUID subscriptionId, final List<EntitlementEvent> uncancelEvents);
-
-    public void changePlan(final UUID subscriptionId, final List<EntitlementEvent> changeEvents);
-
-    public void migrate(final UUID accountId, final AccountMigrationData data);
-
-    public void undoMigration(final UUID accountId);
->>>>>>> af1b8b66
+    public void migrate(final UUID accountId, final AccountMigrationData data, final CallContext context);
 
     // Custom Fields
     public void saveCustomFields(final SubscriptionData subscription, final CallContext context);
